--- conflicted
+++ resolved
@@ -62,97 +62,6 @@
 # We have to use bison 2.3
 include $(BASE_PATH)/bison_check.mk
 
-<<<<<<< HEAD
-ifeq ($(JAVASCRIPT_ENGINE),v8)
-# Include WTF source file.
-d := JavaScriptCore
-LOCAL_PATH := $(BASE_PATH)/$d
-intermediates := $(base_intermediates)/$d
-include $(LOCAL_PATH)/Android.v8.wtf.mk
-WEBKIT_SRC_FILES += $(addprefix $d/,$(LOCAL_SRC_FILES))
-endif  # JAVASCRIPT_ENGINE == v8
-
-# Include source files for WebCore
-d := WebCore
-LOCAL_PATH := $(BASE_PATH)/$d
-JAVASCRIPTCORE_PATH := $(BASE_PATH)/JavaScriptCore
-intermediates := $(base_intermediates)/$d
-include $(LOCAL_PATH)/Android.mk
-ifeq ($(JAVASCRIPT_ENGINE),jsc)
-include $(LOCAL_PATH)/Android.jscbindings.mk
-endif
-ifeq ($(JAVASCRIPT_ENGINE),v8)
-include $(LOCAL_PATH)/Android.v8bindings.mk
-# TODO: We should use the WebCore JNI code instead.
-JNI_PATH := V8Binding/jni
-# bridge/jni path must be listed after V8Bindings, so files are preferentially
-# included from V8bindings.
-BINDING_C_INCLUDES += \
-	$(BASE_PATH)/$(JNI_PATH) \
-	$(LOCAL_PATH)/bridge/jni \
-	$(LOCAL_PATH)/bridge/jni/v8
-JNI_SRC_FILES := \
-	jni_class.cpp \
-	jni_instance.cpp \
-	jni_npobject.cpp \
-	jni_runtime.cpp
-WEBKIT_SRC_FILES += $(addprefix $(JNI_PATH)/,$(JNI_SRC_FILES))
-endif
-WEBKIT_SRC_FILES += $(addprefix $d/,$(LOCAL_SRC_FILES))
-LOCAL_C_INCLUDES := $(BINDING_C_INCLUDES)
-
-# Include the derived source files for WebCore. Uses the same path as
-# WebCore
-include $(LOCAL_PATH)/Android.derived.mk
-ifeq ($(JAVASCRIPT_ENGINE),jsc)
-include $(LOCAL_PATH)/Android.derived.jscbindings.mk
-endif
-ifeq ($(JAVASCRIPT_ENGINE),v8)
-include $(LOCAL_PATH)/Android.derived.v8bindings.mk
-endif
-
-# Include source files for android WebKit port
-d := WebKit
-LOCAL_PATH := $(BASE_PATH)/$d
-intermediates := $(base_intermediates)/$d
-include $(LOCAL_PATH)/Android.mk
-WEBKIT_SRC_FILES += $(addprefix $d/,$(LOCAL_SRC_FILES))
-
-# Redefine LOCAL_PATH here so the build system is not confused
-LOCAL_PATH := $(BASE_PATH)
-
-# Define our compiler flags
-LOCAL_CFLAGS += -Wno-endif-labels -Wno-import -Wno-format
-LOCAL_CFLAGS += -fno-strict-aliasing
-LOCAL_CFLAGS += -include "WebCorePrefix.h"
-LOCAL_CFLAGS += -fvisibility=hidden
-LOCAL_CFLAGS += -D__SGI_STL_INTERNAL_PAIR_H
-
-ifeq ($(TARGET_ARCH),arm)
-LOCAL_CFLAGS += -Darm
-# remove this warning: "note: the mangling of 'va_list' has changed in GCC 4.4"
-LOCAL_CFLAGS += -Wno-psabi
-endif
-
-ifeq ($(ENABLE_SVG),true)
-LOCAL_CFLAGS += -DENABLE_SVG=1
-endif
-
-# Temporary disable SVG_ANIMATION.
-ifeq ($(ENABLE_SVG_ANIMATION),true)
-LOCAL_CFLAGS += -DENABLE_SVG_ANIMATION=1
-endif
-
-ifeq ($(WEBCORE_INSTRUMENTATION),true)
-LOCAL_CFLAGS += -DANDROID_INSTRUMENT
-endif
-
-# LOCAL_LDLIBS is used in simulator builds only and simulator builds are only
-# valid on Linux
-LOCAL_LDLIBS += -lpthread -ldl
-
-=======
->>>>>>> a08c8a5f
 # Build our list of include paths. We include WebKit/android/icu first so that
 # any files that include <unicode/ucnv.h> will include our ucnv.h first. We
 # also add external/ as an include directory so that we can specify the real
@@ -310,6 +219,7 @@
 LOCAL_CFLAGS += -fno-strict-aliasing
 LOCAL_CFLAGS += -include "WebCorePrefix.h"
 LOCAL_CFLAGS += -fvisibility=hidden
+LOCAL_CFLAGS += -D__SGI_STL_INTERNAL_PAIR_H
 
 ifeq ($(TARGET_ARCH),arm)
 LOCAL_CFLAGS += -Darm
