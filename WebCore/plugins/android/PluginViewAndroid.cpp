--- conflicted
+++ resolved
@@ -208,7 +208,6 @@
 
     evt.data.touch.modifiers = 0;   // todo
 
-<<<<<<< HEAD
     // In the event of a touchend (up) event, we must ask the changedTouch for the
     // co-ordinates as there is no touch in touches anymore.
     TouchList* touches = (evt.data.touch.action == kUp_ANPTouchAction) ?
@@ -217,11 +216,6 @@
     // Convert to coordinates that are relative to the plugin.
     // We only support single touch points at the moment, so we want to look at index 0 only.
     IntPoint localPos = roundedIntPoint(m_element->renderer()->absoluteToLocal(IntPoint(touches->item(0)->pageX(), touches->item(0)->pageY())));
-=======
-    // convert to coordinates that are relative to the plugin.
-    IntPoint localPos = roundedIntPoint(m_element->renderer()->absoluteToLocal(
-            IntPoint(event->pageX(), event->pageY())));
->>>>>>> 9dabd572
     evt.data.touch.x = localPos.x();
     evt.data.touch.y = localPos.y();
 
@@ -256,19 +250,11 @@
         SkANP::InitEvent(&evt, kMouse_ANPEventType);
         evt.data.mouse.action = isUp ? kUp_ANPMouseAction : kDown_ANPMouseAction;
 
-<<<<<<< HEAD
         // Convert to coordinates that are relative to the plugin.
         IntPoint localPos = roundedIntPoint(m_element->renderer()->absoluteToLocal(event->absoluteLocation()));
         evt.data.mouse.x = localPos.x();
         evt.data.mouse.y = localPos.y();
 
-=======
-        // convert to coordinates that are relative to the plugin.
-        IntPoint localPos = roundedIntPoint(m_element->renderer()->absoluteToLocal(
-                IntPoint(event->pageX(), event->pageY())));
-        evt.data.mouse.x = localPos.x();
-        evt.data.mouse.y = localPos.y();
->>>>>>> 9dabd572
         if (isDown) {
             // The plugin needs focus to receive keyboard events
             if (Page* page = m_parentFrame->page())
