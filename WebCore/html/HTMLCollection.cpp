--- conflicted
+++ resolved
@@ -251,19 +251,7 @@
 Node* HTMLCollection::nextItem() const
 {
      resetCollectionInfo();
-<<<<<<< HEAD
- 
-#ifdef ANDROID_FIX
-     // resetCollectionInfo() can set info->current to be 0. If this is the
-     // case, we need to go back to the firstItem. Otherwise traverseNextItem
-     // will crash.
-     if (!m_info->current)
-         return firstItem();
-#endif
-
-=======
-     
->>>>>>> d84a638c
+
      // Look for the 'second' item. The first one is currentItem, already given back.
      Element* retval = itemAfter(m_info->current);
      m_info->current = retval;
