/*
 * Copyright (C) 2008, 2009 Apple Inc. All Rights Reserved.
 * Copyright (C) 2009 Torch Mobile, Inc.
 *
 * Redistribution and use in source and binary forms, with or without
 * modification, are permitted provided that the following conditions
 * are met:
 * 1. Redistributions of source code must retain the above copyright
 *    notice, this list of conditions and the following disclaimer.
 * 2. Redistributions in binary form must reproduce the above copyright
 *    notice, this list of conditions and the following disclaimer in the
 *    documentation and/or other materials provided with the distribution.
 *
 * THIS SOFTWARE IS PROVIDED BY APPLE INC. ``AS IS'' AND ANY
 * EXPRESS OR IMPLIED WARRANTIES, INCLUDING, BUT NOT LIMITED TO, THE
 * IMPLIED WARRANTIES OF MERCHANTABILITY AND FITNESS FOR A PARTICULAR
 * PURPOSE ARE DISCLAIMED.  IN NO EVENT SHALL APPLE INC. OR
 * CONTRIBUTORS BE LIABLE FOR ANY DIRECT, INDIRECT, INCIDENTAL, SPECIAL,
 * EXEMPLARY, OR CONSEQUENTIAL DAMAGES (INCLUDING, BUT NOT LIMITED TO,
 * PROCUREMENT OF SUBSTITUTE GOODS OR SERVICES; LOSS OF USE, DATA, OR
 * PROFITS; OR BUSINESS INTERRUPTION) HOWEVER CAUSED AND ON ANY THEORY
 * OF LIABILITY, WHETHER IN CONTRACT, STRICT LIABILITY, OR TORT
 * (INCLUDING NEGLIGENCE OR OTHERWISE) ARISING IN ANY WAY OUT OF THE USE
 * OF THIS SOFTWARE, EVEN IF ADVISED OF THE POSSIBILITY OF SUCH DAMAGE. 
 */

#include "config.h"
#include "Geolocation.h"

#include "Chrome.h"
#include "Document.h"
#include "Frame.h"
#include "Page.h"

namespace WebCore {

static const char* permissionDeniedErrorMessage = "User denied Geolocation";

Geolocation::GeoNotifier::GeoNotifier(Geolocation* geolocation, PassRefPtr<PositionCallback> successCallback, PassRefPtr<PositionErrorCallback> errorCallback, PassRefPtr<PositionOptions> options)
    : m_geolocation(geolocation)
    , m_successCallback(successCallback)
    , m_errorCallback(errorCallback)
    , m_options(options)
    , m_timer(this, &Geolocation::GeoNotifier::timerFired)
    , m_fatalError(0)
{
    ASSERT(m_geolocation);
    ASSERT(m_successCallback);
    // If no options were supplied from JS, we should have created a default set
    // of options in JSGeolocationCustom.cpp.
    ASSERT(m_options);
}

void Geolocation::GeoNotifier::setFatalError(PassRefPtr<PositionError> error)
{
    m_fatalError = error;
    m_timer.startOneShot(0);
}

void Geolocation::GeoNotifier::startTimerIfNeeded()
{
    if (m_options->hasTimeout())
        m_timer.startOneShot(m_options->timeout() / 1000.0);
}

void Geolocation::GeoNotifier::timerFired(Timer<GeoNotifier>*)
{
    m_timer.stop();

    if (m_fatalError) {
        if (m_errorCallback) {
            m_errorCallback->handleEvent(m_fatalError.get());
        }
        // This will cause this notifier to be deleted.
        m_geolocation->fatalErrorOccurred(this);
        return;
    }

    if (m_errorCallback) {
        RefPtr<PositionError> error = PositionError::create(PositionError::TIMEOUT, "Timed out");
        m_errorCallback->handleEvent(error.get());
    }
    m_geolocation->requestTimedOut(this);
}

Geolocation::Geolocation(Frame* frame)
    : m_frame(frame)
    , m_service(GeolocationService::create(this))
    , m_allowGeolocation(Unknown)
    , m_shouldClearCache(false)
{
    if (!m_frame)
        return;
    ASSERT(m_frame->document());
    m_frame->document()->setUsingGeolocation(true);
}

void Geolocation::disconnectFrame()
{
    m_service->stopUpdating();
    if (m_frame && m_frame->document())
        m_frame->document()->setUsingGeolocation(false);
    m_frame = 0;
}

void Geolocation::getCurrentPosition(PassRefPtr<PositionCallback> successCallback, PassRefPtr<PositionErrorCallback> errorCallback, PassRefPtr<PositionOptions> options)
{
    RefPtr<GeoNotifier> notifier = GeoNotifier::create(this, successCallback, errorCallback, options);

    // Check whether permissions have already been denied. Note that if this is the case,
    // the permission state can not change again in the lifetime of this page.
    if (isDenied()) {
        RefPtr<PositionError> error = PositionError::create(PositionError::PERMISSION_DENIED, permissionDeniedErrorMessage);
        notifier->setFatalError(error.release());
    } else {
        if (m_service->startUpdating(notifier->m_options.get()))
            notifier->startTimerIfNeeded();
        else {
            if (notifier->m_errorCallback) {
                RefPtr<PositionError> error = PositionError::create(PositionError::PERMISSION_DENIED, "Unable to Start");
                notifier->m_errorCallback->handleEvent(error.get());
            }
            return;
        }
    }

    m_oneShots.add(notifier);

}

void Geolocation::fatalErrorOccurred(Geolocation::GeoNotifier* notifier)
{
    // This request has failed fatally. Remove it from our lists.
    m_oneShots.remove(notifier);
    for (GeoNotifierMap::iterator iter = m_watchers.begin(); iter != m_watchers.end(); ++iter) {
        if (iter->second == notifier) {
            m_watchers.remove(iter);
            break;
        }
    }

    if (!hasListeners())
        m_service->stopUpdating();
}

int Geolocation::watchPosition(PassRefPtr<PositionCallback> successCallback, PassRefPtr<PositionErrorCallback> errorCallback, PassRefPtr<PositionOptions> options)
{
    RefPtr<GeoNotifier> notifier = GeoNotifier::create(this, successCallback, errorCallback, options);

    // Check whether permissions have already been denied. Note that if this is the case,
    // the permission state can not change again in the lifetime of this page.
    if (isDenied()) {
        RefPtr<PositionError> error = PositionError::create(PositionError::PERMISSION_DENIED, permissionDeniedErrorMessage);
        notifier->setFatalError(error.release());
    } else {
        if (m_service->startUpdating(notifier->m_options.get()))
            notifier->startTimerIfNeeded();
        else {
            if (notifier->m_errorCallback) {
                RefPtr<PositionError> error = PositionError::create(PositionError::PERMISSION_DENIED, "Unable to Start");
                notifier->m_errorCallback->handleEvent(error.get());
            }
            return 0;
        }
    }
    
    static int sIdentifier = 0;
    
    m_watchers.set(++sIdentifier, notifier);

    return sIdentifier;
}

void Geolocation::requestTimedOut(GeoNotifier* notifier)
{
    // If this is a one-shot request, stop it.
    m_oneShots.remove(notifier);

    if (!hasListeners())
        m_service->stopUpdating();
}

void Geolocation::clearWatch(int watchId)
{
    m_watchers.remove(watchId);
    
    if (!hasListeners())
        m_service->stopUpdating();
}

void Geolocation::suspend()
{
    if (hasListeners())
        m_service->suspend();
}

void Geolocation::resume()
{
    if (hasListeners())
        m_service->resume();
}

void Geolocation::setIsAllowed(bool allowed)
{
    m_allowGeolocation = allowed ? Yes : No;
    
    if (isAllowed()) {
        makeSuccessCallbacks();
    } else {
        WTF::RefPtr<WebCore::PositionError> error = PositionError::create(PositionError::PERMISSION_DENIED, permissionDeniedErrorMessage);
        error->setIsFatal(true);
        handleError(error.get());
    }
}

void Geolocation::sendError(Vector<RefPtr<GeoNotifier> >& notifiers, PositionError* error)
{
     Vector<RefPtr<GeoNotifier> >::const_iterator end = notifiers.end();
     for (Vector<RefPtr<GeoNotifier> >::const_iterator it = notifiers.begin(); it != end; ++it) {
         RefPtr<GeoNotifier> notifier = *it;
         
         if (notifier->m_errorCallback)
             notifier->m_errorCallback->handleEvent(error);
     }
}

void Geolocation::sendErrorToOneShots(PositionError* error)
{
    Vector<RefPtr<GeoNotifier> > copy;
    copyToVector(m_oneShots, copy);

    sendError(copy, error);
}

void Geolocation::sendErrorToWatchers(PositionError* error)
{
    Vector<RefPtr<GeoNotifier> > copy;
    copyValuesToVector(m_watchers, copy);

    sendError(copy, error);
}

void Geolocation::sendPosition(Vector<RefPtr<GeoNotifier> >& notifiers, Geoposition* position)
{
    Vector<RefPtr<GeoNotifier> >::const_iterator end = notifiers.end();
    for (Vector<RefPtr<GeoNotifier> >::const_iterator it = notifiers.begin(); it != end; ++it) {
        RefPtr<GeoNotifier> notifier = *it;
        ASSERT(notifier->m_successCallback);
        
        notifier->m_timer.stop();
        notifier->m_successCallback->handleEvent(position);
    }
}

void Geolocation::sendPositionToOneShots(Geoposition* position)
{
    Vector<RefPtr<GeoNotifier> > copy;
    copyToVector(m_oneShots, copy);
    
<<<<<<< HEAD
    sendPosition(copy, position);
=======
    Vector<RefPtr<GeoNotifier> >::const_iterator end = copy.end();
    for (Vector<RefPtr<GeoNotifier> >::const_iterator it = copy.begin(); it != end; ++it) {
        RefPtr<GeoNotifier> notifier = *it;
        ASSERT(notifier->m_successCallback);
        
        notifier->m_successCallback->handleEvent(position);
    }
>>>>>>> 8ca4160f
}

void Geolocation::sendPositionToWatchers(Geoposition* position)
{
    Vector<RefPtr<GeoNotifier> > copy;
    copyValuesToVector(m_watchers, copy);
    
<<<<<<< HEAD
    sendPosition(copy, position);
=======
    Vector<RefPtr<GeoNotifier> >::const_iterator end = copy.end();
    for (Vector<RefPtr<GeoNotifier> >::const_iterator it = copy.begin(); it != end; ++it) {
        RefPtr<GeoNotifier> notifier = *it;
        ASSERT(notifier->m_successCallback);
        
        notifier->m_successCallback->handleEvent(position);
    }
>>>>>>> 8ca4160f
}

void Geolocation::stopTimer(Vector<RefPtr<GeoNotifier> >& notifiers)
{
    Vector<RefPtr<GeoNotifier> >::const_iterator end = notifiers.end();
    for (Vector<RefPtr<GeoNotifier> >::const_iterator it = notifiers.begin(); it != end; ++it) {
        RefPtr<GeoNotifier> notifier = *it;
        notifier->m_timer.stop();
    }
}

void Geolocation::stopTimersForOneShots()
{
    Vector<RefPtr<GeoNotifier> > copy;
    copyToVector(m_oneShots, copy);
    
    stopTimer(copy);
}

void Geolocation::stopTimersForWatchers()
{
    Vector<RefPtr<GeoNotifier> > copy;
    copyValuesToVector(m_watchers, copy);
    
    stopTimer(copy);
}

void Geolocation::stopTimers()
{
    stopTimersForOneShots();
    stopTimersForWatchers();
}

void Geolocation::handleError(PositionError* error)
{
    ASSERT(error);
    
    sendErrorToOneShots(error);    
    sendErrorToWatchers(error);

    m_oneShots.clear();

<<<<<<< HEAD
    if (!hasListeners())
        m_service->stopUpdating();
=======
    if (error->isFatal())
        m_watchers.clear();
>>>>>>> 8ca4160f
}

void Geolocation::requestPermission()
{
    if (m_allowGeolocation > Unknown)
        return;

    if (!m_frame)
        return;
    
    Page* page = m_frame->page();
    if (!page)
        return;
    
    m_allowGeolocation = InProgress;

    // Ask the chrome: it maintains the geolocation challenge policy itself.
    page->chrome()->requestGeolocationPermissionForFrame(m_frame, this);
}

void Geolocation::geolocationServicePositionChanged(GeolocationService*)
{
    ASSERT(m_service->lastPosition());

    // Stop all currently running timers.
    stopTimers();

    if (!isAllowed()) {
        // requestPermission() will ask the chrome for permission. This may be
        // implemented synchronously or asynchronously. In both cases,
        // makeSucessCallbacks() will be called if permission is granted, so
        // there's nothing more to do here.
        requestPermission();
        return;
    }

    makeSuccessCallbacks();
}

void Geolocation::makeSuccessCallbacks()
{
    ASSERT(m_service->lastPosition());
    ASSERT(isAllowed());

    sendPositionToOneShots(m_service->lastPosition());
    sendPositionToWatchers(m_service->lastPosition());

    m_oneShots.clear();

    if (!hasListeners())
        m_service->stopUpdating();
}

void Geolocation::geolocationServiceErrorOccurred(GeolocationService* service)
{
    ASSERT(service->lastError());
    
    handleError(service->lastError());
}

} // namespace WebCore<|MERGE_RESOLUTION|>--- conflicted
+++ resolved
@@ -257,17 +257,7 @@
     Vector<RefPtr<GeoNotifier> > copy;
     copyToVector(m_oneShots, copy);
     
-<<<<<<< HEAD
     sendPosition(copy, position);
-=======
-    Vector<RefPtr<GeoNotifier> >::const_iterator end = copy.end();
-    for (Vector<RefPtr<GeoNotifier> >::const_iterator it = copy.begin(); it != end; ++it) {
-        RefPtr<GeoNotifier> notifier = *it;
-        ASSERT(notifier->m_successCallback);
-        
-        notifier->m_successCallback->handleEvent(position);
-    }
->>>>>>> 8ca4160f
 }
 
 void Geolocation::sendPositionToWatchers(Geoposition* position)
@@ -275,17 +265,7 @@
     Vector<RefPtr<GeoNotifier> > copy;
     copyValuesToVector(m_watchers, copy);
     
-<<<<<<< HEAD
     sendPosition(copy, position);
-=======
-    Vector<RefPtr<GeoNotifier> >::const_iterator end = copy.end();
-    for (Vector<RefPtr<GeoNotifier> >::const_iterator it = copy.begin(); it != end; ++it) {
-        RefPtr<GeoNotifier> notifier = *it;
-        ASSERT(notifier->m_successCallback);
-        
-        notifier->m_successCallback->handleEvent(position);
-    }
->>>>>>> 8ca4160f
 }
 
 void Geolocation::stopTimer(Vector<RefPtr<GeoNotifier> >& notifiers)
@@ -327,14 +307,11 @@
     sendErrorToWatchers(error);
 
     m_oneShots.clear();
-
-<<<<<<< HEAD
-    if (!hasListeners())
-        m_service->stopUpdating();
-=======
     if (error->isFatal())
         m_watchers.clear();
->>>>>>> 8ca4160f
+
+    if (!hasListeners())
+        m_service->stopUpdating();
 }
 
 void Geolocation::requestPermission()
