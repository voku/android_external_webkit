--- conflicted
+++ resolved
@@ -197,518 +197,4 @@
 #LOCAL_GENERATED_SOURCES += $(GEN)
 
 # the above rule will make this build too
-$(intermediates)/css/UserAgentStyleSheets.cpp : $(GEN)
-
-<<<<<<< HEAD
-=======
-
-# lookup tables for old-style JavaScript bindings
-create_hash_table := $(LOCAL_PATH)/../JavaScriptCore/create_hash_table
-
-GEN := $(addprefix $(intermediates)/, \
-			bindings/js/JSDOMWindowBase.lut.h \
-    		bindings/js/JSRGBColor.lut.h \
-		)
-$(GEN): PRIVATE_CUSTOM_TOOL = perl $(create_hash_table) $< > $@
-$(GEN): $(intermediates)/bindings/js/%.lut.h: $(LOCAL_PATH)/bindings/js/%.cpp $(create_hash_table)
-	$(transform-generated-source)
-LOCAL_GENERATED_SOURCES += $(GEN)
-
-
-GEN := $(intermediates)/bindings/js/JSHTMLInputElementBaseTable.cpp
-$(GEN): PRIVATE_CUSTOM_TOOL = perl $(create_hash_table) $< > $@
-$(GEN): $(intermediates)/bindings/js/%Table.cpp: $(LOCAL_PATH)/bindings/js/%.cpp $(create_hash_table)
-	$(transform-generated-source)
-$(intermediates)/bindings/js/JSHTMLInputElementBase.o : $(GEN)
-
-# lookup tables for old-style JavaScript bindings
-js_binding_scripts := $(addprefix $(LOCAL_PATH)/,\
-			bindings/scripts/CodeGenerator.pm \
-			bindings/scripts/IDLParser.pm \
-			bindings/scripts/IDLStructure.pm \
-			bindings/scripts/generate-bindings.pl \
-		)
-
-FEATURE_DEFINES := ANDROID_ORIENTATION_SUPPORT ENABLE_TOUCH_EVENTS=1 ENABLE_OFFLINE_WEB_APPLICATIONS=1
-
-GEN := \
-    $(intermediates)/css/JSCSSCharsetRule.h \
-    $(intermediates)/css/JSCSSFontFaceRule.h \
-    $(intermediates)/css/JSCSSImportRule.h \
-    $(intermediates)/css/JSCSSMediaRule.h \
-    $(intermediates)/css/JSCSSPageRule.h \
-    $(intermediates)/css/JSCSSPrimitiveValue.h \
-    $(intermediates)/css/JSCSSRule.h \
-    $(intermediates)/css/JSCSSRuleList.h \
-    $(intermediates)/css/JSCSSStyleDeclaration.h \
-    $(intermediates)/css/JSCSSStyleRule.h \
-    $(intermediates)/css/JSCSSStyleSheet.h \
-    $(intermediates)/css/JSCSSUnknownRule.h \
-    $(intermediates)/css/JSCSSValue.h \
-    $(intermediates)/css/JSCSSValueList.h \
-    $(intermediates)/css/JSCSSVariablesDeclaration.h \
-    $(intermediates)/css/JSCSSVariablesRule.h \
-    $(intermediates)/css/JSCounter.h \
-    $(intermediates)/css/JSMediaList.h \
-    $(intermediates)/css/JSRect.h \
-    $(intermediates)/css/JSStyleSheet.h \
-    $(intermediates)/css/JSStyleSheetList.h \
-    $(intermediates)/css/JSWebKitCSSKeyframeRule.h \
-    $(intermediates)/css/JSWebKitCSSKeyframesRule.h \
-    $(intermediates)/css/JSWebKitCSSMatrix.h \
-    $(intermediates)/css/JSWebKitCSSTransformValue.h 
-$(GEN): PRIVATE_PATH := $(LOCAL_PATH)
-$(GEN): PRIVATE_CUSTOM_TOOL = perl -I$(PRIVATE_PATH)/bindings/scripts $(PRIVATE_PATH)/bindings/scripts/generate-bindings.pl --defines "$(FEATURE_DEFINES) LANGUAGE_JAVASCRIPT" --generator JS --include dom --include html --outputdir $(dir $@) $<
-$(GEN): $(intermediates)/css/JS%.h : $(LOCAL_PATH)/css/%.idl $(js_binding_scripts)
-	$(transform-generated-source)
-LOCAL_GENERATED_SOURCES += $(GEN) $(GEN:%.h=%.cpp)
-
-
-# We also need the .cpp files, which are generated as side effects of the
-# above rules.  Specifying this explicitly makes -j2 work.
-$(patsubst %.h,%.cpp,$(GEN)): $(intermediates)/css/%.cpp : $(intermediates)/css/%.h
-
-# MANUAL MERGE : I took this out because compiling the result shows:
-# out/.../JSEventTarget.cpp: In function 'JSC::JSValue* WebCore::jsEventTargetPrototypeFunctionAddEventListener(JSC::ExecState*, JSC::JSObject*, JSC::JSValue*, const JSC::ArgList&)':
-# out/.../JSEventTarget.cpp:90: error: 'toEventListener' was not declared in this scope
-# but I can't find toEventListener anywhere, nor can I figure out how toEventListener
-# is generated
-#    $(intermediates)/dom/JSEventTarget.h \
-
-GEN := \
-    $(intermediates)/dom/JSAttr.h \
-    $(intermediates)/dom/JSCDATASection.h \
-    $(intermediates)/dom/JSCharacterData.h \
-	$(intermediates)/dom/JSClientRect.h \
-	$(intermediates)/dom/JSClientRectList.h \
-    $(intermediates)/dom/JSClipboard.h \
-    $(intermediates)/dom/JSComment.h \
-    $(intermediates)/dom/JSDOMCoreException.h \
-    $(intermediates)/dom/JSDOMImplementation.h \
-    $(intermediates)/dom/JSDOMStringList.h \
-    $(intermediates)/dom/JSDocument.h \
-    $(intermediates)/dom/JSDocumentFragment.h \
-    $(intermediates)/dom/JSDocumentType.h \
-    $(intermediates)/dom/JSElement.h \
-    $(intermediates)/dom/JSEntity.h \
-    $(intermediates)/dom/JSEntityReference.h \
-    $(intermediates)/dom/JSEvent.h \
-    $(intermediates)/dom/JSEventException.h \
-    $(intermediates)/dom/JSKeyboardEvent.h \
-    $(intermediates)/dom/JSMessageChannel.h \
-    $(intermediates)/dom/JSMessageEvent.h \
-    $(intermediates)/dom/JSMessagePort.h \
-    $(intermediates)/dom/JSMouseEvent.h \
-    $(intermediates)/dom/JSMutationEvent.h \
-    $(intermediates)/dom/JSNamedNodeMap.h \
-    $(intermediates)/dom/JSNode.h \
-    $(intermediates)/dom/JSNodeFilter.h \
-    $(intermediates)/dom/JSNodeIterator.h \
-    $(intermediates)/dom/JSNodeList.h \
-    $(intermediates)/dom/JSNotation.h \
-	$(intermediates)/dom/JSOverflowEvent.h \
-    $(intermediates)/dom/JSProcessingInstruction.h \
-    $(intermediates)/dom/JSProgressEvent.h \
-    $(intermediates)/dom/JSRange.h \
-    $(intermediates)/dom/JSRangeException.h \
-    $(intermediates)/dom/JSText.h \
-    $(intermediates)/dom/JSTextEvent.h \
-    $(intermediates)/dom/JSTouch.h \
-    $(intermediates)/dom/JSTouchEvent.h \
-    $(intermediates)/dom/JSTouchList.h \
-    $(intermediates)/dom/JSTreeWalker.h \
-    $(intermediates)/dom/JSUIEvent.h \
-    $(intermediates)/dom/JSWebKitAnimationEvent.h \
-    $(intermediates)/dom/JSWebKitTransitionEvent.h \
-    $(intermediates)/dom/JSWheelEvent.h
-$(GEN): PRIVATE_PATH := $(LOCAL_PATH)
-$(GEN): PRIVATE_CUSTOM_TOOL = perl -I$(PRIVATE_PATH)/bindings/scripts $(PRIVATE_PATH)/bindings/scripts/generate-bindings.pl --defines "$(FEATURE_DEFINES) LANGUAGE_JAVASCRIPT" --generator JS --include dom --include html --outputdir $(dir $@) $<
-$(GEN): $(intermediates)/dom/JS%.h : $(LOCAL_PATH)/dom/%.idl $(js_binding_scripts)
-	$(transform-generated-source)
-LOCAL_GENERATED_SOURCES += $(GEN) $(GEN:%.h=%.cpp)
-
-# We also need the .cpp files, which are generated as side effects of the
-# above rules.  Specifying this explicitly makes -j2 work.
-$(patsubst %.h,%.cpp,$(GEN)): $(intermediates)/dom/%.cpp : $(intermediates)/dom/%.h
-
-
-GEN := \
-    $(intermediates)/html/JSCanvasGradient.h \
-    $(intermediates)/html/JSCanvasPattern.h \
-    $(intermediates)/html/JSCanvasRenderingContext2D.h \
-    $(intermediates)/html/JSFile.h \
-    $(intermediates)/html/JSFileList.h \
-    $(intermediates)/html/JSHTMLAnchorElement.h \
-    $(intermediates)/html/JSHTMLAppletElement.h \
-    $(intermediates)/html/JSHTMLAreaElement.h \
-    $(intermediates)/html/JSHTMLBRElement.h \
-    $(intermediates)/html/JSHTMLBaseElement.h \
-    $(intermediates)/html/JSHTMLBaseFontElement.h \
-    $(intermediates)/html/JSHTMLBlockquoteElement.h \
-    $(intermediates)/html/JSHTMLBodyElement.h \
-    $(intermediates)/html/JSHTMLButtonElement.h \
-    $(intermediates)/html/JSHTMLCanvasElement.h \
-	$(intermediates)/html/JSHTMLCollection.h \
-    $(intermediates)/html/JSHTMLDListElement.h \
-    $(intermediates)/html/JSHTMLDirectoryElement.h \
-    $(intermediates)/html/JSHTMLDivElement.h \
-    $(intermediates)/html/JSHTMLDocument.h \
-    $(intermediates)/html/JSHTMLElement.h \
-    $(intermediates)/html/JSHTMLEmbedElement.h \
-    $(intermediates)/html/JSHTMLFieldSetElement.h \
-    $(intermediates)/html/JSHTMLFontElement.h \
-    $(intermediates)/html/JSHTMLFormElement.h \
-    $(intermediates)/html/JSHTMLFrameElement.h \
-    $(intermediates)/html/JSHTMLFrameSetElement.h \
-    $(intermediates)/html/JSHTMLHRElement.h \
-    $(intermediates)/html/JSHTMLHeadElement.h \
-    $(intermediates)/html/JSHTMLHeadingElement.h \
-    $(intermediates)/html/JSHTMLHtmlElement.h \
-    $(intermediates)/html/JSHTMLIFrameElement.h \
-    $(intermediates)/html/JSHTMLImageElement.h \
-    $(intermediates)/html/JSHTMLInputElement.h \
-    $(intermediates)/html/JSHTMLIsIndexElement.h \
-    $(intermediates)/html/JSHTMLLIElement.h \
-    $(intermediates)/html/JSHTMLLabelElement.h \
-    $(intermediates)/html/JSHTMLLegendElement.h \
-    $(intermediates)/html/JSHTMLLinkElement.h \
-    $(intermediates)/html/JSHTMLMapElement.h \
-    $(intermediates)/html/JSHTMLMarqueeElement.h \
-    $(intermediates)/html/JSHTMLMenuElement.h \
-    $(intermediates)/html/JSHTMLMetaElement.h \
-    $(intermediates)/html/JSHTMLModElement.h \
-    $(intermediates)/html/JSHTMLOListElement.h \
-    $(intermediates)/html/JSHTMLObjectElement.h \
-    $(intermediates)/html/JSHTMLOptGroupElement.h \
-    $(intermediates)/html/JSHTMLOptionElement.h \
-	$(intermediates)/html/JSHTMLOptionsCollection.h \
-    $(intermediates)/html/JSHTMLParagraphElement.h \
-    $(intermediates)/html/JSHTMLParamElement.h \
-    $(intermediates)/html/JSHTMLPreElement.h \
-    $(intermediates)/html/JSHTMLQuoteElement.h \
-    $(intermediates)/html/JSHTMLScriptElement.h \
-    $(intermediates)/html/JSHTMLSelectElement.h \
-    $(intermediates)/html/JSHTMLSourceElement.h \
-    $(intermediates)/html/JSHTMLStyleElement.h \
-    $(intermediates)/html/JSHTMLTableCaptionElement.h \
-    $(intermediates)/html/JSHTMLTableCellElement.h \
-    $(intermediates)/html/JSHTMLTableColElement.h \
-    $(intermediates)/html/JSHTMLTableElement.h \
-    $(intermediates)/html/JSHTMLTableRowElement.h \
-    $(intermediates)/html/JSHTMLTableSectionElement.h \
-    $(intermediates)/html/JSHTMLTextAreaElement.h \
-    $(intermediates)/html/JSHTMLTitleElement.h \
-    $(intermediates)/html/JSHTMLUListElement.h \
-    $(intermediates)/html/JSHTMLVideoElement.h \
-    $(intermediates)/html/JSImageData.h \
-    $(intermediates)/html/JSMediaError.h \
-    $(intermediates)/html/JSTextMetrics.h \
-    $(intermediates)/html/JSTimeRanges.h \
-    $(intermediates)/html/JSVoidCallback.h 
-
-$(GEN): PRIVATE_PATH := $(LOCAL_PATH)
-$(GEN): PRIVATE_CUSTOM_TOOL = perl -I$(PRIVATE_PATH)/bindings/scripts $(PRIVATE_PATH)/bindings/scripts/generate-bindings.pl --defines "$(FEATURE_DEFINES) LANGUAGE_JAVASCRIPT" --generator JS --include dom --include html --outputdir $(dir $@) $<
-$(GEN): $(intermediates)/html/JS%.h : $(LOCAL_PATH)/html/%.idl $(js_binding_scripts)
-	$(transform-generated-source)
-LOCAL_GENERATED_SOURCES += $(GEN) $(GEN:%.h=%.cpp)
-
-# We also need the .cpp files, which are generated as side effects of the
-# above rules.  Specifying this explicitly makes -j2 work.
-$(patsubst %.h,%.cpp,$(GEN)): $(intermediates)/html/%.cpp : $(intermediates)/html/%.h
-
-GEN := \
-    $(intermediates)/inspector/JSJavaScriptCallFrame.h 
-    
-$(GEN): PRIVATE_PATH := $(LOCAL_PATH)
-$(GEN): PRIVATE_CUSTOM_TOOL = perl -I$(PRIVATE_PATH)/bindings/scripts $(PRIVATE_PATH)/bindings/scripts/generate-bindings.pl --defines "$(FEATURE_DEFINES) LANGUAGE_JAVASCRIPT" --generator JS --include dom --include html --outputdir $(dir $@) $<
-$(GEN): $(intermediates)/inspector/JS%.h : $(LOCAL_PATH)/inspector/%.idl $(js_binding_scripts)
-	$(transform-generated-source)
-LOCAL_GENERATED_SOURCES += $(GEN) $(GEN:%.h=%.cpp)
-
-# We also need the .cpp files, which are generated as side effects of the
-# above rules.  Specifying this explicitly makes -j2 work.
-$(patsubst %.h,%.cpp,$(GEN)): $(intermediates)/inspector/%.cpp : $(intermediates)/inspector/%.h
-
-GEN := \
-    $(intermediates)/loader/appcache/JSDOMApplicationCache.h 
-    
-$(GEN): PRIVATE_PATH := $(LOCAL_PATH)
-$(GEN): PRIVATE_CUSTOM_TOOL = perl -I$(PRIVATE_PATH)/bindings/scripts $(PRIVATE_PATH)/bindings/scripts/generate-bindings.pl --defines "$(FEATURE_DEFINES) LANGUAGE_JAVASCRIPT" --generator JS --include dom --include html --outputdir $(dir $@) $<
-$(GEN): $(intermediates)/loader/appcache/JS%.h : $(LOCAL_PATH)/loader/appcache/%.idl $(js_binding_scripts)
-	$(transform-generated-source)
-LOCAL_GENERATED_SOURCES += $(GEN) $(GEN:%.h=%.cpp)
-
-# We also need the .cpp files, which are generated as side effects of the
-# above rules.  Specifying this explicitly makes -j2 work.
-$(patsubst %.h,%.cpp,$(GEN)): $(intermediates)/loader/appcache/%.cpp : $(intermediates)/loader/appcache/%.h
-
-# MANUAL MERGE : I took this out because compiling the result shows:
-# out/.../JSAbstractView.cpp:27:26: error: AbstractView.h: No such file or directory
-# I can't find AbstractView.h anywhere
-#    $(intermediates)/page/JSAbstractView.h \
-#
-# also:
-#
-# out/.../JSPositionCallback.cpp:145: error: no matching function for call to 'WebCore::PositionCallback::handleEvent(WebCore::Geoposition*&)'
-#  note: candidates are: virtual void WebCore::PositionCallback::handleEvent(WebCore::Geoposition*, bool&)
-#    $(intermediates)/page/JSPositionCallback.h \
-
-GEN := \
-    $(intermediates)/page/JSBarInfo.h \
-    $(intermediates)/page/JSConsole.h \
-	$(intermediates)/page/JSCoordinates.h \
-    $(intermediates)/page/JSDOMSelection.h \
-    $(intermediates)/page/JSDOMWindow.h \
-    $(intermediates)/page/JSGeolocation.h \
-    $(intermediates)/page/JSGeoposition.h \
-    $(intermediates)/page/JSHistory.h \
-    $(intermediates)/page/JSLocation.h \
-    $(intermediates)/page/JSNavigator.h \
-    $(intermediates)/page/JSPositionError.h \
-    $(intermediates)/page/JSPositionErrorCallback.h \
-    $(intermediates)/page/JSScreen.h \
-	$(intermediates)/page/JSWebKitPoint.h
-$(GEN): PRIVATE_PATH := $(LOCAL_PATH)
-$(GEN): PRIVATE_CUSTOM_TOOL = perl -I$(PRIVATE_PATH)/bindings/scripts $(PRIVATE_PATH)/bindings/scripts/generate-bindings.pl --defines "$(FEATURE_DEFINES) LANGUAGE_JAVASCRIPT" --generator JS --include dom --include html --outputdir $(dir $@) $<
-$(GEN): $(intermediates)/page/JS%.h : $(LOCAL_PATH)/page/%.idl $(js_binding_scripts)
-	$(transform-generated-source)
-LOCAL_GENERATED_SOURCES += $(GEN) $(GEN:%.h=%.cpp)
-
-# We also need the .cpp files, which are generated as side effects of the
-# above rules.  Specifying this explicitly makes -j2 work.
-$(patsubst %.h,%.cpp,$(GEN)): $(intermediates)/page/%.cpp : $(intermediates)/page/%.h
-
-GEN := \
-    $(intermediates)/plugins/JSMimeType.h \
-    $(intermediates)/plugins/JSMimeTypeArray.h \
-    $(intermediates)/plugins/JSPlugin.h \
-    $(intermediates)/plugins/JSPluginArray.h 
-    
-$(GEN): PRIVATE_PATH := $(LOCAL_PATH)
-$(GEN): PRIVATE_CUSTOM_TOOL = perl -I$(PRIVATE_PATH)/bindings/scripts $(PRIVATE_PATH)/bindings/scripts/generate-bindings.pl --defines "$(FEATURE_DEFINES) LANGUAGE_JAVASCRIPT" --generator JS --include dom --include html --outputdir $(dir $@) $<
-$(GEN): $(intermediates)/plugins/JS%.h : $(LOCAL_PATH)/plugins/%.idl $(js_binding_scripts)
-	$(transform-generated-source)
-LOCAL_GENERATED_SOURCES += $(GEN) $(GEN:%.h=%.cpp)
-
-# We also need the .cpp files, which are generated as side effects of the
-# above rules.  Specifying this explicitly makes -j2 work.
-$(patsubst %.h,%.cpp,$(GEN)): $(intermediates)/plugins/%.cpp : $(intermediates)/plugins/%.h
-
-#new section for svg
-ifeq ($(ENABLE_SVG), true)
-GEN := \
-    $(intermediates)/svg/JSSVGAElement.h \
-    $(intermediates)/svg/JSSVGAltGlyphElement.h \
-    $(intermediates)/svg/JSSVGAngle.h \
-    $(intermediates)/svg/JSSVGAnimateColorElement.h \
-    $(intermediates)/svg/JSSVGAnimateElement.h \
-    $(intermediates)/svg/JSSVGAnimateTransformElement.h \
-    $(intermediates)/svg/JSSVGAnimatedAngle.h \
-    $(intermediates)/svg/JSSVGAnimatedBoolean.h \
-    $(intermediates)/svg/JSSVGAnimatedEnumeration.h \
-    $(intermediates)/svg/JSSVGAnimatedInteger.h \
-    $(intermediates)/svg/JSSVGAnimatedLength.h \
-    $(intermediates)/svg/JSSVGAnimatedLengthList.h \
-    $(intermediates)/svg/JSSVGAnimatedNumber.h \
-    $(intermediates)/svg/JSSVGAnimatedNumberList.h \
-    $(intermediates)/svg/JSSVGAnimatedPreserveAspectRatio.h \
-    $(intermediates)/svg/JSSVGAnimatedRect.h \
-    $(intermediates)/svg/JSSVGAnimatedString.h \
-    $(intermediates)/svg/JSSVGAnimatedTransformList.h \
-    $(intermediates)/svg/JSSVGAnimationElement.h \
-    $(intermediates)/svg/JSSVGCircleElement.h \
-    $(intermediates)/svg/JSSVGClipPathElement.h \
-    $(intermediates)/svg/JSSVGColor.h \
-    $(intermediates)/svg/JSSVGComponentTransferFunctionElement.h \
-    $(intermediates)/svg/JSSVGCursorElement.h \
-    $(intermediates)/svg/JSSVGDefinitionSrcElement.h \
-    $(intermediates)/svg/JSSVGDefsElement.h \
-    $(intermediates)/svg/JSSVGDescElement.h \
-    $(intermediates)/svg/JSSVGDocument.h \
-    $(intermediates)/svg/JSSVGElement.h \
-    $(intermediates)/svg/JSSVGElementInstance.h \
-    $(intermediates)/svg/JSSVGElementInstanceList.h \
-    $(intermediates)/svg/JSSVGEllipseElement.h \
-    $(intermediates)/svg/JSSVGException.h \
-    $(intermediates)/svg/JSSVGFEBlendElement.h \
-    $(intermediates)/svg/JSSVGFEColorMatrixElement.h \
-    $(intermediates)/svg/JSSVGFEComponentTransferElement.h \
-    $(intermediates)/svg/JSSVGFECompositeElement.h \
-    $(intermediates)/svg/JSSVGFEDiffuseLightingElement.h \
-    $(intermediates)/svg/JSSVGFEDisplacementMapElement.h \
-    $(intermediates)/svg/JSSVGFEDistantLightElement.h \
-    $(intermediates)/svg/JSSVGFEFloodElement.h \
-    $(intermediates)/svg/JSSVGFEFuncAElement.h \
-    $(intermediates)/svg/JSSVGFEFuncBElement.h \
-    $(intermediates)/svg/JSSVGFEFuncGElement.h \
-    $(intermediates)/svg/JSSVGFEFuncRElement.h \
-    $(intermediates)/svg/JSSVGFEGaussianBlurElement.h \
-    $(intermediates)/svg/JSSVGFEImageElement.h \
-    $(intermediates)/svg/JSSVGFEMergeElement.h \
-    $(intermediates)/svg/JSSVGFEMergeNodeElement.h \
-    $(intermediates)/svg/JSSVGFEOffsetElement.h \
-    $(intermediates)/svg/JSSVGFEPointLightElement.h \
-    $(intermediates)/svg/JSSVGFESpecularLightingElement.h \
-    $(intermediates)/svg/JSSVGFESpotLightElement.h \
-    $(intermediates)/svg/JSSVGFETileElement.h \
-    $(intermediates)/svg/JSSVGFETurbulenceElement.h \
-    $(intermediates)/svg/JSSVGFilterElement.h \
-    $(intermediates)/svg/JSSVGFontElement.h \
-    $(intermediates)/svg/JSSVGFontFaceElement.h \
-    $(intermediates)/svg/JSSVGFontFaceFormatElement.h \
-    $(intermediates)/svg/JSSVGFontFaceNameElement.h \
-    $(intermediates)/svg/JSSVGFontFaceSrcElement.h \
-    $(intermediates)/svg/JSSVGFontFaceUriElement.h \
-    $(intermediates)/svg/JSSVGForeignObjectElement.h \
-    $(intermediates)/svg/JSSVGGElement.h \
-    $(intermediates)/svg/JSSVGGlyphElement.h \
-    $(intermediates)/svg/JSSVGGradientElement.h \
-    $(intermediates)/svg/JSSVGHKernElement.h \
-    $(intermediates)/svg/JSSVGImageElement.h \
-    $(intermediates)/svg/JSSVGLength.h \
-    $(intermediates)/svg/JSSVGLengthList.h \
-    $(intermediates)/svg/JSSVGLineElement.h \
-    $(intermediates)/svg/JSSVGLinearGradientElement.h \
-    $(intermediates)/svg/JSSVGMarkerElement.h \
-    $(intermediates)/svg/JSSVGMaskElement.h \
-    $(intermediates)/svg/JSSVGMatrix.h \
-    $(intermediates)/svg/JSSVGMetadataElement.h \
-    $(intermediates)/svg/JSSVGMissingGlyphElement.h \
-    $(intermediates)/svg/JSSVGNumber.h \
-    $(intermediates)/svg/JSSVGNumberList.h \
-    $(intermediates)/svg/JSSVGPaint.h \
-    $(intermediates)/svg/JSSVGPathElement.h \
-    $(intermediates)/svg/JSSVGPathSeg.h \
-    $(intermediates)/svg/JSSVGPathSegArcAbs.h \
-    $(intermediates)/svg/JSSVGPathSegArcRel.h \
-    $(intermediates)/svg/JSSVGPathSegClosePath.h \
-    $(intermediates)/svg/JSSVGPathSegCurvetoCubicAbs.h \
-    $(intermediates)/svg/JSSVGPathSegCurvetoCubicRel.h \
-    $(intermediates)/svg/JSSVGPathSegCurvetoCubicSmoothAbs.h \
-    $(intermediates)/svg/JSSVGPathSegCurvetoCubicSmoothRel.h \
-    $(intermediates)/svg/JSSVGPathSegCurvetoQuadraticAbs.h \
-    $(intermediates)/svg/JSSVGPathSegCurvetoQuadraticRel.h \
-    $(intermediates)/svg/JSSVGPathSegCurvetoQuadraticSmoothAbs.h \
-    $(intermediates)/svg/JSSVGPathSegCurvetoQuadraticSmoothRel.h \
-    $(intermediates)/svg/JSSVGPathSegLinetoAbs.h \
-    $(intermediates)/svg/JSSVGPathSegLinetoHorizontalAbs.h \
-    $(intermediates)/svg/JSSVGPathSegLinetoHorizontalRel.h \
-    $(intermediates)/svg/JSSVGPathSegLinetoRel.h \
-    $(intermediates)/svg/JSSVGPathSegLinetoVerticalAbs.h \
-    $(intermediates)/svg/JSSVGPathSegLinetoVerticalRel.h \
-    $(intermediates)/svg/JSSVGPathSegList.h \
-    $(intermediates)/svg/JSSVGPathSegMovetoAbs.h \
-    $(intermediates)/svg/JSSVGPathSegMovetoRel.h \
-    $(intermediates)/svg/JSSVGPatternElement.h \
-    $(intermediates)/svg/JSSVGPoint.h \
-    $(intermediates)/svg/JSSVGPointList.h \
-    $(intermediates)/svg/JSSVGPolygonElement.h \
-    $(intermediates)/svg/JSSVGPolylineElement.h \
-    $(intermediates)/svg/JSSVGPreserveAspectRatio.h \
-    $(intermediates)/svg/JSSVGRadialGradientElement.h \
-    $(intermediates)/svg/JSSVGRect.h \
-    $(intermediates)/svg/JSSVGRectElement.h \
-    $(intermediates)/svg/JSSVGRenderingIntent.h \
-    $(intermediates)/svg/JSSVGSVGElement.h \
-    $(intermediates)/svg/JSSVGScriptElement.h \
-    $(intermediates)/svg/JSSVGSetElement.h \
-    $(intermediates)/svg/JSSVGStopElement.h \
-    $(intermediates)/svg/JSSVGStringList.h \
-    $(intermediates)/svg/JSSVGStyleElement.h \
-    $(intermediates)/svg/JSSVGSwitchElement.h \
-    $(intermediates)/svg/JSSVGSymbolElement.h \
-    $(intermediates)/svg/JSSVGTRefElement.h \
-    $(intermediates)/svg/JSSVGTSpanElement.h \
-    $(intermediates)/svg/JSSVGTextContentElement.h \
-    $(intermediates)/svg/JSSVGTextElement.h \
-    $(intermediates)/svg/JSSVGTextPathElement.h \
-    $(intermediates)/svg/JSSVGTextPositioningElement.h \
-    $(intermediates)/svg/JSSVGTitleElement.h \
-    $(intermediates)/svg/JSSVGTransform.h \
-    $(intermediates)/svg/JSSVGTransformList.h \
-    $(intermediates)/svg/JSSVGUnitTypes.h \
-    $(intermediates)/svg/JSSVGUseElement.h \
-    $(intermediates)/svg/JSSVGViewElement.h \
-    $(intermediates)/svg/JSSVGZoomEvent.h
-$(GEN): PRIVATE_PATH := $(LOCAL_PATH)
-$(GEN): PRIVATE_CUSTOM_TOOL = perl -I$(PRIVATE_PATH)/bindings/scripts $(PRIVATE_PATH)/bindings/scripts/generate-bindings.pl --defines "$(FEATURE_DEFINES) LANGUAGE_JAVASCRIPT" --generator JS --include external/webkit/WebCore/dom --include external/webkit/WebCore/html --include external/webkit/WebCore/svg --outputdir $(dir $@) $<
-$(GEN): $(intermediates)/svg/JS%.h : $(LOCAL_PATH)/svg/%.idl $(js_binding_scripts)
-	$(transform-generated-source)
-LOCAL_GENERATED_SOURCES += $(GEN) $(GEN:%.h=%.cpp)
-
-# We also need the .cpp files, which are generated as side effects of the
-# above rules.  Specifying this explicitly makes -j2 work.
-$(patsubst %.h,%.cpp,$(GEN)): $(intermediates)/svg/%.cpp : $(intermediates)/svg/%.h
-endif
-
-#new section for xml/DOMParser.idl
-GEN := \
-    $(intermediates)/xml/JSDOMParser.h \
-    $(intermediates)/xml/JSXMLHttpRequest.h \
-    $(intermediates)/xml/JSXMLHttpRequestException.h \
-    $(intermediates)/xml/JSXMLHttpRequestProgressEvent.h \
-    $(intermediates)/xml/JSXMLHttpRequestUpload.h \
-    $(intermediates)/xml/JSXMLSerializer.h \
-    $(intermediates)/xml/JSXPathEvaluator.h \
-	$(intermediates)/xml/JSXPathException.h \
-    $(intermediates)/xml/JSXPathExpression.h \
-    $(intermediates)/xml/JSXPathNSResolver.h \
-    $(intermediates)/xml/JSXPathResult.h  \
-    $(intermediates)/xml/JSXSLTProcessor.h 
-$(GEN): PRIVATE_PATH := $(LOCAL_PATH)
-$(GEN): PRIVATE_CUSTOM_TOOL = perl -I$(PRIVATE_PATH)/bindings/scripts $(PRIVATE_PATH)/bindings/scripts/generate-bindings.pl --defines "$(FEATURE_DEFINES) LANGUAGE_JAVASCRIPT" --generator JS --include dom --include html --outputdir $(dir $@) $<
-$(GEN): $(intermediates)/xml/JS%.h : $(LOCAL_PATH)/xml/%.idl $(js_binding_scripts)
-	$(transform-generated-source)
-LOCAL_GENERATED_SOURCES += $(GEN) $(GEN:%.h=%.cpp)
-
-# We also need the .cpp files, which are generated as side effects of the
-# above rules.  Specifying this explicitly makes -j2 work.
-$(patsubst %.h,%.cpp,$(GEN)): $(intermediates)/xml/%.cpp : $(intermediates)/xml/%.h
-#end
-
-# HTML tag and attribute names
-
-GEN:= $(intermediates)/HTMLNames.cpp $(intermediates)/HTMLElementFactory.cpp  $(intermediates)/JSHTMLElementWrapperFactory.cpp
-$(GEN): PRIVATE_PATH := $(LOCAL_PATH)
-$(GEN): PRIVATE_CUSTOM_TOOL = perl -I $(PRIVATE_PATH)/bindings/scripts $< --tags $(html_tags) --attrs $(html_attrs) --factory --wrapperFactory --output $(dir $@) 
-$(GEN): html_tags := $(LOCAL_PATH)/html/HTMLTagNames.in
-$(GEN): html_attrs := $(LOCAL_PATH)/html/HTMLAttributeNames.in
-$(GEN): $(LOCAL_PATH)/dom/make_names.pl $(html_tags) $(html_attrs)
-	$(transform-generated-source)
-LOCAL_GENERATED_SOURCES += $(GEN)
-
-# SVG tag and attribute names
-
-ifeq ($(ENABLE_SVG), true)
-GEN:= $(intermediates)/SVGNames.cpp  $(intermediates)/SVGElementFactory.cpp $(intermediates)/JSSVGElementWrapperFactory.cpp
-$(GEN): PRIVATE_PATH := $(LOCAL_PATH)
-$(GEN): PRIVATE_CUSTOM_TOOL = perl -I $(PRIVATE_PATH)/bindings/scripts $< --tags $(svg_tags) --attrs $(svg_attrs) --factory --wrapperFactory --output $(dir $@) 
-$(GEN): svg_tags := $(LOCAL_PATH)/svg/svgtags.in
-$(GEN): svg_attrs := $(LOCAL_PATH)/svg/svgattrs.in
-$(GEN): $(LOCAL_PATH)/dom/make_names.pl $(svg_tags) $(svg_attrs)
-	$(transform-generated-source)
-LOCAL_GENERATED_SOURCES += $(GEN)
-endif
-
-# XML attribute names
-
-GEN:= $(intermediates)/XMLNames.cpp
-$(GEN): PRIVATE_PATH := $(LOCAL_PATH)
-$(GEN): PRIVATE_CUSTOM_TOOL = perl -I $(PRIVATE_PATH)/bindings/scripts $< --attrs $(xml_attrs) --output $(dir $@) 
-$(GEN): xml_attrs := $(LOCAL_PATH)/xml/xmlattrs.in
-$(GEN): $(LOCAL_PATH)/dom/make_names.pl $(xml_attrs)
-	$(transform-generated-source)
-LOCAL_GENERATED_SOURCES += $(GEN)
-
-# XLink attribute names
-
-ifeq ($(ENABLE_SVG), true)
-GEN:= $(intermediates)/XLinkNames.cpp
-$(GEN): PRIVATE_PATH := $(LOCAL_PATH)
-$(GEN): PRIVATE_CUSTOM_TOOL = perl -I $(PRIVATE_PATH)/bindings/scripts $< --attrs $(xlink_attrs) --output $(dir $@) 
-$(GEN): xlink_attrs := $(LOCAL_PATH)/svg/xlinkattrs.in
-$(GEN): $(LOCAL_PATH)/dom/make_names.pl $(xlink_attrs)
-	$(transform-generated-source)
-LOCAL_GENERATED_SOURCES += $(GEN)
-endif
->>>>>>> 6a813290
+$(intermediates)/css/UserAgentStyleSheets.cpp : $(GEN)