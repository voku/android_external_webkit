/*
 * Copyright 2009, The Android Open Source Project
 *
 * Redistribution and use in source and binary forms, with or without
 * modification, are permitted provided that the following conditions
 * are met:
 *  * Redistributions of source code must retain the above copyright
 *    notice, this list of conditions and the following disclaimer.
 *  * Redistributions in binary form must reproduce the above copyright
 *    notice, this list of conditions and the following disclaimer in the
 *    documentation and/or other materials provided with the distribution.
 *
 * THIS SOFTWARE IS PROVIDED BY THE COPYRIGHT HOLDERS ``AS IS'' AND ANY
 * EXPRESS OR IMPLIED WARRANTIES, INCLUDING, BUT NOT LIMITED TO, THE
 * IMPLIED WARRANTIES OF MERCHANTABILITY AND FITNESS FOR A PARTICULAR
 * PURPOSE ARE DISCLAIMED.  IN NO EVENT SHALL APPLE COMPUTER, INC. OR
 * CONTRIBUTORS BE LIABLE FOR ANY DIRECT, INDIRECT, INCIDENTAL, SPECIAL,
 * EXEMPLARY, OR CONSEQUENTIAL DAMAGES (INCLUDING, BUT NOT LIMITED TO,
 * PROCUREMENT OF SUBSTITUTE GOODS OR SERVICES; LOSS OF USE, DATA, OR
 * PROFITS; OR BUSINESS INTERRUPTION) HOWEVER CAUSED AND ON ANY THEORY
 * OF LIABILITY, WHETHER IN CONTRACT, STRICT LIABILITY, OR TORT
 * (INCLUDING NEGLIGENCE OR OTHERWISE) ARISING IN ANY WAY OUT OF THE USE
 * OF THIS SOFTWARE, EVEN IF ADVISED OF THE POSSIBILITY OF SUCH DAMAGE.
 */

#include "config.h"
<<<<<<< HEAD

#include "GeolocationService.h"
=======
#include "GeolocationServiceAndroid.h"

#include <JNIHelp.h>  // For jniRegisterNativeMethods
#include <jni_utility.h>  // For getJNIEnv

#include "Frame.h"
#include "Geoposition.h"
#include "PositionError.h"
#include "PositionOptions.h"
#include "WebViewCore.h"
#include <wtf/CurrentTime.h>

using JSC::Bindings::getJNIEnv;
using std::max;
>>>>>>> 8ca4160f

namespace WebCore {

// GeolocationServiceBridge is the bridge to the Java implementation. It manages
// the lifetime of the Java object. It is an implementation detail of
// GeolocationServiceAndroid.
class GeolocationServiceBridge {
public:
    typedef GeolocationServiceAndroid ListenerInterface;
    GeolocationServiceBridge(ListenerInterface* listener);
    ~GeolocationServiceBridge();

    void start();
    void setEnableGps(bool enable);

    // Static wrapper functions to hide JNI nastiness.
    static void newLocationAvailable(JNIEnv *env, jclass, jlong nativeObject, jobject location);
    static void newErrorAvailable(JNIEnv *env, jclass, jlong nativeObject, jstring message);
    static PassRefPtr<Geoposition> convertLocationToGeoposition(JNIEnv *env, const jobject &location);

private:
    void startJavaImplementation();
    void stopJavaImplementation();

    ListenerInterface* m_listener;
    jobject m_javaGeolocationServiceObject;
};

static const char* kJavaGeolocationServiceClass = "android/webkit/GeolocationService";
enum kJavaGeolocationServiceClassMethods {
    GEOLOCATION_SERVICE_METHOD_INIT = 0,
    GEOLOCATION_SERVICE_METHOD_START,
    GEOLOCATION_SERVICE_METHOD_STOP,
    GEOLOCATION_SERVICE_METHOD_SET_ENABLE_GPS,
    GEOLOCATION_SERVICE_METHOD_COUNT,
};
static jmethodID javaGeolocationServiceClassMethodIDs[GEOLOCATION_SERVICE_METHOD_COUNT];

static const JNINativeMethod kJavaGeolocationServiceClassNativeMethods[] = {
    { "nativeNewLocationAvailable", "(JLandroid/location/Location;)V",
        (void*) GeolocationServiceBridge::newLocationAvailable },
    { "nativeNewErrorAvailable", "(JLjava/lang/String;)V",
        (void*) GeolocationServiceBridge::newErrorAvailable }
};

static const char *kJavaLocationClass = "android/location/Location";
enum kJavaLocationClassMethods {
    LOCATION_METHOD_GET_LATITUDE = 0,
    LOCATION_METHOD_GET_LONGITUDE,
    LOCATION_METHOD_HAS_ALTITUDE,
    LOCATION_METHOD_GET_ALTITUDE,
    LOCATION_METHOD_HAS_ACCURACY,
    LOCATION_METHOD_GET_ACCURACY,
    LOCATION_METHOD_HAS_BEARING,
    LOCATION_METHOD_GET_BEARING,
    LOCATION_METHOD_HAS_SPEED,
    LOCATION_METHOD_GET_SPEED,
    LOCATION_METHOD_GET_TIME,
    LOCATION_METHOD_COUNT,
};
static jmethodID javaLocationClassMethodIDs[LOCATION_METHOD_COUNT];

GeolocationServiceBridge::GeolocationServiceBridge(ListenerInterface* listener)
    : m_listener(listener)
    , m_javaGeolocationServiceObject(0)
{
    ASSERT(m_listener);
    startJavaImplementation();
}

GeolocationServiceBridge::~GeolocationServiceBridge()
{
    stopJavaImplementation();
}

void GeolocationServiceBridge::start()
{
    ASSERT(m_javaGeolocationServiceObject);
    getJNIEnv()->CallVoidMethod(m_javaGeolocationServiceObject,
                                javaGeolocationServiceClassMethodIDs[GEOLOCATION_SERVICE_METHOD_START]);
}

void GeolocationServiceBridge::setEnableGps(bool enable)
{
    ASSERT(m_javaGeolocationServiceObject);
    getJNIEnv()->CallVoidMethod(m_javaGeolocationServiceObject,
                                javaGeolocationServiceClassMethodIDs[GEOLOCATION_SERVICE_METHOD_SET_ENABLE_GPS],
                                enable);
}

void GeolocationServiceBridge::newLocationAvailable(JNIEnv* env, jclass, jlong nativeObject, jobject location)
{
    ASSERT(nativeObject);
    ASSERT(location);
    GeolocationServiceBridge* object = reinterpret_cast<GeolocationServiceBridge*>(nativeObject);
    object->m_listener->newPositionAvailable(convertLocationToGeoposition(env, location));
}

void GeolocationServiceBridge::newErrorAvailable(JNIEnv* env, jclass, jlong nativeObject, jstring message)
{
    GeolocationServiceBridge* object = reinterpret_cast<GeolocationServiceBridge*>(nativeObject);
    RefPtr<PositionError> error =
        PositionError::create(PositionError::POSITION_UNAVAILABLE, android::to_string(env, message));
    object->m_listener->newErrorAvailable(error.release());
}

PassRefPtr<Geoposition> GeolocationServiceBridge::convertLocationToGeoposition(JNIEnv *env,
                                                                               const jobject &location)
{
    // altitude is optional and may not be supplied.
    bool hasAltitude =
        env->CallBooleanMethod(location, javaLocationClassMethodIDs[LOCATION_METHOD_HAS_ALTITUDE]);
    double altitude =
        hasAltitude ?
        env->CallFloatMethod(location, javaLocationClassMethodIDs[LOCATION_METHOD_GET_ALTITUDE]) :
        0.0;
    // accuracy is required, but is not supplied by the emulator.
    double accuracy =
        env->CallBooleanMethod(location, javaLocationClassMethodIDs[LOCATION_METHOD_HAS_ACCURACY]) ?
        env->CallFloatMethod(location, javaLocationClassMethodIDs[LOCATION_METHOD_GET_ACCURACY]) :
        0.0;
    // heading is optional and may not be supplied.
    bool hasHeading =
        env->CallBooleanMethod(location, javaLocationClassMethodIDs[LOCATION_METHOD_HAS_BEARING]);
    double heading =
        hasHeading ?
        env->CallFloatMethod(location, javaLocationClassMethodIDs[LOCATION_METHOD_GET_BEARING]) :
        0.0;
    // speed is optional and may not be supplied.
    bool hasSpeed =
        env->CallBooleanMethod(location, javaLocationClassMethodIDs[LOCATION_METHOD_HAS_SPEED]);
    double speed =
        hasSpeed ?
        env->CallFloatMethod(location, javaLocationClassMethodIDs[LOCATION_METHOD_GET_SPEED]) :
        0.0;

    RefPtr<Coordinates> newCoordinates = WebCore::Coordinates::create(
        env->CallDoubleMethod(location, javaLocationClassMethodIDs[LOCATION_METHOD_GET_LATITUDE]),
        env->CallDoubleMethod(location, javaLocationClassMethodIDs[LOCATION_METHOD_GET_LONGITUDE]),
        hasAltitude, altitude,
        accuracy,
        false, 0.0,  // altitudeAccuracy not provided.
        hasHeading, heading,
        hasSpeed, speed);

    return WebCore::Geoposition::create(
         newCoordinates.release(),
         env->CallLongMethod(location, javaLocationClassMethodIDs[LOCATION_METHOD_GET_TIME]));
}

void GeolocationServiceBridge::startJavaImplementation()
{
    JNIEnv* env = getJNIEnv();

    // Get the Java GeolocationService class.
    jclass javaGeolocationServiceClass = env->FindClass(kJavaGeolocationServiceClass);
    ASSERT(javaGeolocationServiceClass);

    // Set up the methods we wish to call on the Java GeolocationService class.
    javaGeolocationServiceClassMethodIDs[GEOLOCATION_SERVICE_METHOD_INIT] =
            env->GetMethodID(javaGeolocationServiceClass, "<init>", "(J)V");
    javaGeolocationServiceClassMethodIDs[GEOLOCATION_SERVICE_METHOD_START] =
            env->GetMethodID(javaGeolocationServiceClass, "start", "()V");
    javaGeolocationServiceClassMethodIDs[GEOLOCATION_SERVICE_METHOD_STOP] =
            env->GetMethodID(javaGeolocationServiceClass, "stop", "()V");
    javaGeolocationServiceClassMethodIDs[GEOLOCATION_SERVICE_METHOD_SET_ENABLE_GPS] =
            env->GetMethodID(javaGeolocationServiceClass, "setEnableGps", "(Z)V");

    // Create the Java GeolocationService object.
    jlong nativeObject = reinterpret_cast<jlong>(this);
    jobject object = env->NewObject(javaGeolocationServiceClass,
                                    javaGeolocationServiceClassMethodIDs[GEOLOCATION_SERVICE_METHOD_INIT],
                                    nativeObject);

    m_javaGeolocationServiceObject = getJNIEnv()->NewGlobalRef(object);
    ASSERT(m_javaGeolocationServiceObject);

    // Register to handle calls to native methods of the Java GeolocationService
    // object. We register once only.
    static int registered = jniRegisterNativeMethods(env,
                                                     kJavaGeolocationServiceClass,
                                                     kJavaGeolocationServiceClassNativeMethods,
                                                     NELEM(kJavaGeolocationServiceClassNativeMethods));
    ASSERT(registered == NELEM(kJavaGeolocationServiceClassNativeMethods));

    // Set up the methods we wish to call on the Java Location class.
    jclass javaLocationClass = env->FindClass(kJavaLocationClass);
    ASSERT(javaLocationClass);
    javaLocationClassMethodIDs[LOCATION_METHOD_GET_LATITUDE] =
        env->GetMethodID(javaLocationClass, "getLatitude", "()D");
    javaLocationClassMethodIDs[LOCATION_METHOD_GET_LONGITUDE] =
        env->GetMethodID(javaLocationClass, "getLongitude", "()D");
    javaLocationClassMethodIDs[LOCATION_METHOD_HAS_ALTITUDE] =
        env->GetMethodID(javaLocationClass, "hasAltitude", "()Z");
    javaLocationClassMethodIDs[LOCATION_METHOD_GET_ALTITUDE] =
        env->GetMethodID(javaLocationClass, "getAltitude", "()D");
    javaLocationClassMethodIDs[LOCATION_METHOD_HAS_ACCURACY] =
        env->GetMethodID(javaLocationClass, "hasAccuracy", "()Z");
    javaLocationClassMethodIDs[LOCATION_METHOD_GET_ACCURACY] =
        env->GetMethodID(javaLocationClass, "getAccuracy", "()F");
    javaLocationClassMethodIDs[LOCATION_METHOD_HAS_BEARING] =
        env->GetMethodID(javaLocationClass, "hasBearing", "()Z");
    javaLocationClassMethodIDs[LOCATION_METHOD_GET_BEARING] =
        env->GetMethodID(javaLocationClass, "getBearing", "()F");
    javaLocationClassMethodIDs[LOCATION_METHOD_HAS_SPEED] =
        env->GetMethodID(javaLocationClass, "hasSpeed", "()Z");
    javaLocationClassMethodIDs[LOCATION_METHOD_GET_SPEED] =
        env->GetMethodID(javaLocationClass, "getSpeed", "()F");
    javaLocationClassMethodIDs[LOCATION_METHOD_GET_TIME] =
        env->GetMethodID(javaLocationClass, "getTime", "()J");
}

void GeolocationServiceBridge::stopJavaImplementation()
{
    // Called by GeolocationServiceAndroid on WebKit thread.
    ASSERT(m_javaGeolocationServiceObject);
    getJNIEnv()->CallVoidMethod(m_javaGeolocationServiceObject,
                                javaGeolocationServiceClassMethodIDs[GEOLOCATION_SERVICE_METHOD_STOP]);
    getJNIEnv()->DeleteGlobalRef(m_javaGeolocationServiceObject);
}

// GeolocationServiceAndroid is the Android implmentation of Geolocation
// service. Each object of this class owns an object of type
// GeolocationServiceBridge, which in turn owns a Java GeolocationService
// object. Therefore, there is a 1:1 mapping between Geolocation,
// GeolocationServiceAndroid, GeolocationServiceBridge and Java
// GeolocationService objects. In the case where multiple Geolocation objects
// exist simultaneously, the corresponsing Java GeolocationService objects all
// register with the platform location service. It is the platform service that
// handles making sure that updates are passed to all Geolocation objects.
GeolocationService* GeolocationServiceAndroid::create(GeolocationServiceClient* client)
{
    return new GeolocationServiceAndroid(client);
}

GeolocationService::FactoryFunction* GeolocationService::s_factoryFunction = &GeolocationServiceAndroid::create;

GeolocationServiceAndroid::GeolocationServiceAndroid(GeolocationServiceClient* client)
    : GeolocationService(client)
    , m_timer(this, &GeolocationServiceAndroid::timerFired)
    , m_javaBridge(0)
{
}

bool GeolocationServiceAndroid::startUpdating(PositionOptions* options)
{
    // This method is called every time a new watch or one-shot position request
    // is started. If we already have a position or an error, call back
    // immediately.
    if (m_lastPosition || m_lastError) {
        ASSERT(m_javaBridge);
        m_timer.startOneShot(0);
    }

    // Lazilly create the Java object.
    bool haveJavaBridge = m_javaBridge;
    if (!haveJavaBridge)
        m_javaBridge.set(new GeolocationServiceBridge(this));
    ASSERT(m_javaBridge);

    // On Android, high power == GPS. Set whether to use GPS before we start the
    // implementation.
    // FIXME: Checking for the presence of options will probably not be required
    // once WebKit bug 27254 is fixed.
    if (options && options->enableHighAccuracy())
        m_javaBridge->setEnableGps(true);

    if (!haveJavaBridge)
        m_javaBridge->start();

    return true;
}

void GeolocationServiceAndroid::stopUpdating()
{
    // Called when the Geolocation object has no watches or one shots in
    // progress.
    m_javaBridge.clear();
    // Reset last position and error to make sure that we always try to get a
    // new position from the system service when a request is first made.
    m_lastPosition = 0;
    m_lastError = 0;
}

// Note that there is no guarantee that subsequent calls to this method offer a
// more accurate or updated position.
void GeolocationServiceAndroid::newPositionAvailable(PassRefPtr<Geoposition> position)
{
    ASSERT(position);
    if (!m_lastPosition
        || isPositionMovement(m_lastPosition.get(), position.get())
        || isPositionMoreAccurate(m_lastPosition.get(), position.get())
        || isPositionMoreTimely(m_lastPosition.get(), position.get())) {
        m_lastPosition = position;
        // Remove the last error.
        m_lastError = 0;
        positionChanged();
    }
}

void GeolocationServiceAndroid::newErrorAvailable(PassRefPtr<PositionError> error)
{
    ASSERT(error);
    // We leave the last position
    m_lastError = error;
    errorOccurred();
}

void GeolocationServiceAndroid::timerFired(Timer<GeolocationServiceAndroid>* timer) {
    ASSERT(m_timer == timer);
    ASSERT(m_lastPosition || m_lastError);
    if (m_lastPosition)
        positionChanged();
    else
        errorOccurred();
}

bool GeolocationServiceAndroid::isPositionMovement(Geoposition* position1, Geoposition* position2)
{
    ASSERT(position1 && position2);
    // For the small distances in which we are likely concerned, it's reasonable
    // to approximate the distance between the two positions as the sum of the
    // differences in latitude and longitude.
    double delta = fabs(position1->coords()->latitude() - position2->coords()->latitude())
        + fabs(position1->coords()->longitude() - position2->coords()->longitude());
    // Approximate conversion from degrees of arc to metres.
    delta *= 60 * 1852;
    // The threshold is when the distance between the two positions exceeds the
    // worse (larger) of the two accuracies.
    int maxAccuracy = max(position1->coords()->accuracy(), position2->coords()->accuracy());
    return delta > maxAccuracy;
}

bool GeolocationServiceAndroid::isPositionMoreAccurate(Geoposition* position1, Geoposition* position2)
{
    ASSERT(position1 && position2);
    return position2->coords()->accuracy() < position1->coords()->accuracy();
}

bool GeolocationServiceAndroid::isPositionMoreTimely(Geoposition* position1, Geoposition* position2)
{
    ASSERT(position1 && position2);
    DOMTimeStamp currentTimeMillis = WTF::currentTime() * 1000.0;
    DOMTimeStamp maximumAgeMillis = 10 * 60 * 1000;  // 10 minutes
    return currentTimeMillis - position1->timestamp() > maximumAgeMillis;
}

} // namespace WebCore<|MERGE_RESOLUTION|>--- conflicted
+++ resolved
@@ -24,10 +24,6 @@
  */
 
 #include "config.h"
-<<<<<<< HEAD
-
-#include "GeolocationService.h"
-=======
 #include "GeolocationServiceAndroid.h"
 
 #include <JNIHelp.h>  // For jniRegisterNativeMethods
@@ -42,7 +38,6 @@
 
 using JSC::Bindings::getJNIEnv;
 using std::max;
->>>>>>> 8ca4160f
 
 namespace WebCore {
 
