--- conflicted
+++ resolved
@@ -48,12 +48,10 @@
     // KeyGenerator
     static WTF::Vector<String> getSupportedKeyStrengthList();
     static String getSignedPublicKeyAndChallengeString(unsigned index, const String& challenge, const KURL&);
-<<<<<<< HEAD
     // Cookies
     static void setCookies(const KURL&, const String& value);
     static String cookies(const KURL&);
     static bool cookiesEnabled();
-=======
     // These ids need to be in sync with the constants in BrowserFrame.java
     enum rawResId {
         NoDomain = 1,
@@ -64,7 +62,6 @@
         SubmitLabel
     };
     static String* globalLocalizedName(rawResId resId);
->>>>>>> 33cbb138
 };
 
 }
