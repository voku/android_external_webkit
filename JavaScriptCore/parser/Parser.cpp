--- conflicted
+++ resolved
@@ -43,15 +43,10 @@
 
 void Parser::parse(JSGlobalData* globalData, int* errLine, UString* errMsg)
 {
-<<<<<<< HEAD
-    m_sourceElements = 0;
-=======
 #ifdef ANDROID_INSTRUMENT
     android::TimeCounter::start(android::TimeCounter::JavaScriptParseTimeCounter);
 #endif
-
-    ASSERT(!m_sourceElements);
->>>>>>> dac9d5be
+    m_sourceElements = 0;
 
     int defaultErrLine;
     UString defaultErrMsg;
