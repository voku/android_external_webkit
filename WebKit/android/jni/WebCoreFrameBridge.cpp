--- conflicted
+++ resolved
@@ -1108,27 +1108,21 @@
     {
         JNIEnv* env = JSC::Bindings::getJNIEnv();
         // JavaInstance creates a global ref to instance in its constructor.
-<<<<<<< HEAD
-        env->DeleteGlobalRef(_instance->_instance);
+        env->DeleteGlobalRef(_instance->instance());
         // Set the object to a weak reference.
-        _instance->_instance = env->NewWeakGlobalRef(instance);
+        _instance->setInstance(env->NewWeakGlobalRef(instance));
     }
     ~WeakJavaInstance() {
         JNIEnv* env = JSC::Bindings::getJNIEnv();
         // Store the weak reference so we can delete it later.
-        jweak weak = _instance->_instance;
+        jweak weak = _instance->instance();
         // The JavaInstance destructor attempts to delete the global ref stored
         // in _instance. Since we replaced it in our constructor with a weak
         // reference, restore the global ref here so the vm will not complain.
-        _instance->_instance = env->NewGlobalRef(
-                getRealObject(env, _instance->_instance).get());
+        _instance->setInstance(env->NewGlobalRef(
+                getRealObject(env, _instance->instance()).get()));
         // Delete the weak reference.
         env->DeleteWeakGlobalRef(weak);
-=======
-        env->DeleteGlobalRef(_instance->instance());
-        // Set the object to our WeakReference wrapper.
-        _instance->setInstance(adoptGlobalRef(env, instance));
->>>>>>> c3ebd21f
     }
 
     virtual void virtualBegin() {
