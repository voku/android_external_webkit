/*
 * Copyright 2006, The Android Open Source Project
 *
 * Redistribution and use in source and binary forms, with or without
 * modification, are permitted provided that the following conditions
 * are met:
 *  * Redistributions of source code must retain the above copyright
 *    notice, this list of conditions and the following disclaimer.
 *  * Redistributions in binary form must reproduce the above copyright
 *    notice, this list of conditions and the following disclaimer in the
 *    documentation and/or other materials provided with the distribution.
 *
 * THIS SOFTWARE IS PROVIDED BY THE COPYRIGHT HOLDERS ``AS IS'' AND ANY
 * EXPRESS OR IMPLIED WARRANTIES, INCLUDING, BUT NOT LIMITED TO, THE
 * IMPLIED WARRANTIES OF MERCHANTABILITY AND FITNESS FOR A PARTICULAR
 * PURPOSE ARE DISCLAIMED.  IN NO EVENT SHALL APPLE COMPUTER, INC. OR
 * CONTRIBUTORS BE LIABLE FOR ANY DIRECT, INDIRECT, INCIDENTAL, SPECIAL,
 * EXEMPLARY, OR CONSEQUENTIAL DAMAGES (INCLUDING, BUT NOT LIMITED TO,
 * PROCUREMENT OF SUBSTITUTE GOODS OR SERVICES; LOSS OF USE, DATA, OR
 * PROFITS; OR BUSINESS INTERRUPTION) HOWEVER CAUSED AND ON ANY THEORY
 * OF LIABILITY, WHETHER IN CONTRACT, STRICT LIABILITY, OR TORT
 * (INCLUDING NEGLIGENCE OR OTHERWISE) ARISING IN ANY WAY OUT OF THE USE
 * OF THIS SOFTWARE, EVEN IF ADVISED OF THE POSSIBILITY OF SUCH DAMAGE.
 */

#define LOG_TAG "webcoreglue"

#include <config.h>

#include <wtf/Platform.h>
#include <wtf/CurrentTime.h>

#include "android_graphics.h"
#include "Arena.h"
#include "AtomicString.h"
#include "Cache.h"
#include "ChromeClientAndroid.h"
#include "ContextMenuClientAndroid.h"
#include "CString.h"
#include "Document.h"
#include "DocumentLoader.h"
#include "DragClientAndroid.h"
#include "EditorClientAndroid.h"
#include "Element.h"
#include "Font.h"
#include "FormState.h"
#include "Frame.h"
#include "FrameLoader.h"
#include "FrameLoaderClientAndroid.h"
#include "FrameLoadRequest.h"
#include "FrameTree.h"
#include "FrameView.h"
#include "GraphicsContext.h"
#include "HistoryItem.h"
#include "HTMLCollection.h"
#include "HTMLElement.h"
#include "HTMLFormElement.h"
#include "HTMLInputElement.h"
#include "HTMLNames.h"
#include "IconDatabase.h"
#include "Image.h"
#include "InspectorClientAndroid.h"

#if USE(JSC)
#include "GCController.h"
#include "JSDOMWindow.h"
#include <runtime/JSLock.h>
#elif USE(V8)
#include "jni_npobject.h"
#include "jni_instance.h"
#endif  // USE(JSC)

#include "KURL.h"
#include "Page.h"
#include "PageCache.h"
#include "PlatformString.h"
#include "RenderPart.h"
#include "RenderSkinAndroid.h"
#include "RenderTreeAsText.h"
#include "RenderView.h"
#include "ResourceHandle.h"
#include "ScriptController.h"
#include "ScriptValue.h"
#include "SecurityOrigin.h"
#include "SelectionController.h"
#include "Settings.h"
#include "SubstituteData.h"
#include "WebCoreFrameBridge.h"
#include "WebCoreJni.h"
#include "WebCoreResourceLoader.h"
#include "WebHistory.h"
#include "WebIconDatabase.h"
#include "WebFrameView.h"
#include "WebViewCore.h"
#include "wds/DebugServer.h"

#if USE(JSC)
#include <runtime_root.h>
#include <runtime_object.h>
#endif  // USE(JSC)

#include <jni_utility.h>
#include "jni.h"

#if USE(JSC)
#include "jni_instance.h"
#endif  // USE(JSC)

#include <JNIHelp.h>
#include <SkGraphics.h>
#include <utils/misc.h>
#include <utils/AssetManager.h>
#include <android_runtime/android_util_AssetManager.h>

#ifdef ANDROID_INSTRUMENT
#include "TimeCounter.h"
#endif

namespace android {

// ----------------------------------------------------------------------------

#define WEBCORE_MEMORY_CAP 15 * 1024 * 1024

// ----------------------------------------------------------------------------

struct WebFrame::JavaBrowserFrame
{
    jweak       mObj;
    jweak       mHistoryList; // WebBackForwardList object
    jmethodID   mStartLoadingResource;
    jmethodID   mLoadStarted;
    jmethodID   mTransitionToCommitted;
    jmethodID   mLoadFinished;
    jmethodID   mReportError;
    jmethodID   mSetTitle;
    jmethodID   mWindowObjectCleared;
    jmethodID   mSetProgress;
    jmethodID   mDidReceiveIcon;
    jmethodID   mDidReceiveTouchIconUrl;
    jmethodID   mUpdateVisitedHistory;
    jmethodID   mHandleUrl;
    jmethodID   mCreateWindow;
    jmethodID   mCloseWindow;
    jmethodID   mDecidePolicyForFormResubmission;
    jmethodID   mRequestFocus;
    jmethodID   mGetRawResFilename;
    jmethodID   mDensity;
    jmethodID   mGetFileSize;
    jmethodID   mGetFile;
    AutoJObject frame(JNIEnv* env) {
        return getRealObject(env, mObj);
    }
    AutoJObject history(JNIEnv* env) {
        return getRealObject(env, mHistoryList);
    }
};

static jfieldID gFrameField;
#define GET_NATIVE_FRAME(env, obj) ((WebCore::Frame*)env->GetIntField(obj, gFrameField))
#define SET_NATIVE_FRAME(env, obj, frame) (env->SetIntField(obj, gFrameField, frame))

// ----------------------------------------------------------------------------

WebFrame::WebFrame(JNIEnv* env, jobject obj, jobject historyList, WebCore::Page* page)
    : mPage(page)
{
    jclass clazz = env->GetObjectClass(obj);
    mJavaFrame = new JavaBrowserFrame;
    mJavaFrame->mObj = env->NewWeakGlobalRef(obj);
    mJavaFrame->mHistoryList = env->NewWeakGlobalRef(historyList);
    mJavaFrame->mStartLoadingResource = env->GetMethodID(clazz, "startLoadingResource",
            "(ILjava/lang/String;Ljava/lang/String;Ljava/util/HashMap;[BJIZ)Landroid/webkit/LoadListener;");
    mJavaFrame->mLoadStarted = env->GetMethodID(clazz, "loadStarted",
            "(Ljava/lang/String;Landroid/graphics/Bitmap;IZ)V");
    mJavaFrame->mTransitionToCommitted = env->GetMethodID(clazz, "transitionToCommitted",
            "(IZ)V");
    mJavaFrame->mLoadFinished = env->GetMethodID(clazz, "loadFinished",
            "(Ljava/lang/String;IZ)V");
    mJavaFrame->mReportError = env->GetMethodID(clazz, "reportError",
            "(ILjava/lang/String;Ljava/lang/String;)V");
    mJavaFrame->mSetTitle = env->GetMethodID(clazz, "setTitle",
            "(Ljava/lang/String;)V");
    mJavaFrame->mWindowObjectCleared = env->GetMethodID(clazz, "windowObjectCleared",
            "(I)V");
    mJavaFrame->mSetProgress = env->GetMethodID(clazz, "setProgress",
            "(I)V");
    mJavaFrame->mDidReceiveIcon = env->GetMethodID(clazz, "didReceiveIcon",
            "(Landroid/graphics/Bitmap;)V");
    mJavaFrame->mDidReceiveTouchIconUrl = env->GetMethodID(clazz, "didReceiveTouchIconUrl",
            "(Ljava/lang/String;Z)V");
    mJavaFrame->mUpdateVisitedHistory = env->GetMethodID(clazz, "updateVisitedHistory",
            "(Ljava/lang/String;Z)V");
    mJavaFrame->mHandleUrl = env->GetMethodID(clazz, "handleUrl",
            "(Ljava/lang/String;)Z");
    mJavaFrame->mCreateWindow = env->GetMethodID(clazz, "createWindow",
            "(ZZ)Landroid/webkit/BrowserFrame;");
    mJavaFrame->mCloseWindow = env->GetMethodID(clazz, "closeWindow",
            "(Landroid/webkit/WebViewCore;)V");
    mJavaFrame->mDecidePolicyForFormResubmission = env->GetMethodID(clazz,
            "decidePolicyForFormResubmission", "(I)V");
    mJavaFrame->mRequestFocus = env->GetMethodID(clazz, "requestFocus",
            "()V");
    mJavaFrame->mGetRawResFilename = env->GetMethodID(clazz, "getRawResFilename",
            "(I)Ljava/lang/String;");
    mJavaFrame->mDensity = env->GetMethodID(clazz, "density","()F");
    mJavaFrame->mGetFileSize = env->GetMethodID(clazz, "getFileSize", "(Ljava/lang/String;)I");
    mJavaFrame->mGetFile = env->GetMethodID(clazz, "getFile", "(Ljava/lang/String;[BII)I");

    LOG_ASSERT(mJavaFrame->mStartLoadingResource, "Could not find method startLoadingResource");
    LOG_ASSERT(mJavaFrame->mLoadStarted, "Could not find method loadStarted");
    LOG_ASSERT(mJavaFrame->mTransitionToCommitted, "Could not find method transitionToCommitted");
    LOG_ASSERT(mJavaFrame->mLoadFinished, "Could not find method loadFinished");
    LOG_ASSERT(mJavaFrame->mReportError, "Could not find method reportError");
    LOG_ASSERT(mJavaFrame->mSetTitle, "Could not find method setTitle");
    LOG_ASSERT(mJavaFrame->mWindowObjectCleared, "Could not find method windowObjectCleared");
    LOG_ASSERT(mJavaFrame->mSetProgress, "Could not find method setProgress");
    LOG_ASSERT(mJavaFrame->mDidReceiveIcon, "Could not find method didReceiveIcon");
    LOG_ASSERT(mJavaFrame->mDidReceiveTouchIconUrl, "Could not find method didReceiveTouchIconUrl");
    LOG_ASSERT(mJavaFrame->mUpdateVisitedHistory, "Could not find method updateVisitedHistory");
    LOG_ASSERT(mJavaFrame->mHandleUrl, "Could not find method handleUrl");
    LOG_ASSERT(mJavaFrame->mCreateWindow, "Could not find method createWindow");
    LOG_ASSERT(mJavaFrame->mCloseWindow, "Could not find method closeWindow");
    LOG_ASSERT(mJavaFrame->mDecidePolicyForFormResubmission, "Could not find method decidePolicyForFormResubmission");
    LOG_ASSERT(mJavaFrame->mRequestFocus, "Could not find method requestFocus");
    LOG_ASSERT(mJavaFrame->mGetRawResFilename, "Could not find method getRawResFilename");
    LOG_ASSERT(mJavaFrame->mDensity, "Could not find method density");
    LOG_ASSERT(mJavaFrame->mGetFileSize, "Could not find method getFileSize");
    LOG_ASSERT(mJavaFrame->mGetFile, "Could not find method getFile");

    mUserAgent = WebCore::String();
    mUserInitiatedClick = false;
}

WebFrame::~WebFrame()
{
    if (mJavaFrame->mObj) {
        JNIEnv* env = JSC::Bindings::getJNIEnv();
        env->DeleteWeakGlobalRef(mJavaFrame->mObj);
        env->DeleteWeakGlobalRef(mJavaFrame->mHistoryList);
        mJavaFrame->mObj = 0;
    }
    delete mJavaFrame;
}

WebFrame* WebFrame::getWebFrame(const WebCore::Frame* frame)
{
    FrameLoaderClientAndroid* client =
            static_cast<FrameLoaderClientAndroid*> (frame->loader()->client());
    return client->webFrame();
}

static jobject createJavaMapFromHTTPHeaders(JNIEnv* env, const WebCore::HTTPHeaderMap& map)
{
    jclass mapClass = env->FindClass("java/util/HashMap");
    LOG_ASSERT(mapClass, "Could not find HashMap class!");
    jmethodID init = env->GetMethodID(mapClass, "<init>", "(I)V");
    LOG_ASSERT(init, "Could not find constructor for HashMap");
    jobject hashMap = env->NewObject(mapClass, init, map.size());
    LOG_ASSERT(hashMap, "Could not create a new HashMap");
    jmethodID put = env->GetMethodID(mapClass, "put",
            "(Ljava/lang/Object;Ljava/lang/Object;)Ljava/lang/Object;");
    LOG_ASSERT(put, "Could not find put method on HashMap");

    WebCore::HTTPHeaderMap::const_iterator end = map.end();
    for (WebCore::HTTPHeaderMap::const_iterator i = map.begin(); i != end; ++i) {
        if (i->first.length() == 0 || i->second.length() == 0)
            continue;
        jstring key = env->NewString((unsigned short *)i->first.characters(), i->first.length());
        jstring val = env->NewString((unsigned short *)i->second.characters(), i->second.length());
        if (key && val) {
            env->CallObjectMethod(hashMap, put, key, val);
            env->DeleteLocalRef(key);
            env->DeleteLocalRef(val);
        }
    }

    env->DeleteLocalRef(mapClass);

    return hashMap;
}

// In WebViewCore.java, we artificially append the filename to the URI so that
// webkit treats the actual display name of the file as the filename, rather
// than the last segment of the URI (which will simply be a number).  When we
// pass the URI up to BrowserFrame, we no longer need the appended name (in fact
// it causes problems), so remove it here.
// FIXME: If we rewrite pathGetFileName (the current version is in
// FileSystemPOSIX), we can get the filename that way rather than appending it.
static jstring uriFromUriFileName(JNIEnv* env, const WebCore::String& name)
{
    const WebCore::String fileName = name.left(name.reverseFind('/'));
    return env->NewString(fileName.characters(), fileName.length());
}

// This class stores the URI and the size of each file for upload.  The URI is
// stored so we do not have to create it again.  The size is stored so we can
// compare the actual size of the file with the stated size.  If the actual size
// is larger, we will not copy it, since we will not have enough space in our
// buffer.
class FileInfo {
public:
    FileInfo(JNIEnv* env, const WebCore::String& name) {
        m_uri = uriFromUriFileName(env, name);
        checkException(env);
        m_size = 0;
        m_env = env;
    }
    ~FileInfo() {
        m_env->DeleteLocalRef(m_uri);
    }
    int getSize() { return m_size; }
    jstring getUri() { return m_uri; }
    void setSize(int size) { m_size = size; }
private:
    // This is only a pointer to the JNIEnv* returned by
    // JSC::Bindings::getJNIEnv().  Used to delete the jstring when finished.
    JNIEnv* m_env;
    jstring m_uri;
    int m_size;
};

WebCoreResourceLoader*
WebFrame::startLoadingResource(WebCore::ResourceHandle* loader,
                                  const WebCore::ResourceRequest& request,
                                  bool synchronous)
{
#ifdef ANDROID_INSTRUMENT
    TimeCounterAuto counter(TimeCounter::JavaCallbackTimeCounter);
#endif
    LOGV("::WebCore:: startLoadingResource(%p, %s)",
            loader, request.url().string().latin1().data());

    WebCore::String method = request.httpMethod();
    WebCore::HTTPHeaderMap headers = request.httpHeaderFields();

    JNIEnv* env = JSC::Bindings::getJNIEnv();
    WebCore::String urlStr = request.url().string();
    int colon = urlStr.find(':');
    bool allLower = true;
    for (int index = 0; index < colon; index++) {
        UChar ch = urlStr[index];
        if (!WTF::isASCIIAlpha(ch))
            break;
        allLower &= WTF::isASCIILower(ch);
        if (index == colon - 1 && !allLower) {
            urlStr = urlStr.substring(0, colon).lower()
                    + urlStr.substring(colon);
        }
    }
    LOGV("%s lower=%s", __FUNCTION__, urlStr.latin1().data());
    jstring jUrlStr = env->NewString(urlStr.characters(), urlStr.length());
    jstring jMethodStr = NULL;
    if (!method.isEmpty())
        jMethodStr = env->NewString(method.characters(), method.length());
    jbyteArray jPostDataStr = NULL;
    WebCore::FormData* formdata = request.httpBody();
    AutoJObject obj = mJavaFrame->frame(env);
    if (formdata) {
        // We can use the formdata->flatten() but it will result in two 
        // memcpys, first through loading up the vector with the form data
        // then another to copy it out of the vector and into the java byte
        // array. Instead, we copy the form data ourselves below saving a
        // memcpy.
        const WTF::Vector<WebCore::FormDataElement>& elements = 
                formdata->elements();

        // Sizing pass
        int size = 0;
        size_t n = elements.size();
        FileInfo** fileinfos = new FileInfo*[n];
        for (size_t i = 0; i < n; ++i) {
            fileinfos[i] = 0;
            const WebCore::FormDataElement& e = elements[i];
            if (e.m_type == WebCore::FormDataElement::data) {
                size += e.m_data.size();
            } else if (e.m_type == WebCore::FormDataElement::encodedFile) {
                fileinfos[i] = new FileInfo(env, e.m_filename);
                int delta = env->CallIntMethod(obj.get(),
                    mJavaFrame->mGetFileSize, fileinfos[i]->getUri());
                checkException(env);
                fileinfos[i]->setSize(delta);
                size += delta;
            }
        }

        // Only create the byte array if there is POST data to pass up.
        // The Java code is expecting null if there is no data.
        if (size > 0) {
            // Copy the actual form data.
            jPostDataStr = env->NewByteArray(size);
            if (jPostDataStr) {
                // Write  the form data to the java array.
                jbyte* bytes = env->GetByteArrayElements(jPostDataStr, NULL);
                int offset = 0;
                for (size_t i = 0; i < n; ++i) {
                    const WebCore::FormDataElement& e = elements[i];
                    if (e.m_type == WebCore::FormDataElement::data) {
                        int delta = e.m_data.size();
                        memcpy(bytes + offset, e.m_data.data(), delta);
                        offset += delta;
                    } else if (e.m_type
                            == WebCore::FormDataElement::encodedFile) {
                        int delta = env->CallIntMethod(obj.get(),
                            mJavaFrame->mGetFile, fileinfos[i]->getUri(),
                            jPostDataStr, offset, fileinfos[i]->getSize());
                        checkException(env);
                        offset += delta;
                    }
                }
                env->ReleaseByteArrayElements(jPostDataStr, bytes, 0);
            }
        }
        delete[] fileinfos;
    }

    jobject jHeaderMap = createJavaMapFromHTTPHeaders(env, headers);

    // Convert the WebCore Cache Policy to a WebView Cache Policy.
    int cacheMode = 0;  // WebView.LOAD_NORMAL
    switch (request.cachePolicy()) {
        case WebCore::ReloadIgnoringCacheData:
            cacheMode = 2; // WebView.LOAD_NO_CACHE
            break;
        case WebCore::ReturnCacheDataDontLoad:
            cacheMode = 3; // WebView.LOAD_CACHE_ONLY
            break;
        case WebCore::ReturnCacheDataElseLoad:
            cacheMode = 1;   // WebView.LOAD_CACHE_ELSE_NETWORK
            break;
        case WebCore::UseProtocolCachePolicy:
        default:
            break;
    }

    LOGV("::WebCore:: startLoadingResource %s with cacheMode %d", urlStr.ascii().data(), cacheMode);


    jobject jLoadListener =
        env->CallObjectMethod(obj.get(), mJavaFrame->mStartLoadingResource,
<<<<<<< HEAD
                (int)loader, jUrlStr, jMethodStr, jHeaderMap,
                jPostDataStr, cacheMode, synchronous);
=======
                                              (int)loader, jUrlStr, jMethodStr, jHeaderMap,
                                              jPostDataStr, formdata ? formdata->identifier(): 0,
                                              cacheMode, synchronous);
>>>>>>> ef7b176b

    env->DeleteLocalRef(jUrlStr);
    env->DeleteLocalRef(jMethodStr);
    env->DeleteLocalRef(jPostDataStr);
    env->DeleteLocalRef(jHeaderMap);
    if (checkException(env))
        return NULL;

    WebCoreResourceLoader* h = NULL;
    if (jLoadListener)
        h = new WebCoreResourceLoader(env, jLoadListener);
    env->DeleteLocalRef(jLoadListener);
    return h;
}

void
WebFrame::reportError(int errorCode, const WebCore::String& description,
        const WebCore::String& failingUrl)
{
#ifdef ANDROID_INSTRUMENT
    TimeCounterAuto counter(TimeCounter::JavaCallbackTimeCounter);
#endif
    LOGV("::WebCore:: reportError(%d, %s)", errorCode, description.ascii().data());
    JNIEnv* env = JSC::Bindings::getJNIEnv();

    jstring descStr = env->NewString((unsigned short*)description.characters(), description.length());
    jstring failUrl = env->NewString((unsigned short*)failingUrl.characters(), failingUrl.length());
    env->CallVoidMethod(mJavaFrame->frame(env).get(), mJavaFrame->mReportError,
            errorCode, descStr, failUrl);
    env->DeleteLocalRef(descStr);
    env->DeleteLocalRef(failUrl);
}

void
WebFrame::loadStarted(WebCore::Frame* frame)
{
#ifdef ANDROID_INSTRUMENT
    TimeCounterAuto counter(TimeCounter::JavaCallbackTimeCounter);
#endif
    const WebCore::KURL& url = frame->loader()->activeDocumentLoader()->url();
    if (url.isEmpty())
        return;
    LOGV("::WebCore:: loadStarted %s", url.string().ascii().data());

    bool isMainFrame = (!frame->tree() || !frame->tree()->parent());
    WebCore::FrameLoadType loadType = frame->loader()->loadType();

    if (loadType == WebCore::FrameLoadTypeReplace ||
            loadType == WebCore::FrameLoadTypeSame ||
            (loadType == WebCore::FrameLoadTypeRedirectWithLockedBackForwardList &&
             !isMainFrame))
        return;

    JNIEnv* env = JSC::Bindings::getJNIEnv();
    WebCore::String urlString(url.string());
    // If this is the main frame and we already have a favicon in the database,
    // send it along with the page started notification.
    jobject favicon = NULL;
    if (isMainFrame) {
        WebCore::Image* icon = WebCore::iconDatabase()->iconForPageURL(urlString, WebCore::IntSize(16, 16));
        if (icon)
            favicon = webcoreImageToJavaBitmap(env, icon);
        LOGV("favicons", "Starting load with icon %p for %s", icon, url.string().utf8().data());
    }
    jstring urlStr = env->NewString((unsigned short*)urlString.characters(), urlString.length());

    env->CallVoidMethod(mJavaFrame->frame(env).get(), mJavaFrame->mLoadStarted, urlStr, favicon,
            (int)loadType, isMainFrame);
    checkException(env);
    env->DeleteLocalRef(urlStr);
    if (favicon)
        env->DeleteLocalRef(favicon);

    // Inform the client that the main frame has started a new load.
    if (isMainFrame && mPage) {
        Chrome* chrome = mPage->chrome();
        if (chrome) {
            ChromeClientAndroid* client = static_cast<ChromeClientAndroid*>(chrome->client());
            if (client)
                client->onMainFrameLoadStarted();
        }
    }
}

void
WebFrame::transitionToCommitted(WebCore::Frame* frame)
{
#ifdef ANDROID_INSTRUMENT
    TimeCounterAuto counter(TimeCounter::JavaCallbackTimeCounter);
#endif
    JNIEnv* env = JSC::Bindings::getJNIEnv();
    WebCore::FrameLoadType loadType = frame->loader()->loadType();
    bool isMainFrame = (!frame->tree() || !frame->tree()->parent());
    env->CallVoidMethod(mJavaFrame->frame(env).get(), mJavaFrame->mTransitionToCommitted,
            (int)loadType, isMainFrame);
    checkException(env);
}

void
WebFrame::didFinishLoad(WebCore::Frame* frame)
{
#ifdef ANDROID_INSTRUMENT
    TimeCounterAuto counter(TimeCounter::JavaCallbackTimeCounter);
#endif
    JNIEnv* env = JSC::Bindings::getJNIEnv();
    WebCore::FrameLoader* loader = frame->loader();
    const WebCore::KURL& url = loader->activeDocumentLoader()->url();
    if (url.isEmpty())
        return;
    LOGV("::WebCore:: didFinishLoad %s", url.string().ascii().data());

    bool isMainFrame = (!frame->tree() || !frame->tree()->parent());
    WebCore::FrameLoadType loadType = loader->loadType();
    WebCore::String urlString(url.string());
    jstring urlStr = env->NewString((unsigned short*)urlString.characters(), urlString.length());
    env->CallVoidMethod(mJavaFrame->frame(env).get(), mJavaFrame->mLoadFinished, urlStr,
            (int)loadType, isMainFrame);
    checkException(env);
    env->DeleteLocalRef(urlStr);
}

void
WebFrame::addHistoryItem(WebCore::HistoryItem* item)
{
#ifdef ANDROID_INSTRUMENT
    TimeCounterAuto counter(TimeCounter::JavaCallbackTimeCounter);
#endif
    LOGV("::WebCore:: addHistoryItem");
    JNIEnv* env = JSC::Bindings::getJNIEnv();
    WebHistory::AddItem(mJavaFrame->history(env), item);
}

void
WebFrame::removeHistoryItem(int index)
{
#ifdef ANDROID_INSTRUMENT
    TimeCounterAuto counter(TimeCounter::JavaCallbackTimeCounter);
#endif
    LOGV("::WebCore:: removeHistoryItem at %d", index);
    JNIEnv* env = JSC::Bindings::getJNIEnv();
    WebHistory::RemoveItem(mJavaFrame->history(env), index);
}

void
WebFrame::updateHistoryIndex(int newIndex)
{
#ifdef ANDROID_INSTRUMENT
    TimeCounterAuto counter(TimeCounter::JavaCallbackTimeCounter);
#endif
    LOGV("::WebCore:: updateHistoryIndex to %d", newIndex);
    JNIEnv* env = JSC::Bindings::getJNIEnv();
    WebHistory::UpdateHistoryIndex(mJavaFrame->history(env), newIndex);
}

void
WebFrame::setTitle(const WebCore::String& title)
{
#ifdef ANDROID_INSTRUMENT
    TimeCounterAuto counter(TimeCounter::JavaCallbackTimeCounter);
#endif
#ifndef NDEBUG
    LOGV("setTitle(%s)", title.ascii().data());
#endif
    JNIEnv* env = JSC::Bindings::getJNIEnv();
    jstring jTitleStr = env->NewString((unsigned short *)title.characters(), title.length());

    env->CallVoidMethod(mJavaFrame->frame(env).get(), mJavaFrame->mSetTitle,
                                        jTitleStr);
    checkException(env);
    env->DeleteLocalRef(jTitleStr);
}

void
WebFrame::windowObjectCleared(WebCore::Frame* frame)
{
#ifdef ANDROID_INSTRUMENT
    TimeCounterAuto counter(TimeCounter::JavaCallbackTimeCounter);
#endif
    LOGV("::WebCore:: windowObjectCleared");
    JNIEnv* env = JSC::Bindings::getJNIEnv();

    env->CallVoidMethod(mJavaFrame->frame(env).get(), mJavaFrame->mWindowObjectCleared, (int)frame);
    checkException(env);
}

void
WebFrame::setProgress(float newProgress)
{
#ifdef ANDROID_INSTRUMENT
    TimeCounterAuto counter(TimeCounter::JavaCallbackTimeCounter);
#endif
    JNIEnv* env = JSC::Bindings::getJNIEnv();
    int progress = (int) (100 * newProgress);
    env->CallVoidMethod(mJavaFrame->frame(env).get(), mJavaFrame->mSetProgress, progress);
    checkException(env);
}

const WebCore::String
WebFrame::userAgentForURL(const WebCore::KURL* url)
{
    return mUserAgent;
}

void
WebFrame::didReceiveIcon(WebCore::Image* icon)
{
#ifdef ANDROID_INSTRUMENT
    TimeCounterAuto counter(TimeCounter::JavaCallbackTimeCounter);
#endif
    LOG_ASSERT(icon, "DidReceiveIcon called without an image!");
    JNIEnv* env = JSC::Bindings::getJNIEnv();
    jobject bitmap = webcoreImageToJavaBitmap(env, icon);
    if (!bitmap)
        return;

    env->CallVoidMethod(mJavaFrame->frame(env).get(), mJavaFrame->mDidReceiveIcon, bitmap);
    env->DeleteLocalRef(bitmap);
    checkException(env);
}

void
WebFrame::didReceiveTouchIconURL(const WebCore::String& url, bool precomposed)
{
#ifdef ANDROID_INSTRUMENT
    TimeCounterAuto counter(TimeCounter::JavaCallbackTimeCounter);
#endif
    JNIEnv* env = JSC::Bindings::getJNIEnv();
    jstring jUrlStr = env->NewString((unsigned short*)url.characters(),
            url.length());

    env->CallVoidMethod(mJavaFrame->frame(env).get(),
            mJavaFrame->mDidReceiveTouchIconUrl, jUrlStr, precomposed);
    checkException(env);
}

void
WebFrame::updateVisitedHistory(const WebCore::KURL& url, bool reload)
{
#ifdef ANDROID_INSTRUMENT
    TimeCounterAuto counter(TimeCounter::JavaCallbackTimeCounter);
#endif
    WebCore::String urlStr(url.string());
    JNIEnv* env = JSC::Bindings::getJNIEnv();
    jstring jUrlStr = env->NewString((unsigned short*)urlStr.characters(), urlStr.length());

    env->CallVoidMethod(mJavaFrame->frame(env).get(), mJavaFrame->mUpdateVisitedHistory, jUrlStr, reload);
    checkException(env);
}

bool
WebFrame::canHandleRequest(const WebCore::ResourceRequest& request)
{
#ifdef ANDROID_INSTRUMENT
    TimeCounterAuto counter(TimeCounter::JavaCallbackTimeCounter);
#endif
    // always handle "POST" in place
    if (equalIgnoringCase(request.httpMethod(), "POST"))
        return true;
    WebCore::KURL requestUrl = request.url();
    if (!mUserInitiatedClick && !request.getUserGesture() &&
        (requestUrl.protocolIs("http") || requestUrl.protocolIs("https") ||
            requestUrl.protocolIs("file") || requestUrl.protocolIs("about") ||
            WebCore::protocolIsJavaScript(requestUrl.string())))
        return true;
    WebCore::String url(request.url().string());
    // Empty urls should not be sent to java
    if (url.isEmpty())
        return true;
    JNIEnv* env = JSC::Bindings::getJNIEnv();
    jstring jUrlStr = env->NewString((unsigned short *)url.characters(), url.length());

    // check to see whether browser app wants to hijack url loading.
    // if browser app handles the url, we will return false to bail out WebCore loading
    jboolean ret = env->CallBooleanMethod(mJavaFrame->frame(env).get(), mJavaFrame->mHandleUrl, jUrlStr);
    checkException(env);
    return (ret == 0);
}

WebCore::Frame*
WebFrame::createWindow(bool dialog, bool userGesture)
{
#ifdef ANDROID_INSTRUMENT
    TimeCounterAuto counter(TimeCounter::JavaCallbackTimeCounter);
#endif
    JNIEnv* env = JSC::Bindings::getJNIEnv();
    jobject obj = env->CallObjectMethod(mJavaFrame->frame(env).get(),
            mJavaFrame->mCreateWindow, dialog, userGesture);
    if (obj) {
        WebCore::Frame* frame = GET_NATIVE_FRAME(env, obj);
        return frame;
    }
    return NULL;
}

void
WebFrame::requestFocus() const
{
#ifdef ANDROID_INSTRUMENT
    TimeCounterAuto counter(TimeCounter::JavaCallbackTimeCounter);
#endif
    JNIEnv* env = JSC::Bindings::getJNIEnv();
    env->CallVoidMethod(mJavaFrame->frame(env).get(), mJavaFrame->mRequestFocus);
    checkException(env);
}

void
WebFrame::closeWindow(WebViewCore* webViewCore)
{
#ifdef ANDROID_INSTRUMENT
    TimeCounterAuto counter(TimeCounter::JavaCallbackTimeCounter);
#endif
    assert(webViewCore);
    JNIEnv* env = JSC::Bindings::getJNIEnv();
    env->CallVoidMethod(mJavaFrame->frame(env).get(), mJavaFrame->mCloseWindow,
            webViewCore->getJavaObject().get());
}

struct PolicyFunctionWrapper {
    WebCore::FramePolicyFunction func;
};

void
WebFrame::decidePolicyForFormResubmission(WebCore::FramePolicyFunction func)
{
#ifdef ANDROID_INSTRUMENT
    TimeCounterAuto counter(TimeCounter::JavaCallbackTimeCounter);
#endif
    JNIEnv* env = JSC::Bindings::getJNIEnv();
    PolicyFunctionWrapper* p = new PolicyFunctionWrapper;
    p->func = func;
    env->CallVoidMethod(mJavaFrame->frame(env).get(), mJavaFrame->mDecidePolicyForFormResubmission, p);
}

WebCore::String
WebFrame::getRawResourceFilename(RAW_RES_ID id) const
{
    JNIEnv* env = JSC::Bindings::getJNIEnv();
    jstring ret = (jstring) env->CallObjectMethod(mJavaFrame->frame(env).get(),
            mJavaFrame->mGetRawResFilename, (int)id);

    return to_string(env, ret);
}

float
WebFrame::density() const
{
    JNIEnv* env = JSC::Bindings::getJNIEnv();
    jfloat dpi = env->CallFloatMethod(mJavaFrame->frame(env).get(), mJavaFrame->mDensity);
    checkException(env);
    return dpi;
}

// ----------------------------------------------------------------------------
static void CallPolicyFunction(JNIEnv* env, jobject obj, jint func, jint decision)
{
#ifdef ANDROID_INSTRUMENT
    TimeCounterAuto counter(TimeCounter::NativeCallbackTimeCounter);
#endif
    WebCore::Frame* pFrame = GET_NATIVE_FRAME(env, obj);
    LOG_ASSERT(pFrame, "nativeCallPolicyFunction must take a valid frame pointer!");
    PolicyFunctionWrapper* pFunc = (PolicyFunctionWrapper*)func;
    LOG_ASSERT(pFunc, "nativeCallPolicyFunction must take a valid function pointer!");

    // If we are resending the form then we should reset the multiple submission protection.
    if (decision == WebCore::PolicyUse)
        pFrame->loader()->resetMultipleFormSubmissionProtection();

    (pFrame->loader()->policyChecker()->*(pFunc->func))((WebCore::PolicyAction)decision);
}

static void CreateFrame(JNIEnv* env, jobject obj, jobject javaview, jobject jAssetManager, jobject historyList)
{
    ScriptController::initializeThreading();

#ifdef ANDROID_INSTRUMENT
    TimeCounterAuto counter(TimeCounter::NativeCallbackTimeCounter);
#endif
    ChromeClientAndroid*      chromeC = new ChromeClientAndroid;
    EditorClientAndroid*      editorC = new EditorClientAndroid;
    WebCore::ContextMenuClient* contextMenuC = new ContextMenuClientAndroid;
    WebCore::DragClient*        dragC = new DragClientAndroid;
    InspectorClientAndroid* inspectorC = new InspectorClientAndroid;
    // Create a new page
    WebCore::Page* page = new WebCore::Page(chromeC, contextMenuC, editorC, dragC, inspectorC, 0);
    // css files without explicit MIMETYPE is treated as generic text files in
    // the Java side. So we can't enforce CSS MIMETYPE.
    page->settings()->setEnforceCSSMIMETypeInStrictMode(false);
    /* TODO: Don't turn on PageCache until we can restore the ScrollView State.
     * This caused bug http://b/issue?id=1202983
    page->settings()->setUsesPageCache(true);
    // 10 is a random number chosen because it is small enough to give the user
    // a good back/forward page cache without allowing the page cache to get too
    // big.
    WebCore::pageCache()->setCapacity(10);
    */
    editorC->setPage(page);
    page->setGroupName("android.webkit");

    // Create a WebFrame to access the Java BrowserFrame associated with this page
    WebFrame* webFrame = new WebFrame(env, obj, historyList, page);
    // Attach webFrame to chromeC and release our ownership
    chromeC->setWebFrame(webFrame);
    Release(webFrame);

    FrameLoaderClientAndroid* loaderC = new FrameLoaderClientAndroid(webFrame);
    // Create a Frame and the page holds its reference
    WebCore::Frame* frame = WebCore::Frame::create(page, NULL, loaderC).get();
    loaderC->setFrame(frame);
#if ENABLE(WDS)
    WDS::server()->addFrame(frame);
#endif

    // Create a WebViewCore to access the Java WebViewCore associated with this page
    WebViewCore* webViewCore = new WebViewCore(env, javaview, frame);

    // Create a FrameView
    RefPtr<WebCore::FrameView> frameView = WebCore::FrameView::create(frame);
    // Create a WebFrameView
    WebFrameView* webFrameView = new WebFrameView(frameView.get(), webViewCore);
    // As webFrameView Retains webViewCore, release our ownership
    Release(webViewCore);
    // As frameView Retains webFrameView, release our ownership
    Release(webFrameView);
    // Attach the frameView to the frame and release our ownership
    frame->setView(frameView);
    // Set the frame to active to turn on keyboard focus.
    frame->init();
    frame->selection()->setFocused(true);

    // Allow local access to file:/// and substitute data
    WebCore::SecurityOrigin::setLocalLoadPolicy(
            WebCore::SecurityOrigin::AllowLocalLoadsForLocalAndSubstituteData);

    LOGV("::WebCore:: createFrame %p", frame);

    // Set the mNativeFrame field in Frame
    SET_NATIVE_FRAME(env, obj, (int)frame);

    String directory = webFrame->getRawResourceFilename(WebFrame::DRAWABLEDIR);
    if (directory.isEmpty())
        LOGE("Can't find the drawable directory");
    else {
        // Setup the asset manager.
        AssetManager* am = assetManagerForJavaObject(env, jAssetManager);
        // Initialize our skinning classes
        WebCore::RenderSkinAndroid::Init(am, directory);
    }
}

static void DestroyFrame(JNIEnv* env, jobject obj)
{
#ifdef ANDROID_INSTRUMENT
    TimeCounterAuto counter(TimeCounter::NativeCallbackTimeCounter);
#endif
    WebCore::Frame* pFrame = GET_NATIVE_FRAME(env, obj);
    LOG_ASSERT(pFrame, "nativeDestroyFrame must take a valid frame pointer!");

    LOGV("::WebCore:: deleting frame %p", pFrame);

    WebCore::FrameView* view = pFrame->view();
    view->ref();
    // detachFromParent will cause the page to be closed.
    WebCore::FrameLoader* fl = pFrame->loader();
    // retain a pointer because detachFromParent will set the page to null.
    WebCore::Page* page = pFrame->page();
    if (fl)
        fl->detachFromParent();
    delete page;
    view->deref();

    SET_NATIVE_FRAME(env, obj, 0);
#if ENABLE(WDS)
    WDS::server()->removeFrame(pFrame);
#endif
}

static void LoadUrl(JNIEnv *env, jobject obj, jstring url)
{
#ifdef ANDROID_INSTRUMENT
    TimeCounterAuto counter(TimeCounter::NativeCallbackTimeCounter);
#endif
    WebCore::Frame* pFrame = GET_NATIVE_FRAME(env, obj);
    LOG_ASSERT(pFrame, "nativeLoadUrl must take a valid frame pointer!");

    WebCore::String webcoreUrl = to_string(env, url);
    WebCore::KURL kurl(WebCore::KURL(), webcoreUrl);
    WebCore::ResourceRequest request(kurl);
    LOGV("LoadUrl %s", kurl.string().latin1().data());
    pFrame->loader()->load(request, false);
}

static void PostUrl(JNIEnv *env, jobject obj, jstring url, jbyteArray postData)
{
#ifdef ANDROID_INSTRUMENT
    TimeCounterAuto counter(TimeCounter::NativeCallbackTimeCounter);
#endif
    WebCore::Frame* pFrame = GET_NATIVE_FRAME(env, obj);
    LOG_ASSERT(pFrame, "nativePostUrl must take a valid frame pointer!");

    WebCore::KURL kurl(WebCore::KURL(), to_string(env, url));
    WebCore::ResourceRequest request(kurl);
    request.setHTTPMethod("POST");
    request.setHTTPContentType("application/x-www-form-urlencoded");

    if (postData) {
        jsize size = env->GetArrayLength(postData);
        jbyte* bytes = env->GetByteArrayElements(postData, NULL);
        RefPtr<FormData> formData = FormData::create((const void*)bytes, size);
        // the identifier uses the same logic as generateFormDataIdentifier() in
        // HTMLFormElement.cpp
        formData->setIdentifier(static_cast<int64_t>(WTF::currentTime() * 1000000.0));
        request.setHTTPBody(formData);
        env->ReleaseByteArrayElements(postData, bytes, 0);
    }

    LOGV("PostUrl %s", kurl.string().latin1().data());
    WebCore::FrameLoadRequest frameRequest(request);
    pFrame->loader()->loadFrameRequest(frameRequest, false, false, 0, 0);
}

static void LoadData(JNIEnv *env, jobject obj, jstring baseUrl, jstring data,
        jstring mimeType, jstring encoding, jstring failUrl)
{
#ifdef ANDROID_INSTRUMENT
    TimeCounterAuto counter(TimeCounter::NativeCallbackTimeCounter);
#endif
    WebCore::Frame* pFrame = GET_NATIVE_FRAME(env, obj);
    LOG_ASSERT(pFrame, "nativeLoadData must take a valid frame pointer!");

    // Setup the resource request
    WebCore::ResourceRequest request(to_string(env, baseUrl));

    // Setup the substituteData
    const char* dataStr = env->GetStringUTFChars(data, NULL);
    WTF::PassRefPtr<WebCore::SharedBuffer> sharedBuffer =
        WebCore::SharedBuffer::create();
    LOG_ASSERT(dataStr, "nativeLoadData has a null data string.");
    sharedBuffer->append(dataStr, strlen(dataStr));
    env->ReleaseStringUTFChars(data, dataStr);

    WebCore::SubstituteData substituteData(sharedBuffer,
            to_string(env, mimeType), to_string(env, encoding),
            WebCore::KURL(ParsedURLString, to_string(env, failUrl)));

    // Perform the load
    pFrame->loader()->load(request, substituteData, false);
}

static void StopLoading(JNIEnv *env, jobject obj)
{
#ifdef ANDROID_INSTRUMENT
    TimeCounterAuto counter(TimeCounter::NativeCallbackTimeCounter);
#endif
    WebCore::Frame* pFrame = GET_NATIVE_FRAME(env, obj);
    LOG_ASSERT(pFrame, "nativeStopLoading must take a valid frame pointer!");
    LOGV("::WebCore:: stopLoading %p", pFrame);

    // Stop loading the page and do not send an unload event
    pFrame->loader()->stopForUserCancel();
}

static jstring ExternalRepresentation(JNIEnv *env, jobject obj)
{
#ifdef ANDROID_INSTRUMENT
    TimeCounterAuto counter(TimeCounter::NativeCallbackTimeCounter);
#endif
    WebCore::Frame* pFrame = GET_NATIVE_FRAME(env, obj);
    LOG_ASSERT(pFrame, "android_webcore_nativeExternalRepresentation must take a valid frame pointer!");

    // Request external representation of the render tree
    WebCore::String renderDump = WebCore::externalRepresentation(pFrame->contentRenderer());
    unsigned len = renderDump.length();
    if (!len)
        return NULL;
    return env->NewString(renderDump.characters(), len);
}

static jstring DocumentAsText(JNIEnv *env, jobject obj)
{
#ifdef ANDROID_INSTRUMENT
    TimeCounterAuto counter(TimeCounter::NativeCallbackTimeCounter);
#endif
    WebCore::Frame* pFrame = GET_NATIVE_FRAME(env, obj);
    LOG_ASSERT(pFrame, "android_webcore_nativeDocumentAsText must take a valid frame pointer!");

    WebCore::Element *documentElement = pFrame->document()->documentElement();
    if (!documentElement)
        return NULL;
    WebCore::String renderDump = ((WebCore::HTMLElement*)documentElement)->innerText();
    renderDump.append("\n");
    unsigned len = renderDump.length();
    if (!len)
        return NULL;
    return env->NewString((unsigned short*)renderDump.characters(), len);
}

static void Reload(JNIEnv *env, jobject obj, jboolean allowStale)
{
#ifdef ANDROID_INSTRUMENT
    TimeCounterAuto counter(TimeCounter::NativeCallbackTimeCounter);
#endif
    WebCore::Frame* pFrame = GET_NATIVE_FRAME(env, obj);
    LOG_ASSERT(pFrame, "nativeReload must take a valid frame pointer!");

    WebCore::FrameLoader* loader = pFrame->loader();
    if (allowStale) {
        // load the current page with FrameLoadTypeIndexedBackForward so that it
        // will use cache when it is possible
        WebCore::Page* page = pFrame->page();
        WebCore::HistoryItem* item = page->backForwardList()->currentItem();
        if (item)
            page->goToItem(item, FrameLoadTypeIndexedBackForward);
    } else
        loader->reload(true);
}

static void GoBackOrForward(JNIEnv *env, jobject obj, jint pos)
{
#ifdef ANDROID_INSTRUMENT
    TimeCounterAuto counter(TimeCounter::NativeCallbackTimeCounter);
#endif
    WebCore::Frame* pFrame = GET_NATIVE_FRAME(env, obj);
    LOG_ASSERT(pFrame, "nativeGoBackOrForward must take a valid frame pointer!");

    if (pos == 1)
        pFrame->page()->goForward();
    else if (pos == -1)
        pFrame->page()->goBack();
    else
        pFrame->page()->goBackOrForward(pos);
}

static jobject StringByEvaluatingJavaScriptFromString(JNIEnv *env, jobject obj, jstring script)
{
#ifdef ANDROID_INSTRUMENT
    TimeCounterAuto counter(TimeCounter::NativeCallbackTimeCounter);
#endif
    WebCore::Frame* pFrame = GET_NATIVE_FRAME(env, obj);
    LOG_ASSERT(pFrame, "stringByEvaluatingJavaScriptFromString must take a valid frame pointer!");

    WebCore::ScriptValue value =
            pFrame->loader()->executeScript(to_string(env, script), true);
    WebCore::String result = WebCore::String();
    if (!value.getString(result))
        return NULL;
    unsigned len = result.length();
    if (len == 0)
        return NULL;
    return env->NewString((unsigned short*)result.characters(), len);
}

#if USE(JSC)
// Wrap the JavaInstance used when binding custom javascript interfaces. Use a
// weak reference so that the gc can collect the WebView. Override virtualBegin
// and virtualEnd and swap the weak reference for the real object.
class WeakJavaInstance : public JSC::Bindings::JavaInstance {
public:
    static PassRefPtr<WeakJavaInstance> create(jobject obj,
            PassRefPtr<JSC::Bindings::RootObject> root) {
        return adoptRef(new WeakJavaInstance(obj, root));
    }

protected:
    WeakJavaInstance(jobject instance, PassRefPtr<JSC::Bindings::RootObject> rootObject)
        : JSC::Bindings::JavaInstance(instance, rootObject)
    {
        JNIEnv* env = JSC::Bindings::getJNIEnv();
        // JavaInstance creates a global ref to instance in its constructor.
        env->DeleteGlobalRef(_instance->_instance);
        // Set the object to a weak reference.
        _instance->_instance = env->NewWeakGlobalRef(instance);
    }
    ~WeakJavaInstance() {
        JNIEnv* env = JSC::Bindings::getJNIEnv();
        // Store the weak reference so we can delete it later.
        jweak weak = _instance->_instance;
        // The JavaInstance destructor attempts to delete the global ref stored
        // in _instance. Since we replaced it in our constructor with a weak
        // reference, restore the global ref here so the vm will not complain.
        _instance->_instance = env->NewGlobalRef(
                getRealObject(env, _instance->_instance).get());
        // Delete the weak reference.
        env->DeleteWeakGlobalRef(weak);
    }

    virtual void virtualBegin() {
        _weakRef = _instance->_instance;
        JNIEnv* env = JSC::Bindings::getJNIEnv();
        // This is odd. getRealObject returns an AutoJObject which is used to
        // cleanly create and delete a local reference. But, here we need to
        // maintain the local reference across calls to virtualBegin() and
        // virtualEnd(). So, release the local reference from the AutoJObject
        // and delete the local reference in virtualEnd().
        _realObject = getRealObject(env, _weakRef).release();
        // Point to the real object
        _instance->_instance = _realObject;
        // Call the base class method
        INHERITED::virtualBegin();
    }

    virtual void virtualEnd() {
        // Call the base class method first to pop the local frame.
        INHERITED::virtualEnd();
        // Get rid of the local reference to the real object.
        JSC::Bindings::getJNIEnv()->DeleteLocalRef(_realObject);
        // Point back to the WeakReference.
        _instance->_instance = _weakRef;
    }

private:
    typedef JSC::Bindings::JavaInstance INHERITED;
    jobject _realObject;
    jweak   _weakRef;
};
#endif  // USE(JSC)

static void AddJavascriptInterface(JNIEnv *env, jobject obj, jint nativeFramePointer,
        jobject javascriptObj, jstring interfaceName)
{
#ifdef ANDROID_INSTRUMENT
    TimeCounterAuto counter(TimeCounter::NativeCallbackTimeCounter);
#endif
    WebCore::Frame* pFrame = 0;
    if (nativeFramePointer == 0)
        pFrame = GET_NATIVE_FRAME(env, obj);
    else
        pFrame = (WebCore::Frame*)nativeFramePointer;
    LOG_ASSERT(pFrame, "nativeAddJavascriptInterface must take a valid frame pointer!");

    JavaVM* vm;
    env->GetJavaVM(&vm);
    LOGV("::WebCore:: addJSInterface: %p", pFrame);

#if USE(JSC)
    // Copied from qwebframe.cpp
    JSC::JSLock lock(false);
    WebCore::JSDOMWindow *window = WebCore::toJSDOMWindow(pFrame);
    if (window) {
        JSC::Bindings::RootObject *root = pFrame->script()->bindingRootObject();
        JSC::Bindings::setJavaVM(vm);
        // Add the binding to JS environment
        JSC::ExecState* exec = window->globalExec();
        JSC::JSObject *addedObject = WeakJavaInstance::create(javascriptObj,
                root)->createRuntimeObject(exec);
        const jchar* s = env->GetStringChars(interfaceName, NULL);
        if (s) {
            // Add the binding name to the window's table of child objects.
            JSC::PutPropertySlot slot;
            window->put(exec, JSC::Identifier(exec, (const UChar *)s, 
                    env->GetStringLength(interfaceName)), addedObject, slot);
            env->ReleaseStringChars(interfaceName, s);
            checkException(env);
        }
    }
#endif  // USE(JSC)

#if USE(V8)
    if (pFrame) {
        const char* name = JSC::Bindings::getCharactersFromJStringInEnv(env, interfaceName);
        NPObject* obj = JSC::Bindings::JavaInstanceToNPObject(new JSC::Bindings::JavaInstance(javascriptObj));
        pFrame->script()->bindToWindowObject(pFrame, name, obj);
        // JavaInstanceToNPObject calls NPN_RetainObject on the
        // returned one (see CreateV8ObjectForNPObject in V8NPObject.cpp).
        // BindToWindowObject also increases obj's ref count and decrease
        // the ref count when the object is not reachable from JavaScript
        // side. Code here must release the reference count increased by
        // JavaInstanceToNPObject.

        // Note that while this function is declared in WebCore/bridge/npruntime.h, for V8 builds
        // we use WebCore/bindings/v8/npruntime.cpp (rather than
        // WebCore/bridge/npruntime.cpp), so the function is implemented there.
        // TODO: Combine the two versions of these NPAPI files.
        NPN_ReleaseObject(obj);
        JSC::Bindings::releaseCharactersForJString(interfaceName, name);
    }
#endif

}

static void SetCacheDisabled(JNIEnv *env, jobject obj, jboolean disabled)
{
#ifdef ANDROID_INSTRUMENT
    TimeCounterAuto counter(TimeCounter::NativeCallbackTimeCounter);
#endif
    WebCore::cache()->setDisabled(disabled);
}

static jboolean CacheDisabled(JNIEnv *env, jobject obj)
{
#ifdef ANDROID_INSTRUMENT
    TimeCounterAuto counter(TimeCounter::NativeCallbackTimeCounter);
#endif
    return WebCore::cache()->disabled();
}

static void ClearCache(JNIEnv *env, jobject obj)
{
#ifdef ANDROID_INSTRUMENT
    TimeCounterAuto counter(TimeCounter::NativeCallbackTimeCounter);
#if USE(JSC)
    JSC::JSLock lock(false);
    JSC::Heap::Statistics jsHeapStatistics = WebCore::JSDOMWindow::commonJSGlobalData()->heap.statistics();
    LOGD("About to gc and JavaScript heap size is %d and has %d bytes free",
            jsHeapStatistics.size, jsHeapStatistics.free);
#endif  // USE(JSC)           
    LOGD("About to clear cache and current cache has %d bytes live and %d bytes dead", 
            cache()->getLiveSize(), cache()->getDeadSize());
#endif  // ANDROID_INSTRUMENT
    if (!WebCore::cache()->disabled()) {
        // Disabling the cache will remove all resources from the cache.  They may
        // still live on if they are referenced by some Web page though.
        WebCore::cache()->setDisabled(true);
        WebCore::cache()->setDisabled(false);
    }
#if USE(JSC)    
    // force JavaScript to GC when clear cache
    WebCore::gcController().garbageCollectSoon();
#elif USE(V8)
    WebCore::Frame* pFrame = GET_NATIVE_FRAME(env, obj);
    pFrame->script()->lowMemoryNotification(); 
#endif  // USE(JSC)
}

static jboolean DocumentHasImages(JNIEnv *env, jobject obj)
{
#ifdef ANDROID_INSTRUMENT
    TimeCounterAuto counter(TimeCounter::NativeCallbackTimeCounter);
#endif
    WebCore::Frame* pFrame = GET_NATIVE_FRAME(env, obj);
    LOG_ASSERT(pFrame, "DocumentHasImages must take a valid frame pointer!");

    return pFrame->document()->images()->length() > 0;
}

static jboolean HasPasswordField(JNIEnv *env, jobject obj)
{
#ifdef ANDROID_INSTRUMENT
    TimeCounterAuto counter(TimeCounter::NativeCallbackTimeCounter);
#endif
    WebCore::Frame* pFrame = GET_NATIVE_FRAME(env, obj);
    LOG_ASSERT(pFrame, "HasPasswordField must take a valid frame pointer!");

    bool found = false;
    WTF::PassRefPtr<WebCore::HTMLCollection> form = pFrame->document()->forms();
    WebCore::Node* node = form->firstItem();
    while (node && !found) {
        WTF::Vector<WebCore::HTMLFormControlElement*> elements =
        		((WebCore::HTMLFormElement*)node)->formElements;
        size_t size = elements.size();
        for (size_t i = 0; i< size && !found; i++) {
            WebCore::HTMLFormControlElement* e = elements[i];
            if (e->hasLocalName(WebCore::HTMLNames::inputTag)) {
                if (((WebCore::HTMLInputElement*)e)->inputType() ==
                		WebCore::HTMLInputElement::PASSWORD)
                    found = true;
            }
        }
        node = form->nextItem();
    }
    return found;
}

static jobjectArray GetUsernamePassword(JNIEnv *env, jobject obj)
{
#ifdef ANDROID_INSTRUMENT
    TimeCounterAuto counter(TimeCounter::NativeCallbackTimeCounter);
#endif
    WebCore::Frame* pFrame = GET_NATIVE_FRAME(env, obj);
    LOG_ASSERT(pFrame, "GetUsernamePassword must take a valid frame pointer!");
    jobjectArray strArray = NULL;

    WebCore::String username, password;
    bool found = false;
    WTF::PassRefPtr<WebCore::HTMLCollection> form = pFrame->document()->forms();
    WebCore::Node* node = form->firstItem();
    while (node && !found) {
        WTF::Vector<WebCore::HTMLFormControlElement*> elements =
        		((WebCore::HTMLFormElement*)node)->formElements;
        size_t size = elements.size();
        for (size_t i = 0; i< size && !found; i++) {
            WebCore::HTMLFormControlElement* e = elements[i];
            if (e->hasLocalName(WebCore::HTMLNames::inputTag)) {
                WebCore::HTMLInputElement* input = (WebCore::HTMLInputElement*)e;
                if (input->autoComplete() == false)
                    continue;
                if (input->inputType() == WebCore::HTMLInputElement::PASSWORD)
                    password = input->value();
                else if (input->inputType() == WebCore::HTMLInputElement::TEXT)
                    username = input->value();
                if (!username.isNull() && !password.isNull())
                    found = true;
            }
        }
        node = form->nextItem();
    }
    if (found) {
        jclass stringClass = env->FindClass("java/lang/String");
        strArray = env->NewObjectArray(2, stringClass, NULL);
        env->SetObjectArrayElement(strArray, 0, env->NewString((unsigned short *)
                username.characters(), username.length()));
        env->SetObjectArrayElement(strArray, 1, env->NewString((unsigned short *)
                password.characters(), password.length()));
    }
    return strArray;
}

static void SetUsernamePassword(JNIEnv *env, jobject obj,
    jstring username, jstring password)
{
#ifdef ANDROID_INSTRUMENT
    TimeCounterAuto counter(TimeCounter::NativeCallbackTimeCounter);
#endif
    WebCore::Frame* pFrame = GET_NATIVE_FRAME(env, obj);
    LOG_ASSERT(pFrame, "SetUsernamePassword must take a valid frame pointer!");

    WebCore::HTMLInputElement* usernameEle = NULL;
    WebCore::HTMLInputElement* passwordEle = NULL;
    bool found = false;
    WTF::PassRefPtr<WebCore::HTMLCollection> form = pFrame->document()->forms();
    WebCore::Node* node = form->firstItem();
    while (node && !found) {
        WTF::Vector<WebCore::HTMLFormControlElement*> elements =
        		((WebCore::HTMLFormElement*)node)->formElements;
        size_t size = elements.size();
        for (size_t i = 0; i< size && !found; i++) {
            WebCore::HTMLFormControlElement* e = elements[i];
            if (e->hasLocalName(WebCore::HTMLNames::inputTag)) {
                WebCore::HTMLInputElement* input = (WebCore::HTMLInputElement*)e;
                if (input->autoComplete() == false)
                    continue;
                if (input->inputType() == WebCore::HTMLInputElement::PASSWORD)
                    passwordEle = input;
                else if (input->inputType() == WebCore::HTMLInputElement::TEXT)
                    usernameEle = input;
                if (usernameEle != NULL && passwordEle != NULL)
                    found = true;
            }
        }
        node = form->nextItem();
    }
    if (found) {
        usernameEle->setValue(to_string(env, username));
        passwordEle->setValue(to_string(env, password));
    }
}

static jobject GetFormTextData(JNIEnv *env, jobject obj)
{
#ifdef ANDROID_INSTRUMENT
    TimeCounterAuto counter(TimeCounter::NativeCallbackTimeCounter);
#endif
    WebCore::Frame* pFrame = GET_NATIVE_FRAME(env, obj);
    LOG_ASSERT(pFrame, "GetFormTextData must take a valid frame pointer!");
    jobject hashMap = NULL;

    WTF::PassRefPtr<WebCore::HTMLCollection> collection = pFrame->document()->forms();
    if (collection->length() > 0) {
        jclass mapClass = env->FindClass("java/util/HashMap");
        LOG_ASSERT(mapClass, "Could not find HashMap class!");
        jmethodID init = env->GetMethodID(mapClass, "<init>", "(I)V");
        LOG_ASSERT(init, "Could not find constructor for HashMap");
        hashMap = env->NewObject(mapClass, init, 1);
        LOG_ASSERT(hashMap, "Could not create a new HashMap");
        jmethodID put = env->GetMethodID(mapClass, "put",
                "(Ljava/lang/Object;Ljava/lang/Object;)Ljava/lang/Object;");
        LOG_ASSERT(put, "Could not find put method on HashMap");

        static const WebCore::AtomicString text("text");
        static const WebCore::AtomicString off("off");

        WebCore::HTMLFormElement* form;
        WebCore::HTMLInputElement* input;
        for (WebCore::Node* node = collection->firstItem(); node; node = collection->nextItem()) {
            form = static_cast<WebCore::HTMLFormElement*>(node);
            if (form->autoComplete()) {
                WTF::Vector<WebCore::HTMLFormControlElement*> elements = form->formElements;
                size_t size = elements.size();
                for (size_t i = 0; i < size; i++) {
                    WebCore::HTMLFormControlElement* e = elements[i];
                    if (e->type() == text) {
                        if (e->hasAttribute(WebCore::HTMLNames::autocompleteAttr)) {
                            const WebCore::AtomicString& attr = e->getAttribute(WebCore::HTMLNames::autocompleteAttr);
                            if (attr == off)
                                continue;
                        }
                        input = (WebCore::HTMLInputElement*) e;
                        WebCore::String value = input->value();
                        int len = value.length();
                        if (len) {
                            const WebCore::AtomicString& name = input->name();
                            jstring key = env->NewString((jchar *)name.characters(), name.length());
                            jstring val = env->NewString((jchar *)value.characters(), len);
                            LOG_ASSERT(key && val, "name or value not set");
                            env->CallObjectMethod(hashMap, put, key, val);
                            env->DeleteLocalRef(key);
                            env->DeleteLocalRef(val);
                        }
                    }
                }
            }
        }
        env->DeleteLocalRef(mapClass);

    }
    return hashMap;
}

// ----------------------------------------------------------------------------

/*
 * JNI registration.
 */
static JNINativeMethod gBrowserFrameNativeMethods[] = {
    /* name, signature, funcPtr */
    { "nativeCallPolicyFunction", "(II)V",
        (void*) CallPolicyFunction },
    { "nativeCreateFrame", "(Landroid/webkit/WebViewCore;Landroid/content/res/AssetManager;Landroid/webkit/WebBackForwardList;)V",
        (void*) CreateFrame },
    { "nativeDestroyFrame", "()V",
        (void*) DestroyFrame },
    { "nativeStopLoading", "()V",
        (void*) StopLoading },
    { "nativeLoadUrl", "(Ljava/lang/String;)V",
        (void*) LoadUrl },
    { "nativePostUrl", "(Ljava/lang/String;[B)V",
        (void*) PostUrl },
    { "nativeLoadData", "(Ljava/lang/String;Ljava/lang/String;Ljava/lang/String;Ljava/lang/String;Ljava/lang/String;)V",
        (void*) LoadData },
    { "externalRepresentation", "()Ljava/lang/String;",
        (void*) ExternalRepresentation },
    { "documentAsText", "()Ljava/lang/String;",
        (void*) DocumentAsText },
    { "reload", "(Z)V",
        (void*) Reload },
    { "nativeGoBackOrForward", "(I)V",
        (void*) GoBackOrForward },
    { "nativeAddJavascriptInterface", "(ILjava/lang/Object;Ljava/lang/String;)V",
        (void*) AddJavascriptInterface },
    { "stringByEvaluatingJavaScriptFromString",
            "(Ljava/lang/String;)Ljava/lang/String;",
        (void*) StringByEvaluatingJavaScriptFromString },
    { "setCacheDisabled", "(Z)V",
        (void*) SetCacheDisabled },
    { "cacheDisabled", "()Z",
        (void*) CacheDisabled },
    { "clearCache", "()V",
        (void*) ClearCache },
    { "documentHasImages", "()Z",
        (void*) DocumentHasImages },
    { "hasPasswordField", "()Z",
        (void*) HasPasswordField },
    { "getUsernamePassword", "()[Ljava/lang/String;",
        (void*) GetUsernamePassword },
    { "setUsernamePassword", "(Ljava/lang/String;Ljava/lang/String;)V",
        (void*) SetUsernamePassword },
    { "getFormTextData", "()Ljava/util/HashMap;",
        (void*) GetFormTextData }
};

int register_webframe(JNIEnv* env)
{
    jclass clazz = env->FindClass("android/webkit/BrowserFrame");
    LOG_ASSERT(clazz, "Cannot find BrowserFrame");
    gFrameField = env->GetFieldID(clazz, "mNativeFrame", "I");
    LOG_ASSERT(gFrameField, "Cannot find mNativeFrame on BrowserFrame");

    return jniRegisterNativeMethods(env, "android/webkit/BrowserFrame",
            gBrowserFrameNativeMethods, NELEM(gBrowserFrameNativeMethods));
}

} /* namespace android */<|MERGE_RESOLUTION|>--- conflicted
+++ resolved
@@ -438,14 +438,8 @@
 
     jobject jLoadListener =
         env->CallObjectMethod(obj.get(), mJavaFrame->mStartLoadingResource,
-<<<<<<< HEAD
                 (int)loader, jUrlStr, jMethodStr, jHeaderMap,
-                jPostDataStr, cacheMode, synchronous);
-=======
-                                              (int)loader, jUrlStr, jMethodStr, jHeaderMap,
-                                              jPostDataStr, formdata ? formdata->identifier(): 0,
-                                              cacheMode, synchronous);
->>>>>>> ef7b176b
+                jPostDataStr, formdata ? formdata->identifier(): 0, cacheMode, synchronous);
 
     env->DeleteLocalRef(jUrlStr);
     env->DeleteLocalRef(jMethodStr);
