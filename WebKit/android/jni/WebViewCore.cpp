/*
 * Copyright 2006, The Android Open Source Project
 *
 * Redistribution and use in source and binary forms, with or without
 * modification, are permitted provided that the following conditions
 * are met:
 *  * Redistributions of source code must retain the above copyright
 *    notice, this list of conditions and the following disclaimer.
 *  * Redistributions in binary form must reproduce the above copyright
 *    notice, this list of conditions and the following disclaimer in the
 *    documentation and/or other materials provided with the distribution.
 *
 * THIS SOFTWARE IS PROVIDED BY THE COPYRIGHT HOLDERS ``AS IS'' AND ANY
 * EXPRESS OR IMPLIED WARRANTIES, INCLUDING, BUT NOT LIMITED TO, THE
 * IMPLIED WARRANTIES OF MERCHANTABILITY AND FITNESS FOR A PARTICULAR
 * PURPOSE ARE DISCLAIMED.  IN NO EVENT SHALL THE COPYRIGHT OWNER OR
 * CONTRIBUTORS BE LIABLE FOR ANY DIRECT, INDIRECT, INCIDENTAL, SPECIAL,
 * EXEMPLARY, OR CONSEQUENTIAL DAMAGES (INCLUDING, BUT NOT LIMITED TO,
 * PROCUREMENT OF SUBSTITUTE GOODS OR SERVICES; LOSS OF USE, DATA, OR
 * PROFITS; OR BUSINESS INTERRUPTION) HOWEVER CAUSED AND ON ANY THEORY
 * OF LIABILITY, WHETHER IN CONTRACT, STRICT LIABILITY, OR TORT
 * (INCLUDING NEGLIGENCE OR OTHERWISE) ARISING IN ANY WAY OUT OF THE USE
 * OF THIS SOFTWARE, EVEN IF ADVISED OF THE POSSIBILITY OF SUCH DAMAGE.
 */

#define LOG_TAG "webcoreglue"

#include <config.h>
#include "WebViewCore.h"

#include "AtomicString.h"
#include "CachedNode.h"
#include "CachedRoot.h"
#include "ChromeClientAndroid.h"
#include "Color.h"
#include "DatabaseTracker.h"
#include "Document.h"
#include "DOMWindow.h"
#include "Element.h"
#include "Editor.h"
#include "EditorClientAndroid.h"
#include "EventHandler.h"
#include "EventNames.h"
#include "FocusController.h"
#include "Font.h"
#include "Frame.h"
#include "FrameLoader.h"
#include "FrameLoaderClientAndroid.h"
#include "FrameTree.h"
#include "FrameView.h"
#include "Geolocation.h"
#include "GraphicsContext.h"
#include "GraphicsJNI.h"
#include "HitTestResult.h"
#include "HTMLAnchorElement.h"
#include "HTMLAreaElement.h"
#include "HTMLElement.h"
#include "HTMLImageElement.h"
#include "HTMLInputElement.h"
#include "HTMLLabelElement.h"
#include "HTMLMapElement.h"
#include "HTMLNames.h"
#include "HTMLOptGroupElement.h"
#include "HTMLOptionElement.h"
#include "HTMLSelectElement.h"
#include "HTMLTextAreaElement.h"
#include "InlineTextBox.h"
#include <JNIHelp.h>
#include "KeyboardCodes.h"
#include "Navigator.h"
#include "Node.h"
#include "NodeList.h"
#include "Page.h"
#include "PageGroup.h"
#include "PlatformKeyboardEvent.h"
#include "PlatformString.h"
#include "PluginWidgetAndroid.h"
#include "PluginView.h"
#include "Position.h"
#include "ProgressTracker.h"
#include "RenderBox.h"
#include "RenderLayer.h"
#include "RenderPart.h"
#include "RenderText.h"
#include "RenderTextControl.h"
#include "RenderThemeAndroid.h"
#include "RenderView.h"
#include "ResourceRequest.h"
#include "SelectionController.h"
#include "Settings.h"
#include "SkANP.h"
#include "SkTemplates.h"
#include "SkTDArray.h"
#include "SkTypes.h"
#include "SkCanvas.h"
#include "SkPicture.h"
#include "SkUtils.h"
#include "StringImpl.h"
#include "Text.h"
#include "TypingCommand.h"
#include "WebCoreFrameBridge.h"
#include "WebFrameView.h"
#include "HistoryItem.h"
#include "android_graphics.h"
#include <ui/KeycodeLabels.h>
#include "jni_utility.h"
#include <wtf/CurrentTime.h>

#if USE(V8)
#include "CString.h"
#include "ScriptController.h"
#endif

#if DEBUG_NAV_UI
#include "SkTime.h"
#endif

#if ENABLE(TOUCH_EVENTS) // Android
#include "PlatformTouchEvent.h"
#endif

#ifdef ANDROID_DOM_LOGGING
#include "AndroidLog.h"
#include "RenderTreeAsText.h"
#include "CString.h"

FILE* gDomTreeFile = 0;
FILE* gRenderTreeFile = 0;
#endif

#ifdef ANDROID_INSTRUMENT
#include "TimeCounter.h"
#endif

#if USE(ACCELERATED_COMPOSITING)
#include "GraphicsLayerAndroid.h"
#include "RenderLayerCompositor.h"
#endif

/*  We pass this flag when recording the actual content, so that we don't spend
    time actually regionizing complex path clips, when all we really want to do
    is record them.
 */
#define PICT_RECORD_FLAGS   SkPicture::kUsePathBoundsForClip_RecordingFlag

////////////////////////////////////////////////////////////////////////////////////////////////

namespace android {

static SkTDArray<WebViewCore*> gInstanceList;

void WebViewCore::addInstance(WebViewCore* inst) {
    *gInstanceList.append() = inst;
}

void WebViewCore::removeInstance(WebViewCore* inst) {
    int index = gInstanceList.find(inst);
    LOG_ASSERT(index >= 0, "RemoveInstance inst not found");
    if (index >= 0) {
        gInstanceList.removeShuffle(index);
    }
}

bool WebViewCore::isInstance(WebViewCore* inst) {
    return gInstanceList.find(inst) >= 0;
}

// ----------------------------------------------------------------------------

#define GET_NATIVE_VIEW(env, obj) ((WebViewCore*)env->GetIntField(obj, gWebViewCoreFields.m_nativeClass))

// Field ids for WebViewCore
struct WebViewCoreFields {
    jfieldID    m_nativeClass;
    jfieldID    m_viewportWidth;
    jfieldID    m_viewportHeight;
    jfieldID    m_viewportInitialScale;
    jfieldID    m_viewportMinimumScale;
    jfieldID    m_viewportMaximumScale;
    jfieldID    m_viewportUserScalable;
    jfieldID    m_viewportDensityDpi;
    jfieldID    m_webView;
} gWebViewCoreFields;

// ----------------------------------------------------------------------------

struct WebViewCore::JavaGlue {
    jweak       m_obj;
    jmethodID   m_spawnScrollTo;
    jmethodID   m_scrollTo;
    jmethodID   m_scrollBy;
    jmethodID   m_contentDraw;
    jmethodID   m_requestListBox;
    jmethodID   m_openFileChooser;
    jmethodID   m_requestSingleListBox;
    jmethodID   m_jsAlert;
    jmethodID   m_jsConfirm;
    jmethodID   m_jsPrompt;
    jmethodID   m_jsUnload;
    jmethodID   m_jsInterrupt;
    jmethodID   m_didFirstLayout;
    jmethodID   m_updateViewport;
    jmethodID   m_sendNotifyProgressFinished;
    jmethodID   m_sendViewInvalidate;
    jmethodID   m_sendImmediateRepaint;
    jmethodID   m_setRootLayer;
    jmethodID   m_updateTextfield;
    jmethodID   m_updateTextSelection;
    jmethodID   m_clearTextEntry;
    jmethodID   m_restoreScale;
    jmethodID   m_restoreScreenWidthScale;
    jmethodID   m_needTouchEvents;
    jmethodID   m_requestKeyboard;
    jmethodID   m_exceededDatabaseQuota;
    jmethodID   m_reachedMaxAppCacheSize;
    jmethodID   m_populateVisitedLinks;
    jmethodID   m_geolocationPermissionsShowPrompt;
    jmethodID   m_geolocationPermissionsHidePrompt;
    jmethodID   m_addMessageToConsole;
    jmethodID   m_getPluginClass;
    jmethodID   m_createPluginJavaInstance;
    jmethodID   m_showFullScreenPlugin;
    jmethodID   m_hideFullScreenPlugin;
    jmethodID   m_updateFullScreenPlugin;
    jmethodID   m_createSurface;
    jmethodID   m_updateSurface;
    jmethodID   m_destroySurface;
    jmethodID   m_sendFindAgain;
    AutoJObject object(JNIEnv* env) {
        return getRealObject(env, m_obj);
    }
};

/*
 * WebViewCore Implementation
 */

static jmethodID GetJMethod(JNIEnv* env, jclass clazz, const char name[], const char signature[])
{
    jmethodID m = env->GetMethodID(clazz, name, signature);
    LOG_ASSERT(m, "Could not find method %s", name);
    return m;
}

Mutex WebViewCore::gFrameCacheMutex;
Mutex WebViewCore::gButtonMutex;
Mutex WebViewCore::gCursorBoundsMutex;
Mutex WebViewCore::m_contentMutex;

WebViewCore::WebViewCore(JNIEnv* env, jobject javaWebViewCore, WebCore::Frame* mainframe)
        : m_pluginInvalTimer(this, &WebViewCore::pluginInvalTimerFired)
{
    m_mainFrame = mainframe;

    m_popupReply = 0;
    m_moveGeneration = 0;
    m_lastGeneration = 0;
    m_touchGeneration = 0;
    m_blockTextfieldUpdates = false;
    // just initial values. These should be set by client
    m_maxXScroll = 320/4;
    m_maxYScroll = 240/4;
    m_textGeneration = 0;
    m_screenWidth = 320;
    m_scale = 1;
    m_screenWidthScale = 1;

    LOG_ASSERT(m_mainFrame, "Uh oh, somehow a frameview was made without an initial frame!");

    jclass clazz = env->GetObjectClass(javaWebViewCore);
    m_javaGlue = new JavaGlue;
    m_javaGlue->m_obj = env->NewWeakGlobalRef(javaWebViewCore);
    m_javaGlue->m_spawnScrollTo = GetJMethod(env, clazz, "contentSpawnScrollTo", "(II)V");
    m_javaGlue->m_scrollTo = GetJMethod(env, clazz, "contentScrollTo", "(II)V");
    m_javaGlue->m_scrollBy = GetJMethod(env, clazz, "contentScrollBy", "(IIZ)V");
    m_javaGlue->m_contentDraw = GetJMethod(env, clazz, "contentDraw", "()V");
    m_javaGlue->m_requestListBox = GetJMethod(env, clazz, "requestListBox", "([Ljava/lang/String;[I[I)V");
    m_javaGlue->m_openFileChooser = GetJMethod(env, clazz, "openFileChooser", "()Ljava/lang/String;");
    m_javaGlue->m_requestSingleListBox = GetJMethod(env, clazz, "requestListBox", "([Ljava/lang/String;[II)V");
    m_javaGlue->m_jsAlert = GetJMethod(env, clazz, "jsAlert", "(Ljava/lang/String;Ljava/lang/String;)V");
    m_javaGlue->m_jsConfirm = GetJMethod(env, clazz, "jsConfirm", "(Ljava/lang/String;Ljava/lang/String;)Z");
    m_javaGlue->m_jsPrompt = GetJMethod(env, clazz, "jsPrompt", "(Ljava/lang/String;Ljava/lang/String;Ljava/lang/String;)Ljava/lang/String;");
    m_javaGlue->m_jsUnload = GetJMethod(env, clazz, "jsUnload", "(Ljava/lang/String;Ljava/lang/String;)Z");
    m_javaGlue->m_jsInterrupt = GetJMethod(env, clazz, "jsInterrupt", "()Z");
    m_javaGlue->m_didFirstLayout = GetJMethod(env, clazz, "didFirstLayout", "(Z)V");
    m_javaGlue->m_updateViewport = GetJMethod(env, clazz, "updateViewport", "()V");
    m_javaGlue->m_sendNotifyProgressFinished = GetJMethod(env, clazz, "sendNotifyProgressFinished", "()V");
    m_javaGlue->m_sendViewInvalidate = GetJMethod(env, clazz, "sendViewInvalidate", "(IIII)V");
    m_javaGlue->m_sendImmediateRepaint = GetJMethod(env, clazz, "sendImmediateRepaint", "()V");
    m_javaGlue->m_setRootLayer = GetJMethod(env, clazz, "setRootLayer", "(I)V");
    m_javaGlue->m_updateTextfield = GetJMethod(env, clazz, "updateTextfield", "(IZLjava/lang/String;I)V");
    m_javaGlue->m_updateTextSelection = GetJMethod(env, clazz, "updateTextSelection", "(IIII)V");
    m_javaGlue->m_clearTextEntry = GetJMethod(env, clazz, "clearTextEntry", "()V");
    m_javaGlue->m_restoreScale = GetJMethod(env, clazz, "restoreScale", "(I)V");
    m_javaGlue->m_restoreScreenWidthScale = GetJMethod(env, clazz, "restoreScreenWidthScale", "(I)V");
    m_javaGlue->m_needTouchEvents = GetJMethod(env, clazz, "needTouchEvents", "(Z)V");
    m_javaGlue->m_requestKeyboard = GetJMethod(env, clazz, "requestKeyboard", "(ZZ)V");
    m_javaGlue->m_exceededDatabaseQuota = GetJMethod(env, clazz, "exceededDatabaseQuota", "(Ljava/lang/String;Ljava/lang/String;JJ)V");
    m_javaGlue->m_reachedMaxAppCacheSize = GetJMethod(env, clazz, "reachedMaxAppCacheSize", "(J)V");
    m_javaGlue->m_populateVisitedLinks = GetJMethod(env, clazz, "populateVisitedLinks", "()V");
    m_javaGlue->m_geolocationPermissionsShowPrompt = GetJMethod(env, clazz, "geolocationPermissionsShowPrompt", "(Ljava/lang/String;)V");
    m_javaGlue->m_geolocationPermissionsHidePrompt = GetJMethod(env, clazz, "geolocationPermissionsHidePrompt", "()V");
    m_javaGlue->m_addMessageToConsole = GetJMethod(env, clazz, "addMessageToConsole", "(Ljava/lang/String;ILjava/lang/String;)V");
    m_javaGlue->m_getPluginClass = GetJMethod(env, clazz, "getPluginClass", "(Ljava/lang/String;Ljava/lang/String;)Ljava/lang/Class;");
    m_javaGlue->m_createPluginJavaInstance = GetJMethod(env, clazz, "createPluginJavaInstance", "(Ljava/lang/String;I)Landroid/webkit/plugin/WebkitPlugin;");
    m_javaGlue->m_showFullScreenPlugin = GetJMethod(env, clazz, "showFullScreenPlugin", "(Landroid/webkit/plugin/WebkitPlugin;IIIII)V");
    m_javaGlue->m_hideFullScreenPlugin = GetJMethod(env, clazz, "hideFullScreenPlugin", "()V");
    m_javaGlue->m_updateFullScreenPlugin = GetJMethod(env, clazz, "updateFullScreenPlugin", "(IIII)V");
    m_javaGlue->m_createSurface = GetJMethod(env, clazz, "createSurface", "(Landroid/webkit/plugin/WebkitPlugin;IIII)Landroid/webkit/ViewManager$ChildView;");
    m_javaGlue->m_updateSurface = GetJMethod(env, clazz, "updateSurface", "(Landroid/webkit/ViewManager$ChildView;IIII)V");
    m_javaGlue->m_destroySurface = GetJMethod(env, clazz, "destroySurface", "(Landroid/webkit/ViewManager$ChildView;)V");
    m_javaGlue->m_sendFindAgain = GetJMethod(env, clazz, "sendFindAgain", "()V");

    env->SetIntField(javaWebViewCore, gWebViewCoreFields.m_nativeClass, (jint)this);

    m_scrollOffsetX = m_scrollOffsetY = 0;

    PageGroup::setShouldTrackVisitedLinks(true);

    reset(true);

    WebViewCore::addInstance(this);
}

WebViewCore::~WebViewCore()
{
    WebViewCore::removeInstance(this);

    // Release the focused view
    Release(m_popupReply);

    if (m_javaGlue->m_obj) {
        JNIEnv* env = JSC::Bindings::getJNIEnv();
        env->DeleteWeakGlobalRef(m_javaGlue->m_obj);
        m_javaGlue->m_obj = 0;
    }
    delete m_javaGlue;
    delete m_frameCacheKit;
    delete m_navPictureKit;
}

WebViewCore* WebViewCore::getWebViewCore(const WebCore::FrameView* view)
{
    return getWebViewCore(static_cast<const WebCore::ScrollView*>(view));
}

WebViewCore* WebViewCore::getWebViewCore(const WebCore::ScrollView* view)
{
    WebFrameView* webFrameView = static_cast<WebFrameView*>(view->platformWidget());
    if (!webFrameView)
        return 0;
    return webFrameView->webViewCore();
}

void WebViewCore::reset(bool fromConstructor)
{
    DBG_SET_LOG("");
    if (fromConstructor) {
        m_frameCacheKit = 0;
        m_navPictureKit = 0;
    } else {
        gFrameCacheMutex.lock();
        delete m_frameCacheKit;
        delete m_navPictureKit;
        m_frameCacheKit = 0;
        m_navPictureKit = 0;
        gFrameCacheMutex.unlock();
    }

    m_lastFocused = 0;
    m_lastFocusedBounds = WebCore::IntRect(0,0,0,0);
    m_focusBoundsChanged = false;
    m_lastFocusedSelStart = 0;
    m_lastFocusedSelEnd = 0;
    clearContent();
    m_updatedFrameCache = true;
    m_frameCacheOutOfDate = true;
    m_skipContentDraw = false;
    m_findIsUp = false;
    m_domtree_version = 0;
    m_check_domtree_version = true;
    m_progressDone = false;
    m_hasCursorBounds = false;

    m_scrollOffsetX = 0;
    m_scrollOffsetY = 0;
    m_screenWidth = 0;
    m_screenHeight = 0;
    m_groupForVisitedLinks = NULL;
}

static bool layoutIfNeededRecursive(WebCore::Frame* f)
{
    if (!f)
        return true;

    WebCore::FrameView* v = f->view();
    if (!v)
        return true;

    if (v->needsLayout())
        v->layout(f->tree()->parent());

    WebCore::Frame* child = f->tree()->firstChild();
    bool success = true;
    while (child) {
        success &= layoutIfNeededRecursive(child);
        child = child->tree()->nextSibling();
    }

    return success && !v->needsLayout();
}

CacheBuilder& WebViewCore::cacheBuilder()
{
    return FrameLoaderClientAndroid::get(m_mainFrame)->getCacheBuilder();
}

WebCore::Node* WebViewCore::currentFocus()
{
    return cacheBuilder().currentFocus();
}

void WebViewCore::recordPicture(SkPicture* picture)
{
    // if there is no document yet, just return
    if (!m_mainFrame->document()) {
        DBG_NAV_LOG("no document");
        return;
    }
    // Call layout to ensure that the contentWidth and contentHeight are correct
    if (!layoutIfNeededRecursive(m_mainFrame)) {
        DBG_NAV_LOG("layout failed");
        return;
    }
    // draw into the picture's recording canvas
    WebCore::FrameView* view = m_mainFrame->view();
    DBG_NAV_LOGD("view=(w=%d,h=%d)", view->contentsWidth(),
        view->contentsHeight());
    SkAutoPictureRecord arp(picture, view->contentsWidth(),
                            view->contentsHeight(), PICT_RECORD_FLAGS);
    SkAutoMemoryUsageProbe mup(__FUNCTION__);

    // Copy m_buttons so we can pass it to our graphics context.
    gButtonMutex.lock();
    WTF::Vector<Container> buttons(m_buttons);
    gButtonMutex.unlock();

    WebCore::PlatformGraphicsContext pgc(arp.getRecordingCanvas(), &buttons);
    WebCore::GraphicsContext gc(&pgc);
    view->platformWidget()->draw(&gc, WebCore::IntRect(0, 0, INT_MAX, INT_MAX));

    gButtonMutex.lock();
    updateButtonList(&buttons);
    gButtonMutex.unlock();
}

void WebViewCore::recordPictureSet(PictureSet* content)
{
    // if there is no document yet, just return
    if (!m_mainFrame->document()) {
        DBG_SET_LOG("!m_mainFrame->document()");
        return;
    }
    if (m_addInval.isEmpty()) {
        DBG_SET_LOG("m_addInval.isEmpty()");
        return;
    }
    // Call layout to ensure that the contentWidth and contentHeight are correct
    // it's fine for layout to gather invalidates, but defeat sending a message
    // back to java to call webkitDraw, since we're already in the middle of
    // doing that
    m_skipContentDraw = true;
    bool success = layoutIfNeededRecursive(m_mainFrame);
    m_skipContentDraw = false;

    // We may be mid-layout and thus cannot draw.
    if (!success)
        return;

    {   // collect WebViewCoreRecordTimeCounter after layoutIfNeededRecursive
#ifdef ANDROID_INSTRUMENT
    TimeCounterAuto counter(TimeCounter::WebViewCoreRecordTimeCounter);
#endif

    // if the webkit page dimensions changed, discard the pictureset and redraw.
    WebCore::FrameView* view = m_mainFrame->view();
    int width = view->contentsWidth();
    int height = view->contentsHeight();

    // Use the contents width and height as a starting point.
    SkIRect contentRect;
    contentRect.set(0, 0, width, height);
    SkIRect total(contentRect);

    // Traverse all the frames and add their sizes if they are in the visible
    // rectangle.
    for (WebCore::Frame* frame = m_mainFrame->tree()->traverseNext(); frame;
            frame = frame->tree()->traverseNext()) {
        // If the frame doesn't have an owner then it is the top frame and the
        // view size is the frame size.
        WebCore::RenderPart* owner = frame->ownerRenderer();
        if (owner && owner->style()->visibility() == VISIBLE) {
            int x = owner->x();
            int y = owner->y();

            // Traverse the tree up to the parent to find the absolute position
            // of this frame.
            WebCore::Frame* parent = frame->tree()->parent();
            while (parent) {
                WebCore::RenderPart* parentOwner = parent->ownerRenderer();
                if (parentOwner) {
                    x += parentOwner->x();
                    y += parentOwner->y();
                }
                parent = parent->tree()->parent();
            }
            // Use the owner dimensions so that padding and border are
            // included.
            int right = x + owner->width();
            int bottom = y + owner->height();
            SkIRect frameRect = {x, y, right, bottom};
            // Ignore a width or height that is smaller than 1. Some iframes
            // have small dimensions in order to be hidden. The iframe
            // expansion code does not expand in that case so we should ignore
            // them here.
            if (frameRect.width() > 1 && frameRect.height() > 1
                    && SkIRect::Intersects(total, frameRect))
                total.join(x, y, right, bottom);
        }
    }

    // If the new total is larger than the content, resize the view to include
    // all the content.
    if (!contentRect.contains(total)) {
        // Resize the view to change the overflow clip.
        view->resize(total.fRight, total.fBottom);

        // We have to force a layout in order for the clip to change.
        m_mainFrame->contentRenderer()->setNeedsLayoutAndPrefWidthsRecalc();
        view->forceLayout();

        // Relayout similar to above
        m_skipContentDraw = true;
        bool success = layoutIfNeededRecursive(m_mainFrame);
        m_skipContentDraw = false;
        if (!success)
            return;

        // Set the computed content width
        width = view->contentsWidth();
        height = view->contentsHeight();
    }

    content->checkDimensions(width, height, &m_addInval);

    // The inval region may replace existing pictures. The existing pictures
    // may have already been split into pieces. If reuseSubdivided() returns
    // true, the split pieces are the last entries in the picture already. They
    // are marked as invalid, and are rebuilt by rebuildPictureSet().

    // If the new region doesn't match a set of split pieces, add it to the end.
    if (!content->reuseSubdivided(m_addInval)) {
        const SkIRect& inval = m_addInval.getBounds();
        SkPicture* picture = rebuildPicture(inval);
        DBG_SET_LOGD("{%d,%d,w=%d,h=%d}", inval.fLeft,
            inval.fTop, inval.width(), inval.height());
        content->add(m_addInval, picture, 0, false);
        picture->safeUnref();
    }
    // Remove any pictures already in the set that are obscured by the new one,
    // and check to see if any already split pieces need to be redrawn.
    if (content->build())
        rebuildPictureSet(content);
    } // WebViewCoreRecordTimeCounter
    WebCore::Node* oldFocusNode = currentFocus();
    m_frameCacheOutOfDate = true;
    WebCore::IntRect oldBounds;
    int oldSelStart = 0;
    int oldSelEnd = 0;
    if (oldFocusNode) {
        oldBounds = oldFocusNode->getRect();
        RenderObject* renderer = oldFocusNode->renderer();
        if (renderer && (renderer->isTextArea() || renderer->isTextField())) {
            WebCore::RenderTextControl* rtc =
                static_cast<WebCore::RenderTextControl*>(renderer);
            oldSelStart = rtc->selectionStart();
            oldSelEnd = rtc->selectionEnd();
        }
    } else
        oldBounds = WebCore::IntRect(0,0,0,0);
    unsigned latestVersion = 0;
    if (m_check_domtree_version) {
        // as domTreeVersion only increment, we can just check the sum to see
        // whether we need to update the frame cache
        for (Frame* frame = m_mainFrame; frame; frame = frame->tree()->traverseNext()) {
            latestVersion += frame->document()->domTreeVersion();
        }
    }
    DBG_NAV_LOGD("m_lastFocused=%p oldFocusNode=%p"
        " m_lastFocusedBounds={%d,%d,%d,%d} oldBounds={%d,%d,%d,%d}"
        " m_lastFocusedSelection={%d,%d} oldSelection={%d,%d}"
        " m_check_domtree_version=%s latestVersion=%d m_domtree_version=%d",
        m_lastFocused, oldFocusNode,
        m_lastFocusedBounds.x(), m_lastFocusedBounds.y(),
        m_lastFocusedBounds.width(), m_lastFocusedBounds.height(),
        oldBounds.x(), oldBounds.y(), oldBounds.width(), oldBounds.height(),
        m_lastFocusedSelStart, m_lastFocusedSelEnd, oldSelStart, oldSelEnd,
        m_check_domtree_version ? "true" : "false",
        latestVersion, m_domtree_version);
    if (m_lastFocused == oldFocusNode && m_lastFocusedBounds == oldBounds
            && m_lastFocusedSelStart == oldSelStart
            && m_lastFocusedSelEnd == oldSelEnd
            && !m_findIsUp
            && (!m_check_domtree_version || latestVersion == m_domtree_version))
    {
        return;
    }
    m_focusBoundsChanged |= m_lastFocused == oldFocusNode
        && m_lastFocusedBounds != oldBounds;
    m_lastFocused = oldFocusNode;
    m_lastFocusedBounds = oldBounds;
    m_lastFocusedSelStart = oldSelStart;
    m_lastFocusedSelEnd = oldSelEnd;
    m_domtree_version = latestVersion;
    DBG_NAV_LOG("call updateFrameCache");
    updateFrameCache();
    if (m_findIsUp) {
        LOG_ASSERT(m_javaGlue->m_obj,
                "A Java widget was not associated with this view bridge!");
        JNIEnv* env = JSC::Bindings::getJNIEnv();
        env->CallVoidMethod(m_javaGlue->object(env).get(),
                m_javaGlue->m_sendFindAgain);
        checkException(env);
    }
}

void WebViewCore::updateButtonList(WTF::Vector<Container>* buttons)
{
    // All the entries in buttons are either updates of previous entries in
    // m_buttons or they need to be added to it.
    Container* end = buttons->end();
    for (Container* updatedContainer = buttons->begin();
            updatedContainer != end; updatedContainer++) {
        bool updated = false;
        // Search for a previous entry that references the same node as our new
        // data
        Container* lastPossibleMatch = m_buttons.end();
        for (Container* possibleMatch = m_buttons.begin();
                possibleMatch != lastPossibleMatch; possibleMatch++) {
            if (updatedContainer->matches(possibleMatch->node())) {
                // Update our record, and skip to the next one.
                possibleMatch->setRect(updatedContainer->rect());
                updated = true;
                break;
            }
        }
        if (!updated) {
            // This is a brand new button, so append it to m_buttons
            m_buttons.append(*updatedContainer);
        }
    }
    size_t i = 0;
    // count will decrease each time one is removed, so check count each time.
    while (i < m_buttons.size()) {
        if (m_buttons[i].canBeRemoved()) {
            m_buttons[i] = m_buttons.last();
            m_buttons.removeLast();
        } else {
            i++;
        }
    }
}

void WebViewCore::clearContent()
{
    DBG_SET_LOG("");
    m_contentMutex.lock();
    m_content.clear();
    m_contentMutex.unlock();
    m_addInval.setEmpty();
    m_rebuildInval.setEmpty();
}

void WebViewCore::copyContentToPicture(SkPicture* picture)
{
    DBG_SET_LOG("start");
    m_contentMutex.lock();
    PictureSet copyContent = PictureSet(m_content);
    m_contentMutex.unlock();

    int w = copyContent.width();
    int h = copyContent.height();
    copyContent.draw(picture->beginRecording(w, h, PICT_RECORD_FLAGS));
    picture->endRecording();
    DBG_SET_LOG("end");
}

bool WebViewCore::drawContent(SkCanvas* canvas, SkColor color)
{
#ifdef ANDROID_INSTRUMENT
    TimeCounterAuto counter(TimeCounter::WebViewUIDrawTimeCounter);
#endif
    DBG_SET_LOG("start");
    m_contentMutex.lock();
    PictureSet copyContent = PictureSet(m_content);
    m_contentMutex.unlock();
    int sc = canvas->save(SkCanvas::kClip_SaveFlag);
    SkRect clip;
    clip.set(0, 0, copyContent.width(), copyContent.height());
    canvas->clipRect(clip, SkRegion::kDifference_Op);
    canvas->drawColor(color);
    canvas->restoreToCount(sc);
    bool tookTooLong = copyContent.draw(canvas);
    m_contentMutex.lock();
    m_content.setDrawTimes(copyContent);
    m_contentMutex.unlock();
    DBG_SET_LOG("end");
    return tookTooLong;
}

bool WebViewCore::focusBoundsChanged()
{
    bool result = m_focusBoundsChanged;
    m_focusBoundsChanged = false;
    return result;
}

bool WebViewCore::pictureReady()
{
    bool done;
    m_contentMutex.lock();
    PictureSet copyContent = PictureSet(m_content);
    done = m_progressDone;
    m_contentMutex.unlock();
    DBG_NAV_LOGD("done=%s empty=%s", done ? "true" : "false",
        copyContent.isEmpty() ? "true" : "false");
    return done || !copyContent.isEmpty();
}

SkPicture* WebViewCore::rebuildPicture(const SkIRect& inval)
{
    WebCore::FrameView* view = m_mainFrame->view();
    int width = view->contentsWidth();
    int height = view->contentsHeight();
    SkPicture* picture = new SkPicture();
    SkAutoPictureRecord arp(picture, width, height);
    SkAutoMemoryUsageProbe mup(__FUNCTION__);
    SkCanvas* recordingCanvas = arp.getRecordingCanvas();

    gButtonMutex.lock();
    WTF::Vector<Container> buttons(m_buttons);
    gButtonMutex.unlock();

    WebCore::PlatformGraphicsContext pgc(recordingCanvas, &buttons);
    WebCore::GraphicsContext gc(&pgc);
    recordingCanvas->translate(-inval.fLeft, -inval.fTop);
    recordingCanvas->save();
    view->platformWidget()->draw(&gc, WebCore::IntRect(inval.fLeft,
        inval.fTop, inval.width(), inval.height()));
    m_rebuildInval.op(inval, SkRegion::kUnion_Op);
    DBG_SET_LOGD("m_rebuildInval={%d,%d,r=%d,b=%d}",
        m_rebuildInval.getBounds().fLeft, m_rebuildInval.getBounds().fTop,
        m_rebuildInval.getBounds().fRight, m_rebuildInval.getBounds().fBottom);

    gButtonMutex.lock();
    updateButtonList(&buttons);
    gButtonMutex.unlock();

    return picture;
}

void WebViewCore::rebuildPictureSet(PictureSet* pictureSet)
{
    WebCore::FrameView* view = m_mainFrame->view();
    size_t size = pictureSet->size();
    for (size_t index = 0; index < size; index++) {
        if (pictureSet->upToDate(index))
            continue;
        const SkIRect& inval = pictureSet->bounds(index);
        DBG_SET_LOGD("pictSet=%p [%d] {%d,%d,w=%d,h=%d}", pictureSet, index,
            inval.fLeft, inval.fTop, inval.width(), inval.height());
        pictureSet->setPicture(index, rebuildPicture(inval));
    }
    pictureSet->validate(__FUNCTION__);
}

bool WebViewCore::recordContent(SkRegion* region, SkIPoint* point)
{
    DBG_SET_LOG("start");
    float progress = (float) m_mainFrame->page()->progress()->estimatedProgress();
    m_contentMutex.lock();
    PictureSet contentCopy(m_content);
    m_progressDone = progress <= 0.0f || progress >= 1.0f;
    m_contentMutex.unlock();
    recordPictureSet(&contentCopy);
    if (!m_progressDone && contentCopy.isEmpty()) {
        DBG_SET_LOGD("empty (progress=%g)", progress);
        return false;
    }
    region->set(m_addInval);
    m_addInval.setEmpty();
    region->op(m_rebuildInval, SkRegion::kUnion_Op);
    m_rebuildInval.setEmpty();
    m_contentMutex.lock();
    contentCopy.setDrawTimes(m_content);
    m_content.set(contentCopy);
    point->fX = m_content.width();
    point->fY = m_content.height();
    m_contentMutex.unlock();
    DBG_SET_LOGD("region={%d,%d,r=%d,b=%d}", region->getBounds().fLeft,
        region->getBounds().fTop, region->getBounds().fRight,
        region->getBounds().fBottom);
    DBG_SET_LOG("end");
    return true;
}

void WebViewCore::splitContent()
{
    bool layoutSuceeded = layoutIfNeededRecursive(m_mainFrame);
    LOG_ASSERT(layoutSuceeded, "Can never be called recursively");
    PictureSet tempPictureSet;
    m_contentMutex.lock();
    m_content.split(&tempPictureSet);
    m_contentMutex.unlock();
    rebuildPictureSet(&tempPictureSet);
    m_contentMutex.lock();
    m_content.set(tempPictureSet);
    m_contentMutex.unlock();
}

void WebViewCore::scrollTo(int x, int y, bool animate)
{
    LOG_ASSERT(m_javaGlue->m_obj, "A Java widget was not associated with this view bridge!");

//    LOGD("WebViewCore::scrollTo(%d %d)\n", x, y);

    JNIEnv* env = JSC::Bindings::getJNIEnv();
    env->CallVoidMethod(m_javaGlue->object(env).get(),
            animate ? m_javaGlue->m_spawnScrollTo : m_javaGlue->m_scrollTo,
            x, y);
    checkException(env);
}

void WebViewCore::sendNotifyProgressFinished()
{
    LOG_ASSERT(m_javaGlue->m_obj, "A Java widget was not associated with this view bridge!");
    JNIEnv* env = JSC::Bindings::getJNIEnv();
    env->CallVoidMethod(m_javaGlue->object(env).get(), m_javaGlue->m_sendNotifyProgressFinished);
    checkException(env);
}

void WebViewCore::viewInvalidate(const WebCore::IntRect& rect)
{
    LOG_ASSERT(m_javaGlue->m_obj, "A Java widget was not associated with this view bridge!");
    JNIEnv* env = JSC::Bindings::getJNIEnv();
    env->CallVoidMethod(m_javaGlue->object(env).get(),
                        m_javaGlue->m_sendViewInvalidate,
                        rect.x(), rect.y(), rect.right(), rect.bottom());
    checkException(env);
}

void WebViewCore::scrollBy(int dx, int dy, bool animate)
{
    if (!(dx | dy))
        return;
    JNIEnv* env = JSC::Bindings::getJNIEnv();
    env->CallVoidMethod(m_javaGlue->object(env).get(), m_javaGlue->m_scrollBy,
        dx, dy, animate);
    checkException(env);
}

#if USE(ACCELERATED_COMPOSITING)

void WebViewCore::immediateRepaint()
{
    LOG_ASSERT(m_javaGlue->m_obj, "A Java widget was not associated with this view bridge!");
    JNIEnv* env = JSC::Bindings::getJNIEnv();
    env->CallVoidMethod(m_javaGlue->object(env).get(),
                        m_javaGlue->m_sendImmediateRepaint);
    checkException(env);
}

void WebViewCore::setRootLayer(int layer)
{
    JNIEnv* env = JSC::Bindings::getJNIEnv();
    env->CallVoidMethod(m_javaGlue->object(env).get(),
                        m_javaGlue->m_setRootLayer,
                        layer);
    checkException(env);
}

#endif // USE(ACCELERATED_COMPOSITING)

void WebViewCore::contentDraw()
{
    JNIEnv* env = JSC::Bindings::getJNIEnv();
    env->CallVoidMethod(m_javaGlue->object(env).get(), m_javaGlue->m_contentDraw);
    checkException(env);
}

void WebViewCore::contentInvalidate(const WebCore::IntRect &r)
{
    DBG_SET_LOGD("rect={%d,%d,w=%d,h=%d}", r.x(), r.y(), r.width(), r.height());
    SkIRect rect(r);
    if (!rect.intersect(0, 0, INT_MAX, INT_MAX))
        return;
    m_addInval.op(rect, SkRegion::kUnion_Op);
    DBG_SET_LOGD("m_addInval={%d,%d,r=%d,b=%d}",
        m_addInval.getBounds().fLeft, m_addInval.getBounds().fTop,
        m_addInval.getBounds().fRight, m_addInval.getBounds().fBottom);
    if (!m_skipContentDraw)
        contentDraw();
}

void WebViewCore::offInvalidate(const WebCore::IntRect &r)
{
    // FIXME: these invalidates are offscreen, and can be throttled or
    // deferred until the area is visible. For now, treat them as
    // regular invals so that drawing happens (inefficiently) for now.
    contentInvalidate(r);
}

static int pin_pos(int x, int width, int targetWidth)
{
    if (x + width > targetWidth)
        x = targetWidth - width;
    if (x < 0)
        x = 0;
    return x;
}

void WebViewCore::didFirstLayout()
{
    DEBUG_NAV_UI_LOGD("%s", __FUNCTION__);
    LOG_ASSERT(m_javaGlue->m_obj, "A Java widget was not associated with this view bridge!");

    WebCore::FrameLoader* loader = m_mainFrame->loader();
    const WebCore::KURL& url = loader->url();
    if (url.isEmpty())
        return;
    LOGV("::WebCore:: didFirstLayout %s", url.string().ascii().data());

    WebCore::FrameLoadType loadType = loader->loadType();

    JNIEnv* env = JSC::Bindings::getJNIEnv();
    env->CallVoidMethod(m_javaGlue->object(env).get(), m_javaGlue->m_didFirstLayout,
            loadType == WebCore::FrameLoadTypeStandard
            // When redirect with locked history, we would like to reset the
            // scale factor. This is important for www.yahoo.com as it is
            // redirected to www.yahoo.com/?rs=1 on load.
            || loadType == WebCore::FrameLoadTypeRedirectWithLockedBackForwardList);
    checkException(env);

    DBG_NAV_LOG("call updateFrameCache");
    m_check_domtree_version = false;
    updateFrameCache();
    m_history.setDidFirstLayout(true);
}

void WebViewCore::updateViewport()
{
    DEBUG_NAV_UI_LOGD("%s", __FUNCTION__);
    LOG_ASSERT(m_javaGlue->m_obj, "A Java widget was not associated with this view bridge!");

    JNIEnv* env = JSC::Bindings::getJNIEnv();
    env->CallVoidMethod(m_javaGlue->object(env).get(), m_javaGlue->m_updateViewport);
    checkException(env);
}

void WebViewCore::restoreScale(int scale)
{
    DEBUG_NAV_UI_LOGD("%s", __FUNCTION__);
    LOG_ASSERT(m_javaGlue->m_obj, "A Java widget was not associated with this view bridge!");

    JNIEnv* env = JSC::Bindings::getJNIEnv();
    env->CallVoidMethod(m_javaGlue->object(env).get(), m_javaGlue->m_restoreScale, scale);
    checkException(env);
}

void WebViewCore::restoreScreenWidthScale(int scale)
{
    DEBUG_NAV_UI_LOGD("%s", __FUNCTION__);
    LOG_ASSERT(m_javaGlue->m_obj, "A Java widget was not associated with this view bridge!");

    JNIEnv* env = JSC::Bindings::getJNIEnv();
    env->CallVoidMethod(m_javaGlue->object(env).get(),
            m_javaGlue->m_restoreScreenWidthScale, scale);
    checkException(env);
}

void WebViewCore::needTouchEvents(bool need)
{
    DEBUG_NAV_UI_LOGD("%s", __FUNCTION__);
    LOG_ASSERT(m_javaGlue->m_obj, "A Java widget was not associated with this view bridge!");

#if ENABLE(TOUCH_EVENTS) // Android
    JNIEnv* env = JSC::Bindings::getJNIEnv();
    env->CallVoidMethod(m_javaGlue->object(env).get(), m_javaGlue->m_needTouchEvents, need);
    checkException(env);
#endif
}

void WebViewCore::requestKeyboard(bool showKeyboard, bool isTextView)
{
    DBG_NAV_LOGD("showKeyboard=%d", showKeyboard);
    LOG_ASSERT(m_javaGlue->m_obj, "A Java widget was not associated with this view bridge!");

    JNIEnv* env = JSC::Bindings::getJNIEnv();
<<<<<<< HEAD
    env->CallVoidMethod(m_javaGlue->object(env).get(), m_javaGlue->m_requestKeyboard, showKeyboard);
=======
    AutoJObject obj = m_javaGlue->object(env);
    // if it is called during DESTROY is handled, the real object of WebViewCore
    // can be gone. Check before using it.
    if (!obj.get())
        return;
    env->CallVoidMethod(obj.get(), m_javaGlue->m_requestKeyboard, showKeyboard,
            isTextView);
>>>>>>> 9653e7ce
    checkException(env);
}

void WebViewCore::notifyProgressFinished()
{
    DBG_NAV_LOG("call updateFrameCache");
    m_check_domtree_version = true;
    updateFrameCache();
    sendNotifyProgressFinished();
}

void WebViewCore::doMaxScroll(CacheBuilder::Direction dir)
{
    int dx = 0, dy = 0;

    switch (dir) {
    case CacheBuilder::LEFT:
        dx = -m_maxXScroll;
        break;
    case CacheBuilder::UP:
        dy = -m_maxYScroll;
        break;
    case CacheBuilder::RIGHT:
        dx = m_maxXScroll;
        break;
    case CacheBuilder::DOWN:
        dy = m_maxYScroll;
        break;
    case CacheBuilder::UNINITIALIZED:
    default:
        LOG_ASSERT(0, "unexpected focus selector");
    }
    this->scrollBy(dx, dy, true);
}

void WebViewCore::setScrollOffset(int moveGeneration, int dx, int dy)
{
    DBG_NAV_LOGD("{%d,%d} m_scrollOffset=(%d,%d)", dx, dy,
        m_scrollOffsetX, m_scrollOffsetY);
    if (m_scrollOffsetX != dx || m_scrollOffsetY != dy) {
        m_scrollOffsetX = dx;
        m_scrollOffsetY = dy;
        // The visible rect is located within our coordinate space so it
        // contains the actual scroll position. Setting the location makes hit
        // testing work correctly.
        m_mainFrame->view()->platformWidget()->setLocation(m_scrollOffsetX,
                m_scrollOffsetY);
        m_mainFrame->eventHandler()->sendScrollEvent();

        // update the currently visible screen
        sendPluginVisibleScreen();
    }
    gCursorBoundsMutex.lock();
    bool hasCursorBounds = m_hasCursorBounds;
    Frame* frame = (Frame*) m_cursorFrame;
    IntPoint location = m_cursorLocation;
    gCursorBoundsMutex.unlock();
    if (!hasCursorBounds)
        return;
    moveMouseIfLatest(moveGeneration, frame, location.x(), location.y());
}

void WebViewCore::setGlobalBounds(int x, int y, int h, int v)
{
    DBG_NAV_LOGD("{%d,%d}", x, y);
    m_mainFrame->view()->platformWidget()->setWindowBounds(x, y, h, v);
}

void WebViewCore::setSizeScreenWidthAndScale(int width, int height,
    int screenWidth, float scale, int realScreenWidth, int screenHeight,
    bool ignoreHeight)
{
    WebCoreViewBridge* window = m_mainFrame->view()->platformWidget();
    int ow = window->width();
    int oh = window->height();
    window->setSize(width, height);
    int osw = m_screenWidth;
    DBG_NAV_LOGD("old:(w=%d,h=%d,sw=%d,scale=%g) new:(w=%d,h=%d,sw=%d,scale=%g)",
        ow, oh, osw, m_scale, width, height, screenWidth, scale);
    m_screenWidth = screenWidth;
    m_screenHeight = screenHeight;
    if (scale >= 0) { // negative means ignore
        m_scale = scale;
        if (screenWidth != realScreenWidth)
            m_screenWidthScale = realScreenWidth * scale / screenWidth;
        else
            m_screenWidthScale = m_scale;
    }
    m_maxXScroll = screenWidth >> 2;
    m_maxYScroll = (screenWidth * height / width) >> 2;
    if (ow != width || (!ignoreHeight && oh != height) || osw != screenWidth) {
        WebCore::RenderObject *r = m_mainFrame->contentRenderer();
        DBG_NAV_LOGD("renderer=%p view=(w=%d,h=%d)", r,
            realScreenWidth, screenHeight);
        if (r) {
            // get current screen center position
            WebCore::IntPoint screenCenter = WebCore::IntPoint(
                m_scrollOffsetX + (realScreenWidth >> 1),
                m_scrollOffsetY + (screenHeight >> 1));
            WebCore::Node* node = 0;
            WebCore::IntRect bounds;
            WebCore::IntPoint offset;
            // If the screen width changed, it is probably zoom change or
            // orientation change. Try to keep the node in the center of the
            // screen staying at the same place.
            if (osw != screenWidth) {
                WebCore::HitTestResult hitTestResult =
                        m_mainFrame->eventHandler()-> hitTestResultAtPoint(
                                screenCenter, false);
                node = hitTestResult.innerNode();
            }
            if (node) {
                bounds = node->getRect();
                DBG_NAV_LOGD("ob:(x=%d,y=%d,w=%d,h=%d)",
                    bounds.x(), bounds.y(), bounds.width(), bounds.height());
                offset = WebCore::IntPoint(screenCenter.x() - bounds.x(),
                    screenCenter.y() - bounds.y());
                if (offset.x() < 0 || offset.x() > realScreenWidth ||
                    offset.y() < 0 || offset.y() > screenHeight)
                {
                    DBG_NAV_LOGD("offset out of bounds:(x=%d,y=%d)",
                        offset.x(), offset.y());
                    node = 0;
                }
            }
            r->setNeedsLayoutAndPrefWidthsRecalc();
            m_mainFrame->view()->forceLayout();
            // scroll to restore current screen center
            if (node) {
                const WebCore::IntRect& newBounds = node->getRect();
                DBG_NAV_LOGD("nb:(x=%d,y=%d,w=%d,"
                             "h=%d,ns=%d)", newBounds.x(), newBounds.y(),
                             newBounds.width(), newBounds.height());
                scrollBy(newBounds.x() - bounds.x(), newBounds.y() - bounds.y(),
                         false);
            }
        }
    }

    // update the currently visible screen
    sendPluginVisibleScreen();
}

void WebViewCore::dumpDomTree(bool useFile)
{
#ifdef ANDROID_DOM_LOGGING
    if (useFile)
        gDomTreeFile = fopen(DOM_TREE_LOG_FILE, "w");
    m_mainFrame->document()->showTreeForThis();
    if (gDomTreeFile) {
        fclose(gDomTreeFile);
        gDomTreeFile = 0;
    }
#endif
}

void WebViewCore::dumpRenderTree(bool useFile)
{
#ifdef ANDROID_DOM_LOGGING
    WebCore::CString renderDump = WebCore::externalRepresentation(m_mainFrame).utf8();
    const char* data = renderDump.data();
    if (useFile) {
        gRenderTreeFile = fopen(RENDER_TREE_LOG_FILE, "w");
        DUMP_RENDER_LOGD("%s", data);
        fclose(gRenderTreeFile);
        gRenderTreeFile = 0;
    } else {
        // adb log can only output 1024 characters, so write out line by line.
        // exclude '\n' as adb log adds it for each output.
        int length = renderDump.length();
        for (int i = 0, last = 0; i < length; i++) {
            if (data[i] == '\n') {
                if (i != last)
                    DUMP_RENDER_LOGD("%.*s", (i - last), &(data[last]));
                last = i + 1;
            }
        }
    }
#endif
}

void WebViewCore::dumpNavTree()
{
#if DUMP_NAV_CACHE
    cacheBuilder().mDebug.print();
#endif
}

WebCore::HTMLAnchorElement* WebViewCore::retrieveAnchorElement(WebCore::Frame* frame, WebCore::Node* node)
{
    if (!CacheBuilder::validNode(m_mainFrame, frame, node))
        return 0;
    if (!node->hasTagName(WebCore::HTMLNames::aTag))
        return 0;
    return static_cast<WebCore::HTMLAnchorElement*>(node);
}

WebCore::String WebViewCore::retrieveHref(WebCore::Frame* frame, WebCore::Node* node)
{
    WebCore::HTMLAnchorElement* anchor = retrieveAnchorElement(frame, node);
    return anchor ? anchor->href() : WebCore::String();
}

WebCore::String WebViewCore::retrieveAnchorText(WebCore::Frame* frame, WebCore::Node* node)
{
    WebCore::HTMLAnchorElement* anchor = retrieveAnchorElement(frame, node);
    return anchor ? anchor->text() : WebCore::String();
}

WebCore::String WebViewCore::requestLabel(WebCore::Frame* frame,
        WebCore::Node* node)
{
    if (CacheBuilder::validNode(m_mainFrame, frame, node)) {
        RefPtr<WebCore::NodeList> list = node->document()->getElementsByTagName("label");
        unsigned length = list->length();
        for (unsigned i = 0; i < length; i++) {
            WebCore::HTMLLabelElement* label = static_cast<WebCore::HTMLLabelElement*>(
                    list->item(i));
            if (label->correspondingControl() == node)
                return label->innerHTML();
        }
    }
    return WebCore::String();
}

void WebViewCore::updateCacheOnNodeChange()
{
    gCursorBoundsMutex.lock();
    bool hasCursorBounds = m_hasCursorBounds;
    Frame* frame = (Frame*) m_cursorFrame;
    Node* node = (Node*) m_cursorNode;
    IntRect bounds = m_cursorHitBounds;
    gCursorBoundsMutex.unlock();
    if (!hasCursorBounds || !node)
        return;
    if (CacheBuilder::validNode(m_mainFrame, frame, node)) {
        RenderObject* renderer = node->renderer();
        if (renderer && renderer->style()->visibility() != HIDDEN) {
            IntRect absBox = renderer->absoluteBoundingBoxRect();
            int globalX, globalY;
            CacheBuilder::GetGlobalOffset(frame, &globalX, &globalY);
            absBox.move(globalX, globalY);
            if (absBox == bounds)
                return;
            DBG_NAV_LOGD("absBox=(%d,%d,%d,%d) bounds=(%d,%d,%d,%d)",
                absBox.x(), absBox.y(), absBox.width(), absBox.height(),
                bounds.x(), bounds.y(), bounds.width(), bounds.height());
        }
    }
    DBG_NAV_LOGD("updateFrameCache node=%p", node);
    updateFrameCache();
}

void WebViewCore::updateFrameCache()
{
#if USE(ACCELERATED_COMPOSITING)
    ChromeClientAndroid* chromeC = static_cast<ChromeClientAndroid*>(
                                       mainFrame()->page()->chrome()->client());
    chromeC->scheduleCompositingLayerSync();
#endif

    if (!m_frameCacheOutOfDate) {
        DBG_NAV_LOG("!m_frameCacheOutOfDate");
        return;
    }
#ifdef ANDROID_INSTRUMENT
    TimeCounterAuto counter(TimeCounter::WebViewCoreBuildNavTimeCounter);
#endif
    m_frameCacheOutOfDate = false;
#if DEBUG_NAV_UI
    m_now = SkTime::GetMSecs();
#endif
    m_temp = new CachedRoot();
    m_temp->init(m_mainFrame, &m_history);
    CacheBuilder& builder = cacheBuilder();
    WebCore::Settings* settings = m_mainFrame->page()->settings();
    builder.allowAllTextDetection();
#ifdef ANDROID_META_SUPPORT
    if (settings) {
        if (!settings->formatDetectionAddress())
            builder.disallowAddressDetection();
        if (!settings->formatDetectionEmail())
            builder.disallowEmailDetection();
        if (!settings->formatDetectionTelephone())
            builder.disallowPhoneDetection();
    }
#endif
    builder.buildCache(m_temp);
    m_tempPict = new SkPicture();
    recordPicture(m_tempPict);
    m_temp->setPicture(m_tempPict);
    m_temp->setTextGeneration(m_textGeneration);
    WebCoreViewBridge* window = m_mainFrame->view()->platformWidget();
    m_temp->setVisibleRect(WebCore::IntRect(m_scrollOffsetX,
        m_scrollOffsetY, window->width(), window->height()));
    gFrameCacheMutex.lock();
    delete m_frameCacheKit;
    delete m_navPictureKit;
    m_frameCacheKit = m_temp;
    m_navPictureKit = m_tempPict;
    m_updatedFrameCache = true;
#if DEBUG_NAV_UI
    const CachedNode* cachedFocusNode = m_frameCacheKit->currentFocus();
    DBG_NAV_LOGD("cachedFocusNode=%d (nodePointer=%p)",
        cachedFocusNode ? cachedFocusNode->index() : 0,
        cachedFocusNode ? cachedFocusNode->nodePointer() : 0);
#endif
    gFrameCacheMutex.unlock();
}

void WebViewCore::updateFrameCacheIfLoading()
{
    if (!m_check_domtree_version)
        updateFrameCache();
}

///////////////////////////////////////////////////////////////////////////////

void WebViewCore::addPlugin(PluginWidgetAndroid* w)
{
//    SkDebugf("----------- addPlugin %p", w);
    *m_plugins.append() = w;
}

void WebViewCore::removePlugin(PluginWidgetAndroid* w)
{
//    SkDebugf("----------- removePlugin %p", w);
    int index = m_plugins.find(w);
    if (index < 0) {
        SkDebugf("--------------- pluginwindow not found! %p\n", w);
    } else {
        m_plugins.removeShuffle(index);
    }
}

bool WebViewCore::isPlugin(PluginWidgetAndroid* w) const
{
    return m_plugins.find(w) >= 0;
}

void WebViewCore::invalPlugin(PluginWidgetAndroid* w)
{
    const double PLUGIN_INVAL_DELAY = 1.0 / 60;

    if (!m_pluginInvalTimer.isActive()) {
        m_pluginInvalTimer.startOneShot(PLUGIN_INVAL_DELAY);
    }
}

void WebViewCore::drawPlugins()
{
    SkRegion inval; // accumualte what needs to be redrawn
    PluginWidgetAndroid** iter = m_plugins.begin();
    PluginWidgetAndroid** stop = m_plugins.end();

    for (; iter < stop; ++iter) {
        PluginWidgetAndroid* w = *iter;
        SkIRect dirty;
        if (w->isDirty(&dirty)) {
            w->draw();
            w->localToDocumentCoords(&dirty);
            inval.op(dirty, SkRegion::kUnion_Op);
        }
    }

    if (!inval.isEmpty()) {
        // inval.getBounds() is our rectangle
        const SkIRect& bounds = inval.getBounds();
        WebCore::IntRect r(bounds.fLeft, bounds.fTop,
                           bounds.width(), bounds.height());
        this->viewInvalidate(r);
    }
}

void WebViewCore::notifyPluginsOnFrameLoad(const Frame* frame) {
    // if frame is the parent then notify all plugins
    if (!frame->tree()->parent()) {
        // trigger an event notifying the plugins that the page has loaded
        ANPEvent event;
        SkANP::InitEvent(&event, kLifecycle_ANPEventType);
        event.data.lifecycle.action = kOnLoad_ANPLifecycleAction;
        sendPluginEvent(event);
    }
    // else if frame's parent has completed
    else if (!frame->tree()->parent()->loader()->isLoading()) {
        // send to all plugins who have this frame in their heirarchy
        PluginWidgetAndroid** iter = m_plugins.begin();
        PluginWidgetAndroid** stop = m_plugins.end();
        for (; iter < stop; ++iter) {
            Frame* currentFrame = (*iter)->pluginView()->parentFrame();
            while (currentFrame) {
                if (frame == currentFrame) {
                    ANPEvent event;
                    SkANP::InitEvent(&event, kLifecycle_ANPEventType);
                    event.data.lifecycle.action = kOnLoad_ANPLifecycleAction;
                    (*iter)->sendEvent(event);
                    break;
                }
                currentFrame = currentFrame->tree()->parent();
            }
        }
    }
}

void WebViewCore::sendPluginVisibleScreen()
{
    ANPRectI visibleRect;
    visibleRect.left = m_scrollOffsetX;
    visibleRect.top = m_scrollOffsetY;
    visibleRect.right = m_scrollOffsetX + m_screenWidth;
    visibleRect.bottom = m_scrollOffsetY + m_screenHeight;

    PluginWidgetAndroid** iter = m_plugins.begin();
    PluginWidgetAndroid** stop = m_plugins.end();
    for (; iter < stop; ++iter) {
        (*iter)->setVisibleScreen(visibleRect, m_scale);
    }
}

void WebViewCore::sendPluginEvent(const ANPEvent& evt, ANPEventFlag flag)
{
    PluginWidgetAndroid** iter = m_plugins.begin();
    PluginWidgetAndroid** stop = m_plugins.end();
    for (; iter < stop; ++iter) {
        if((*iter)->isAcceptingEvent(flag))
            (*iter)->sendEvent(evt);
    }
}

void WebViewCore::sendPluginEvent(const ANPEvent& evt)
{
    PluginWidgetAndroid** iter = m_plugins.begin();
    PluginWidgetAndroid** stop = m_plugins.end();
    for (; iter < stop; ++iter) {
        (*iter)->sendEvent(evt);
    }
}

PluginWidgetAndroid* WebViewCore::getPluginWidget(NPP npp)
{
    PluginWidgetAndroid** iter = m_plugins.begin();
    PluginWidgetAndroid** stop = m_plugins.end();
    for (; iter < stop; ++iter) {
        if ((*iter)->pluginView()->instance() == npp) {
            return (*iter);
        }
    }
    return NULL;
}

static PluginView* nodeIsPlugin(Node* node) {
    RenderObject* renderer = node->renderer();
    if (renderer && renderer->isWidget()) {
        Widget* widget = static_cast<RenderWidget*>(renderer)->widget();
        if (widget && widget->isPluginView())
            return static_cast<PluginView*>(widget);
    }
    return 0;
}

Node* WebViewCore::cursorNodeIsPlugin() {
    gCursorBoundsMutex.lock();
    bool hasCursorBounds = m_hasCursorBounds;
    Frame* frame = (Frame*) m_cursorFrame;
    Node* node = (Node*) m_cursorNode;
    gCursorBoundsMutex.unlock();
    if (hasCursorBounds && CacheBuilder::validNode(m_mainFrame, frame, node)
            && nodeIsPlugin(node)) {
        return node;
    }
    return 0;
}

///////////////////////////////////////////////////////////////////////////////
void WebViewCore::moveMouseIfLatest(int moveGeneration,
    WebCore::Frame* frame, int x, int y)
{
    DBG_NAV_LOGD("m_moveGeneration=%d moveGeneration=%d"
        " frame=%p x=%d y=%d",
        m_moveGeneration, moveGeneration, frame, x, y);
    if (m_moveGeneration > moveGeneration) {
        DBG_NAV_LOGD("m_moveGeneration=%d > moveGeneration=%d",
            m_moveGeneration, moveGeneration);
        return; // short-circuit if a newer move has already been generated
    }
    m_lastGeneration = moveGeneration;
    moveMouse(frame, x, y);
}

void WebViewCore::moveFocus(WebCore::Frame* frame, WebCore::Node* node)
{
    DBG_NAV_LOGD("frame=%p node=%p", frame, node);
    if (!node || !CacheBuilder::validNode(m_mainFrame, frame, node)
            || !node->isElementNode())
        return;
    // Code borrowed from FocusController::advanceFocus
    WebCore::FocusController* focusController
            = m_mainFrame->page()->focusController();
    WebCore::Document* oldDoc
            = focusController->focusedOrMainFrame()->document();
    if (oldDoc->focusedNode() == node)
        return;
    if (node->document() != oldDoc)
        oldDoc->setFocusedNode(0);
    focusController->setFocusedFrame(frame);
    static_cast<WebCore::Element*>(node)->focus(false);
}

// Update mouse position
void WebViewCore::moveMouse(WebCore::Frame* frame, int x, int y)
{
    DBG_NAV_LOGD("frame=%p x=%d y=%d scrollOffset=(%d,%d)", frame,
        x, y, m_scrollOffsetX, m_scrollOffsetY);
    if (!frame || CacheBuilder::validNode(m_mainFrame, frame, NULL) == false)
        frame = m_mainFrame;
    // mouse event expects the position in the window coordinate
    m_mousePos = WebCore::IntPoint(x - m_scrollOffsetX, y - m_scrollOffsetY);
    // validNode will still return true if the node is null, as long as we have
    // a valid frame.  Do not want to make a call on frame unless it is valid.
    WebCore::PlatformMouseEvent mouseEvent(m_mousePos, m_mousePos,
        WebCore::NoButton, WebCore::MouseEventMoved, 1, false, false, false,
        false, WTF::currentTime());
    frame->eventHandler()->handleMouseMoveEvent(mouseEvent);
    updateCacheOnNodeChange();
}

void WebViewCore::setSelection(int start, int end)
{
    WebCore::Node* focus = currentFocus();
    if (!focus)
        return;
    WebCore::RenderObject* renderer = focus->renderer();
    if (!renderer || (!renderer->isTextField() && !renderer->isTextArea()))
        return;
    WebCore::RenderTextControl* rtc = static_cast<WebCore::RenderTextControl*>(renderer);
    if (start > end) {
        int temp = start;
        start = end;
        end = temp;
    }
    // Tell our EditorClient that this change was generated from the UI, so it
    // does not need to echo it to the UI.
    EditorClientAndroid* client = static_cast<EditorClientAndroid*>(
            m_mainFrame->editor()->client());
    client->setUiGeneratedSelectionChange(true);
    rtc->setSelectionRange(start, end);
    client->setUiGeneratedSelectionChange(false);
    focus->document()->frame()->revealSelection();
    setFocusControllerActive(true);
}

void WebViewCore::deleteSelection(int start, int end, int textGeneration)
{
    setSelection(start, end);
    if (start == end)
        return;
    WebCore::Node* focus = currentFocus();
    if (!focus)
        return;
    // Prevent our editor client from passing a message to change the
    // selection.
    EditorClientAndroid* client = static_cast<EditorClientAndroid*>(
            m_mainFrame->editor()->client());
    client->setUiGeneratedSelectionChange(true);
    PlatformKeyboardEvent down(kKeyCodeDel, 0, 0, true, false, false, false);
    PlatformKeyboardEvent up(kKeyCodeDel, 0, 0, false, false, false, false);
    key(down);
    key(up);
    client->setUiGeneratedSelectionChange(false);
    m_textGeneration = textGeneration;
}

void WebViewCore::replaceTextfieldText(int oldStart,
        int oldEnd, const WebCore::String& replace, int start, int end,
        int textGeneration)
{
    WebCore::Node* focus = currentFocus();
    if (!focus)
        return;
    setSelection(oldStart, oldEnd);
    // Prevent our editor client from passing a message to change the
    // selection.
    EditorClientAndroid* client = static_cast<EditorClientAndroid*>(
            m_mainFrame->editor()->client());
    client->setUiGeneratedSelectionChange(true);
    WebCore::TypingCommand::insertText(focus->document(), replace,
        false);
    client->setUiGeneratedSelectionChange(false);
    setSelection(start, end);
    m_textGeneration = textGeneration;
}

void WebViewCore::passToJs(int generation, const WebCore::String& current,
    const PlatformKeyboardEvent& event)
{
    WebCore::Node* focus = currentFocus();
    if (!focus) {
        DBG_NAV_LOG("!focus");
        clearTextEntry();
        return;
    }
    WebCore::RenderObject* renderer = focus->renderer();
    if (!renderer || (!renderer->isTextField() && !renderer->isTextArea())) {
        DBG_NAV_LOGD("renderer==%p || not text", renderer);
        clearTextEntry();
        return;
    }
    // Block text field updates during a key press.
    m_blockTextfieldUpdates = true;
    // Also prevent our editor client from passing a message to change the
    // selection.
    EditorClientAndroid* client = static_cast<EditorClientAndroid*>(
            m_mainFrame->editor()->client());
    client->setUiGeneratedSelectionChange(true);
    key(event);
    client->setUiGeneratedSelectionChange(false);
    m_blockTextfieldUpdates = false;
    m_textGeneration = generation;
    setFocusControllerActive(true);
    WebCore::RenderTextControl* renderText =
        static_cast<WebCore::RenderTextControl*>(renderer);
    WebCore::String test = renderText->text();
    if (test == current) {
        DBG_NAV_LOG("test == current");
        return;
    }
    // If the text changed during the key event, update the UI text field.
    updateTextfield(focus, false, test);
}

void WebViewCore::scrollFocusedTextInput(float xPercent, int y)
{
    WebCore::Node* focus = currentFocus();
    if (!focus) {
        DBG_NAV_LOG("!focus");
        clearTextEntry();
        return;
    }
    WebCore::RenderObject* renderer = focus->renderer();
    if (!renderer || (!renderer->isTextField() && !renderer->isTextArea())) {
        DBG_NAV_LOGD("renderer==%p || not text", renderer);
        clearTextEntry();
        return;
    }
    WebCore::RenderTextControl* renderText =
        static_cast<WebCore::RenderTextControl*>(renderer);
    int x = (int) (xPercent * (renderText->scrollWidth() -
        renderText->clientWidth()));
    DBG_NAV_LOGD("x=%d y=%d xPercent=%g scrollW=%d clientW=%d", x, y,
        xPercent, renderText->scrollWidth(), renderText->clientWidth());
    renderText->setScrollLeft(x);
    renderText->setScrollTop(y);
}

void WebViewCore::setFocusControllerActive(bool active)
{
    m_mainFrame->page()->focusController()->setActive(active);
}

void WebViewCore::saveDocumentState(WebCore::Frame* frame)
{
    if (!CacheBuilder::validNode(m_mainFrame, frame, 0))
        frame = m_mainFrame;
    WebCore::HistoryItem *item = frame->loader()->history()->currentItem();

    // item can be null when there is no offical URL for the current page. This happens
    // when the content is loaded using with WebCoreFrameBridge::LoadData() and there
    // is no failing URL (common case is when content is loaded using data: scheme)
    if (item) {
        item->setDocumentState(frame->document()->formElementsState());
    }
}

// Convert a WebCore::String into an array of characters where the first
// character represents the length, for easy conversion to java.
static uint16_t* stringConverter(const WebCore::String& text)
{
    size_t length = text.length();
    uint16_t* itemName = new uint16_t[length+1];
    itemName[0] = (uint16_t)length;
    uint16_t* firstChar = &(itemName[1]);
    memcpy((void*)firstChar, text.characters(), sizeof(UChar)*length);
    return itemName;
}

// Response to dropdown created for a listbox.
class ListBoxReply : public WebCoreReply {
public:
    ListBoxReply(WebCore::HTMLSelectElement* select, WebCore::Frame* frame, WebViewCore* view)
        : m_select(select)
        , m_frame(frame)
        , m_viewImpl(view)
    {}

    // Response used if the listbox only allows single selection.
    // index is listIndex of the selected item, or -1 if nothing is selected.
    virtual void replyInt(int index)
    {
        if (-2 == index) {
            // Special value for cancel. Do nothing.
            return;
        }
        // If the select element no longer exists, due to a page change, etc,
        // silently return.
        if (!m_select || !CacheBuilder::validNode(m_viewImpl->m_mainFrame,
                m_frame, m_select))
            return;
        // Use a pointer to HTMLSelectElement's superclass, where
        // listToOptionIndex is public.
        SelectElement* selectElement = m_select;
        int optionIndex = selectElement->listToOptionIndex(index);
        m_select->setSelectedIndex(optionIndex, true);
        m_select->dispatchFormControlChangeEvent();
        m_viewImpl->contentInvalidate(m_select->getRect());
    }

    // Response if the listbox allows multiple selection.  array stores the listIndices
    // of selected positions.
    virtual void replyIntArray(const int* array, int count)
    {
        // If the select element no longer exists, due to a page change, etc,
        // silently return.
        if (!m_select || !CacheBuilder::validNode(m_viewImpl->m_mainFrame,
                m_frame, m_select))
            return;

        // If count is 1 or 0, use replyInt.
        SkASSERT(count > 1);

        const WTF::Vector<Element*>& items = m_select->listItems();
        int totalItems = static_cast<int>(items.size());
        // Keep track of the position of the value we are comparing against.
        int arrayIndex = 0;
        // The value we are comparing against.
        int selection = array[arrayIndex];
        WebCore::HTMLOptionElement* option;
        for (int listIndex = 0; listIndex < totalItems; listIndex++) {
            if (items[listIndex]->hasLocalName(WebCore::HTMLNames::optionTag)) {
                option = static_cast<WebCore::HTMLOptionElement*>(
                        items[listIndex]);
                if (listIndex == selection) {
                    option->setSelectedState(true);
                    arrayIndex++;
                    if (arrayIndex == count)
                        selection = -1;
                    else
                        selection = array[arrayIndex];
                } else
                    option->setSelectedState(false);
            }
        }
        m_select->dispatchFormControlChangeEvent();
        m_viewImpl->contentInvalidate(m_select->getRect());
    }
private:
    // The select element associated with this listbox.
    WebCore::HTMLSelectElement* m_select;
    // The frame of this select element, to verify that it is valid.
    WebCore::Frame* m_frame;
    // For calling invalidate and checking the select element's validity
    WebViewCore* m_viewImpl;
};

// Create an array of java Strings.
static jobjectArray makeLabelArray(JNIEnv* env, const uint16_t** labels, size_t count)
{
    jclass stringClass = env->FindClass("java/lang/String");
    LOG_ASSERT(stringClass, "Could not find java/lang/String");
    jobjectArray array = env->NewObjectArray(count, stringClass, 0);
    LOG_ASSERT(array, "Could not create new string array");

    for (size_t i = 0; i < count; i++) {
        jobject newString = env->NewString(&labels[i][1], labels[i][0]);
        env->SetObjectArrayElement(array, i, newString);
        env->DeleteLocalRef(newString);
        checkException(env);
    }
    env->DeleteLocalRef(stringClass);
    return array;
}

void WebViewCore::openFileChooser(PassRefPtr<WebCore::FileChooser> chooser) {
    if (!chooser)
        return;
    JNIEnv* env = JSC::Bindings::getJNIEnv();
    jstring jName = (jstring) env->CallObjectMethod(
            m_javaGlue->object(env).get(), m_javaGlue->m_openFileChooser);
    checkException(env);
    const UChar* string = (const UChar*) env->GetStringChars(jName, NULL);
    if (!string)
        return;
    WebCore::String webcoreString = to_string(env, jName);
    env->ReleaseStringChars(jName, string);
    chooser->chooseFile(webcoreString);
}

void WebViewCore::listBoxRequest(WebCoreReply* reply, const uint16_t** labels, size_t count, const int enabled[], size_t enabledCount,
        bool multiple, const int selected[], size_t selectedCountOrSelection)
{
    // If m_popupReply is not null, then we already have a list showing.
    if (m_popupReply != 0)
        return;

    LOG_ASSERT(m_javaGlue->m_obj, "No java widget associated with this view!");

    // Create an array of java Strings for the drop down.
    JNIEnv* env = JSC::Bindings::getJNIEnv();
    jobjectArray labelArray = makeLabelArray(env, labels, count);

    // Create an array determining whether each item is enabled.
    jintArray enabledArray = env->NewIntArray(enabledCount);
    checkException(env);
    jint* ptrArray = env->GetIntArrayElements(enabledArray, 0);
    checkException(env);
    for (size_t i = 0; i < enabledCount; i++) {
        ptrArray[i] = enabled[i];
    }
    env->ReleaseIntArrayElements(enabledArray, ptrArray, 0);
    checkException(env);

    if (multiple) {
        // Pass up an array representing which items are selected.
        jintArray selectedArray = env->NewIntArray(selectedCountOrSelection);
        checkException(env);
        jint* selArray = env->GetIntArrayElements(selectedArray, 0);
        checkException(env);
        for (size_t i = 0; i < selectedCountOrSelection; i++) {
            selArray[i] = selected[i];
        }
        env->ReleaseIntArrayElements(selectedArray, selArray, 0);

        env->CallVoidMethod(m_javaGlue->object(env).get(),
                m_javaGlue->m_requestListBox, labelArray, enabledArray,
                selectedArray);
        env->DeleteLocalRef(selectedArray);
    } else {
        // Pass up the single selection.
        env->CallVoidMethod(m_javaGlue->object(env).get(),
                m_javaGlue->m_requestSingleListBox, labelArray, enabledArray,
                selectedCountOrSelection);
    }

    env->DeleteLocalRef(labelArray);
    env->DeleteLocalRef(enabledArray);
    checkException(env);

    Retain(reply);
    m_popupReply = reply;
}

bool WebViewCore::key(const PlatformKeyboardEvent& event)
{
    WebCore::EventHandler* eventHandler = m_mainFrame->eventHandler();
    WebCore::Node* focusNode = currentFocus();
    if (focusNode)
        eventHandler = focusNode->document()->frame()->eventHandler();
    DBG_NAV_LOGD("keyCode=%s unichar=%d focusNode=%p",
        event.keyIdentifier().utf8().data(), event.unichar(), focusNode);
    return eventHandler->keyEvent(event);
}

// For when the user clicks the trackball
void WebViewCore::click(WebCore::Frame* frame, WebCore::Node* node) {
    if (!node) {
        WebCore::IntPoint pt = m_mousePos;
        pt.move(m_scrollOffsetX, m_scrollOffsetY);
        WebCore::HitTestResult hitTestResult = m_mainFrame->eventHandler()->
                hitTestResultAtPoint(pt, false);
        node = hitTestResult.innerNode();
        frame = node->document()->frame();
        DBG_NAV_LOGD("m_mousePos=(%d,%d) m_scrollOffset=(%d,%d) pt=(%d,%d)"
            " node=%p", m_mousePos.x(), m_mousePos.y(),
            m_scrollOffsetX, m_scrollOffsetY, pt.x(), pt.y(), node);
    }
    if (node) {
        EditorClientAndroid* client
                = static_cast<EditorClientAndroid*>(
                m_mainFrame->editor()->client());
        client->setShouldChangeSelectedRange(false);
        handleMouseClick(frame, node);
        client->setShouldChangeSelectedRange(true);
    }
}

int WebViewCore::handleTouchEvent(int action, int x, int y)
{
    int preventDefault = 0;

#if USE(ACCELERATED_COMPOSITING)
    RenderView* contentRenderer = m_mainFrame->contentRenderer();
    GraphicsLayerAndroid* rootLayer = 0;
    if (contentRenderer)
      rootLayer = static_cast<GraphicsLayerAndroid*>(
          contentRenderer->compositor()->rootPlatformLayer());
    if (rootLayer)
      rootLayer->pauseDisplay(true);
#endif

#if ENABLE(TOUCH_EVENTS) // Android
    WebCore::TouchEventType type = WebCore::TouchEventCancel;
    switch (action) {
    case 0: // MotionEvent.ACTION_DOWN
        type = WebCore::TouchEventStart;
        break;
    case 1: // MotionEvent.ACTION_UP
        type = WebCore::TouchEventEnd;
        break;
    case 2: // MotionEvent.ACTION_MOVE
        type = WebCore::TouchEventMove;
        break;
    case 3: // MotionEvent.ACTION_CANCEL
        type = WebCore::TouchEventCancel;
        break;
    case 0x100: // WebViewCore.ACTION_LONGPRESS
        type = WebCore::TouchEventLongPress;
        break;
    case 0x200: // WebViewCore.ACTION_DOUBLETAP
        type = WebCore::TouchEventDoubleTap;
        break;
    }
    WebCore::IntPoint pt(x - m_scrollOffsetX, y - m_scrollOffsetY);
    WebCore::PlatformTouchEvent te(pt, pt, type);
    preventDefault = m_mainFrame->eventHandler()->handleTouchEvent(te);
#endif

#if USE(ACCELERATED_COMPOSITING)
    if (rootLayer)
      rootLayer->pauseDisplay(false);
#endif
    return preventDefault;
}

void WebViewCore::touchUp(int touchGeneration,
    WebCore::Frame* frame, WebCore::Node* node, int x, int y)
{
    if (m_touchGeneration > touchGeneration) {
        DBG_NAV_LOGD("m_touchGeneration=%d > touchGeneration=%d"
            " x=%d y=%d", m_touchGeneration, touchGeneration, x, y);
        return; // short circuit if a newer touch has been generated
    }
    // This moves m_mousePos to the correct place, and handleMouseClick uses
    // m_mousePos to determine where the click happens.
    moveMouse(frame, x, y);
    m_lastGeneration = touchGeneration;
    if (frame && CacheBuilder::validNode(m_mainFrame, frame, 0)) {
        frame->loader()->resetMultipleFormSubmissionProtection();
    }
    DBG_NAV_LOGD("touchGeneration=%d handleMouseClick frame=%p node=%p"
        " x=%d y=%d", touchGeneration, frame, node, x, y);
    handleMouseClick(frame, node);
}

// Common code for both clicking with the trackball and touchUp
bool WebViewCore::handleMouseClick(WebCore::Frame* framePtr, WebCore::Node* nodePtr)
{
    bool valid = framePtr == NULL
            || CacheBuilder::validNode(m_mainFrame, framePtr, nodePtr);
    WebFrame* webFrame = WebFrame::getWebFrame(m_mainFrame);
    if (valid && nodePtr) {
    // Need to special case area tags because an image map could have an area element in the middle
    // so when attempting to get the default, the point chosen would be follow the wrong link.
        if (nodePtr->hasTagName(WebCore::HTMLNames::areaTag)) {
            webFrame->setUserInitiatedClick(true);
            nodePtr->dispatchSimulatedClick(0, true, true);
            webFrame->setUserInitiatedClick(false);
            DBG_NAV_LOG("area");
            return true;
        }
        WebCore::RenderObject* renderer = nodePtr->renderer();
        if (renderer && (renderer->isMenuList() || renderer->isListBox())) {
            WebCore::HTMLSelectElement* select = static_cast<WebCore::HTMLSelectElement*>(nodePtr);
            const WTF::Vector<WebCore::Element*>& listItems = select->listItems();
            SkTDArray<const uint16_t*> names;
            // Possible values for enabledArray.  Keep in Sync with values in
            // InvokeListBox.Container in WebView.java
            enum OptionStatus {
                OPTGROUP = -1,
                OPTION_DISABLED = 0,
                OPTION_ENABLED = 1,
            };
            SkTDArray<int> enabledArray;
            SkTDArray<int> selectedArray;
            int size = listItems.size();
            bool multiple = select->multiple();
            for (int i = 0; i < size; i++) {
                if (listItems[i]->hasTagName(WebCore::HTMLNames::optionTag)) {
                    WebCore::HTMLOptionElement* option = static_cast<WebCore::HTMLOptionElement*>(listItems[i]);
                    *names.append() = stringConverter(option->textIndentedToRespectGroupLabel());
                    *enabledArray.append() = option->disabled() ? OPTION_DISABLED : OPTION_ENABLED;
                    if (multiple && option->selected())
                        *selectedArray.append() = i;
                } else if (listItems[i]->hasTagName(WebCore::HTMLNames::optgroupTag)) {
                    WebCore::HTMLOptGroupElement* optGroup = static_cast<WebCore::HTMLOptGroupElement*>(listItems[i]);
                    *names.append() = stringConverter(optGroup->groupLabelText());
                    *enabledArray.append() = OPTGROUP;
                }
            }
            WebCoreReply* reply = new ListBoxReply(select, select->document()->frame(), this);
            // Use a pointer to HTMLSelectElement's superclass, where
            // optionToListIndex is public.
            SelectElement* selectElement = select;
            listBoxRequest(reply, names.begin(), size, enabledArray.begin(), enabledArray.count(),
                    multiple, selectedArray.begin(), multiple ? selectedArray.count() :
                    selectElement->optionToListIndex(select->selectedIndex()));
            DBG_NAV_LOG("menu list");
            return true;
        }
    }
    if (!valid || !framePtr)
        framePtr = m_mainFrame;
    webFrame->setUserInitiatedClick(true);
    WebCore::PlatformMouseEvent mouseDown(m_mousePos, m_mousePos, WebCore::LeftButton,
            WebCore::MouseEventPressed, 1, false, false, false, false,
            WTF::currentTime());
    // ignore the return from as it will return true if the hit point can trigger selection change
    framePtr->eventHandler()->handleMousePressEvent(mouseDown);
    WebCore::PlatformMouseEvent mouseUp(m_mousePos, m_mousePos, WebCore::LeftButton,
            WebCore::MouseEventReleased, 1, false, false, false, false,
            WTF::currentTime());
    bool handled = framePtr->eventHandler()->handleMouseReleaseEvent(mouseUp);
    webFrame->setUserInitiatedClick(false);

    // If the user clicked on a textfield, make the focusController active
    // so we show the blinking cursor.
    WebCore::Node* focusNode = currentFocus();
    DBG_NAV_LOGD("m_mousePos={%d,%d} focusNode=%p handled=%s", m_mousePos.x(),
        m_mousePos.y(), focusNode, handled ? "true" : "false");
    if (focusNode) {
        WebCore::RenderObject* renderer = focusNode->renderer();
        if (renderer && (renderer->isTextField() || renderer->isTextArea())) {
            bool ime = !(static_cast<WebCore::HTMLInputElement*>(focusNode))
                    ->readOnly();
            setFocusControllerActive(ime);
            requestKeyboard(ime, true);
        }
    }
    return handled;
}

void WebViewCore::popupReply(int index)
{
    if (m_popupReply) {
        m_popupReply->replyInt(index);
        Release(m_popupReply);
        m_popupReply = 0;
    }
}

void WebViewCore::popupReply(const int* array, int count)
{
    if (m_popupReply) {
        m_popupReply->replyIntArray(array, count);
        Release(m_popupReply);
        m_popupReply = NULL;
    }
}

void WebViewCore::addMessageToConsole(const WebCore::String& message, unsigned int lineNumber, const WebCore::String& sourceID) {
    JNIEnv* env = JSC::Bindings::getJNIEnv();
    jstring jMessageStr = env->NewString((unsigned short *)message.characters(), message.length());
    jstring jSourceIDStr = env->NewString((unsigned short *)sourceID.characters(), sourceID.length());
    env->CallVoidMethod(m_javaGlue->object(env).get(),
            m_javaGlue->m_addMessageToConsole, jMessageStr, lineNumber,
            jSourceIDStr);
    env->DeleteLocalRef(jMessageStr);
    env->DeleteLocalRef(jSourceIDStr);
    checkException(env);
}

void WebViewCore::jsAlert(const WebCore::String& url, const WebCore::String& text)
{
    JNIEnv* env = JSC::Bindings::getJNIEnv();
    jstring jInputStr = env->NewString((unsigned short *)text.characters(), text.length());
    jstring jUrlStr = env->NewString((unsigned short *)url.characters(), url.length());
    env->CallVoidMethod(m_javaGlue->object(env).get(), m_javaGlue->m_jsAlert, jUrlStr, jInputStr);
    env->DeleteLocalRef(jInputStr);
    env->DeleteLocalRef(jUrlStr);
    checkException(env);
}

void WebViewCore::exceededDatabaseQuota(const WebCore::String& url, const WebCore::String& databaseIdentifier, const unsigned long long currentQuota, unsigned long long estimatedSize)
{
#if ENABLE(DATABASE)
    JNIEnv* env = JSC::Bindings::getJNIEnv();
    jstring jDatabaseIdentifierStr = env->NewString((unsigned short *)databaseIdentifier.characters(), databaseIdentifier.length());
    jstring jUrlStr = env->NewString((unsigned short *)url.characters(), url.length());
    env->CallVoidMethod(m_javaGlue->object(env).get(),
            m_javaGlue->m_exceededDatabaseQuota, jUrlStr,
            jDatabaseIdentifierStr, currentQuota, estimatedSize);
    env->DeleteLocalRef(jDatabaseIdentifierStr);
    env->DeleteLocalRef(jUrlStr);
    checkException(env);
#endif
}

void WebViewCore::reachedMaxAppCacheSize(const unsigned long long spaceNeeded)
{
#if ENABLE(OFFLINE_WEB_APPLICATIONS)
    JNIEnv* env = JSC::Bindings::getJNIEnv();
    env->CallVoidMethod(m_javaGlue->object(env).get(),
            m_javaGlue->m_reachedMaxAppCacheSize, spaceNeeded);
    checkException(env);
#endif
}

void WebViewCore::populateVisitedLinks(WebCore::PageGroup* group)
{
    m_groupForVisitedLinks = group;
    JNIEnv* env = JSC::Bindings::getJNIEnv();
    env->CallVoidMethod(m_javaGlue->object(env).get(), m_javaGlue->m_populateVisitedLinks);
    checkException(env);
}

void WebViewCore::geolocationPermissionsShowPrompt(const WebCore::String& origin)
{
    JNIEnv* env = JSC::Bindings::getJNIEnv();
    jstring originString = env->NewString((unsigned short *)origin.characters(), origin.length());
    env->CallVoidMethod(m_javaGlue->object(env).get(),
                        m_javaGlue->m_geolocationPermissionsShowPrompt,
                        originString);
    env->DeleteLocalRef(originString);
    checkException(env);
}

void WebViewCore::geolocationPermissionsHidePrompt()
{
    JNIEnv* env = JSC::Bindings::getJNIEnv();
    env->CallVoidMethod(m_javaGlue->object(env).get(),
                        m_javaGlue->m_geolocationPermissionsHidePrompt);
    checkException(env);
}

bool WebViewCore::jsConfirm(const WebCore::String& url, const WebCore::String& text)
{
    JNIEnv* env = JSC::Bindings::getJNIEnv();
    jstring jInputStr = env->NewString((unsigned short *)text.characters(), text.length());
    jstring jUrlStr = env->NewString((unsigned short *)url.characters(), url.length());
    jboolean result = env->CallBooleanMethod(m_javaGlue->object(env).get(), m_javaGlue->m_jsConfirm, jUrlStr, jInputStr);
    env->DeleteLocalRef(jInputStr);
    env->DeleteLocalRef(jUrlStr);
    checkException(env);
    return result;
}

bool WebViewCore::jsPrompt(const WebCore::String& url, const WebCore::String& text, const WebCore::String& defaultValue, WebCore::String& result)
{
    JNIEnv* env = JSC::Bindings::getJNIEnv();
    jstring jInputStr = env->NewString((unsigned short *)text.characters(), text.length());
    jstring jDefaultStr = env->NewString((unsigned short *)defaultValue.characters(), defaultValue.length());
    jstring jUrlStr = env->NewString((unsigned short *)url.characters(), url.length());
    jstring returnVal = (jstring) env->CallObjectMethod(m_javaGlue->object(env).get(), m_javaGlue->m_jsPrompt, jUrlStr, jInputStr, jDefaultStr);
    // If returnVal is null, it means that the user cancelled the dialog.
    if (!returnVal)
        return false;

    result = to_string(env, returnVal);
    env->DeleteLocalRef(jInputStr);
    env->DeleteLocalRef(jDefaultStr);
    env->DeleteLocalRef(jUrlStr);
    checkException(env);
    return true;
}

bool WebViewCore::jsUnload(const WebCore::String& url, const WebCore::String& message)
{
    JNIEnv* env = JSC::Bindings::getJNIEnv();
    jstring jInputStr = env->NewString((unsigned short *)message.characters(), message.length());
    jstring jUrlStr = env->NewString((unsigned short *)url.characters(), url.length());
    jboolean result = env->CallBooleanMethod(m_javaGlue->object(env).get(), m_javaGlue->m_jsUnload, jUrlStr, jInputStr);
    env->DeleteLocalRef(jInputStr);
    env->DeleteLocalRef(jUrlStr);
    checkException(env);
    return result;
}

bool WebViewCore::jsInterrupt()
{
    JNIEnv* env = JSC::Bindings::getJNIEnv();
    jboolean result = env->CallBooleanMethod(m_javaGlue->object(env).get(), m_javaGlue->m_jsInterrupt);
    checkException(env);
    return result;
}

AutoJObject
WebViewCore::getJavaObject()
{
    return getRealObject(JSC::Bindings::getJNIEnv(), m_javaGlue->m_obj);
}

jobject
WebViewCore::getWebViewJavaObject()
{
    JNIEnv* env = JSC::Bindings::getJNIEnv();
    return env->GetObjectField(m_javaGlue->object(env).get(), gWebViewCoreFields.m_webView);
}

void WebViewCore::updateTextSelection() {
    WebCore::Node* focusNode = currentFocus();
    if (!focusNode)
        return;
    RenderObject* renderer = focusNode->renderer();
    if (!renderer || (!renderer->isTextArea() && !renderer->isTextField()))
        return;
    RenderTextControl* rtc = static_cast<RenderTextControl*>(renderer);
    JNIEnv* env = JSC::Bindings::getJNIEnv();
    env->CallVoidMethod(m_javaGlue->object(env).get(),
            m_javaGlue->m_updateTextSelection, reinterpret_cast<int>(focusNode),
            rtc->selectionStart(), rtc->selectionEnd(), m_textGeneration);
    checkException(env);
}

void WebViewCore::updateTextfield(WebCore::Node* ptr, bool changeToPassword,
        const WebCore::String& text)
{
    if (m_blockTextfieldUpdates)
        return;
    JNIEnv* env = JSC::Bindings::getJNIEnv();
    if (changeToPassword) {
        env->CallVoidMethod(m_javaGlue->object(env).get(), m_javaGlue->m_updateTextfield,
                (int) ptr, true, 0, m_textGeneration);
        checkException(env);
        return;
    }
    int length = text.length();
    jstring string = env->NewString((unsigned short *) text.characters(), length);
    env->CallVoidMethod(m_javaGlue->object(env).get(), m_javaGlue->m_updateTextfield,
            (int) ptr, false, string, m_textGeneration);
    env->DeleteLocalRef(string);
    checkException(env);
}

void WebViewCore::clearTextEntry()
{
    JNIEnv* env = JSC::Bindings::getJNIEnv();
    env->CallVoidMethod(m_javaGlue->object(env).get(),
        m_javaGlue->m_clearTextEntry);
}

void WebViewCore::setBackgroundColor(SkColor c)
{
    WebCore::FrameView* view = m_mainFrame->view();
    if (!view)
        return;

    // need (int) cast to find the right constructor
    WebCore::Color bcolor((int)SkColorGetR(c), (int)SkColorGetG(c),
                          (int)SkColorGetB(c), (int)SkColorGetA(c));
    view->setBaseBackgroundColor(bcolor);
}

jclass WebViewCore::getPluginClass(const WebCore::String& libName, const char* className)
{
    JNIEnv* env = JSC::Bindings::getJNIEnv();
    jstring libString = env->NewString(libName.characters(), libName.length());
    jstring classString = env->NewStringUTF(className);
    jobject pluginClass = env->CallObjectMethod(m_javaGlue->object(env).get(),
                                           m_javaGlue->m_getPluginClass,
                                           libString, classString);
    checkException(env);

    // cleanup unneeded local JNI references
    env->DeleteLocalRef(libString);
    env->DeleteLocalRef(classString);

    if (pluginClass != NULL) {
        return static_cast<jclass>(pluginClass);
    } else {
        return NULL;
    }
}

jobject WebViewCore::createPluginJavaInstance(const WebCore::String& libName, NPP npp)
{
    JNIEnv* env = JSC::Bindings::getJNIEnv();
    jstring libString = env->NewString(libName.characters(), libName.length());
    jobject result = env->CallObjectMethod(m_javaGlue->object(env).get(),
                                           m_javaGlue->m_createPluginJavaInstance,
                                           libString, (int) npp);

    //cleanup unneeded local JNI references
    env->DeleteLocalRef(libString);

    checkException(env);
    return result;
}

void WebViewCore::showFullScreenPlugin(jobject webkitPlugin, NPP npp, int x,
        int y, int width, int height)
{
    JNIEnv* env = JSC::Bindings::getJNIEnv();
    env->CallVoidMethod(m_javaGlue->object(env).get(),
                        m_javaGlue->m_showFullScreenPlugin,
                        webkitPlugin, (int)npp, x, y, width, height);
    checkException(env);
}

void WebViewCore::hideFullScreenPlugin()
{
    JNIEnv* env = JSC::Bindings::getJNIEnv();
    env->CallVoidMethod(m_javaGlue->object(env).get(),
            m_javaGlue->m_hideFullScreenPlugin);
    checkException(env);
}

void WebViewCore::updateFullScreenPlugin(int x, int y, int width, int height)
{
    JNIEnv* env = JSC::Bindings::getJNIEnv();
    env->CallVoidMethod(m_javaGlue->object(env).get(),
            m_javaGlue->m_updateFullScreenPlugin, x, y,
            width, height);
    checkException(env);
}

jobject WebViewCore::createSurface(jobject webkitPlugin, int x, int y, int width, int height)
{
    JNIEnv* env = JSC::Bindings::getJNIEnv();
    jobject result = env->CallObjectMethod(m_javaGlue->object(env).get(),
                                           m_javaGlue->m_createSurface,
                                           webkitPlugin, x, y, width, height);
    checkException(env);
    return result;

}

void WebViewCore::updateSurface(jobject childView, int x, int y, int width, int height)
{
    JNIEnv* env = JSC::Bindings::getJNIEnv();
    env->CallVoidMethod(m_javaGlue->object(env).get(),
            m_javaGlue->m_updateSurface, childView, x, y, width, height);
    checkException(env);
}

void WebViewCore::destroySurface(jobject childView)
{
    JNIEnv* env = JSC::Bindings::getJNIEnv();
    env->CallVoidMethod(m_javaGlue->object(env).get(), m_javaGlue->m_destroySurface, childView);
    checkException(env);
}

bool WebViewCore::validNodeAndBounds(Frame* frame, Node* node,
    const IntRect& originalAbsoluteBounds)
{
    bool valid = CacheBuilder::validNode(m_mainFrame, frame, node);
    if (!valid)
        return false;
    RenderObject* renderer = node->renderer();
    if (!renderer)
        return false;
    IntRect absBounds = node->hasTagName(HTMLNames::areaTag)
        ? CacheBuilder::getAreaRect(static_cast<HTMLAreaElement*>(node))
        : renderer->absoluteBoundingBoxRect();
    return absBounds == originalAbsoluteBounds;
}

//----------------------------------------------------------------------
// Native JNI methods
//----------------------------------------------------------------------
static jstring WebCoreStringToJString(JNIEnv *env, WebCore::String string)
{
    int length = string.length();
    if (!length)
        return 0;
    jstring ret = env->NewString((jchar *)string.characters(), length);
    env->DeleteLocalRef(ret);
    return ret;
}

static jstring RequestLabel(JNIEnv *env, jobject obj, int framePointer,
        int nodePointer)
{
    return WebCoreStringToJString(env, GET_NATIVE_VIEW(env, obj)->requestLabel(
            (WebCore::Frame*) framePointer, (WebCore::Node*) nodePointer));
}

static void UpdateFrameCacheIfLoading(JNIEnv *env, jobject obj)
{
    GET_NATIVE_VIEW(env, obj)->updateFrameCacheIfLoading();
}

static void SetSize(JNIEnv *env, jobject obj, jint width, jint height,
        jint screenWidth, jfloat scale, jint realScreenWidth, jint screenHeight,
        jboolean ignoreHeight)
{
#ifdef ANDROID_INSTRUMENT
    TimeCounterAuto counter(TimeCounter::WebViewCoreTimeCounter);
#endif
    WebViewCore* viewImpl = GET_NATIVE_VIEW(env, obj);
    LOGV("webviewcore::nativeSetSize(%u %u)\n viewImpl: %p", (unsigned)width, (unsigned)height, viewImpl);
    LOG_ASSERT(viewImpl, "viewImpl not set in nativeSetSize");
    viewImpl->setSizeScreenWidthAndScale(width, height, screenWidth, scale,
        realScreenWidth, screenHeight, ignoreHeight);
}

static void SetScrollOffset(JNIEnv *env, jobject obj, jint gen, jint x, jint y)
{
#ifdef ANDROID_INSTRUMENT
    TimeCounterAuto counter(TimeCounter::WebViewCoreTimeCounter);
#endif
    WebViewCore* viewImpl = GET_NATIVE_VIEW(env, obj);
    LOG_ASSERT(viewImpl, "need viewImpl");

    viewImpl->setScrollOffset(gen, x, y);
}

static void SetGlobalBounds(JNIEnv *env, jobject obj, jint x, jint y, jint h,
                            jint v)
{
#ifdef ANDROID_INSTRUMENT
    TimeCounterAuto counter(TimeCounter::WebViewCoreTimeCounter);
#endif
    WebViewCore* viewImpl = GET_NATIVE_VIEW(env, obj);
    LOG_ASSERT(viewImpl, "need viewImpl");

    viewImpl->setGlobalBounds(x, y, h, v);
}

static jboolean Key(JNIEnv *env, jobject obj, jint keyCode, jint unichar,
        jint repeatCount, jboolean isShift, jboolean isAlt, jboolean isSym,
        jboolean isDown)
{
#ifdef ANDROID_INSTRUMENT
    TimeCounterAuto counter(TimeCounter::WebViewCoreTimeCounter);
#endif
    return GET_NATIVE_VIEW(env, obj)->key(PlatformKeyboardEvent(keyCode,
        unichar, repeatCount, isDown, isShift, isAlt, isSym));
}

static void Click(JNIEnv *env, jobject obj, int framePtr, int nodePtr)
{
#ifdef ANDROID_INSTRUMENT
    TimeCounterAuto counter(TimeCounter::WebViewCoreTimeCounter);
#endif
    WebViewCore* viewImpl = GET_NATIVE_VIEW(env, obj);
    LOG_ASSERT(viewImpl, "viewImpl not set in Click");

    viewImpl->click(reinterpret_cast<WebCore::Frame*>(framePtr),
        reinterpret_cast<WebCore::Node*>(nodePtr));
}

static void DeleteSelection(JNIEnv *env, jobject obj, jint start, jint end,
        jint textGeneration)
{
#ifdef ANDROID_INSTRUMENT
    TimeCounterAuto counter(TimeCounter::WebViewCoreTimeCounter);
#endif
    WebViewCore* viewImpl = GET_NATIVE_VIEW(env, obj);
    viewImpl->deleteSelection(start, end, textGeneration);
}

static void SetSelection(JNIEnv *env, jobject obj, jint start, jint end)
{
#ifdef ANDROID_INSTRUMENT
    TimeCounterAuto counter(TimeCounter::WebViewCoreTimeCounter);
#endif
    WebViewCore* viewImpl = GET_NATIVE_VIEW(env, obj);
    viewImpl->setSelection(start, end);
}


static void ReplaceTextfieldText(JNIEnv *env, jobject obj,
    jint oldStart, jint oldEnd, jstring replace, jint start, jint end,
    jint textGeneration)
{
#ifdef ANDROID_INSTRUMENT
    TimeCounterAuto counter(TimeCounter::WebViewCoreTimeCounter);
#endif
    WebViewCore* viewImpl = GET_NATIVE_VIEW(env, obj);
    WebCore::String webcoreString = to_string(env, replace);
    viewImpl->replaceTextfieldText(oldStart,
            oldEnd, webcoreString, start, end, textGeneration);
}

static void PassToJs(JNIEnv *env, jobject obj,
    jint generation, jstring currentText, jint keyCode,
    jint keyValue, jboolean down, jboolean cap, jboolean fn, jboolean sym)
{
#ifdef ANDROID_INSTRUMENT
    TimeCounterAuto counter(TimeCounter::WebViewCoreTimeCounter);
#endif
    WebCore::String current = to_string(env, currentText);
    GET_NATIVE_VIEW(env, obj)->passToJs(generation, current,
        PlatformKeyboardEvent(keyCode, keyValue, 0, down, cap, fn, sym));
}

static void ScrollFocusedTextInput(JNIEnv *env, jobject obj, jfloat xPercent,
    jint y)
{
#ifdef ANDROID_INSTRUMENT
    TimeCounterAuto counter(TimeCounter::WebViewCoreTimeCounter);
#endif
    WebViewCore* viewImpl = GET_NATIVE_VIEW(env, obj);
    viewImpl->scrollFocusedTextInput(xPercent, y);
}

static void SetFocusControllerActive(JNIEnv *env, jobject obj, jboolean active)
{
#ifdef ANDROID_INSTRUMENT
    TimeCounterAuto counter(TimeCounter::WebViewCoreTimeCounter);
#endif
    LOGV("webviewcore::nativeSetFocusControllerActive()\n");
    WebViewCore* viewImpl = GET_NATIVE_VIEW(env, obj);
    LOG_ASSERT(viewImpl, "viewImpl not set in nativeSetFocusControllerActive");
    viewImpl->setFocusControllerActive(active);
}

static void SaveDocumentState(JNIEnv *env, jobject obj, jint frame)
{
#ifdef ANDROID_INSTRUMENT
    TimeCounterAuto counter(TimeCounter::WebViewCoreTimeCounter);
#endif
    LOGV("webviewcore::nativeSaveDocumentState()\n");
    WebViewCore* viewImpl = GET_NATIVE_VIEW(env, obj);
    LOG_ASSERT(viewImpl, "viewImpl not set in nativeSaveDocumentState");
    viewImpl->saveDocumentState((WebCore::Frame*) frame);
}

void WebViewCore::addVisitedLink(const UChar* string, int length)
{
    if (m_groupForVisitedLinks)
        m_groupForVisitedLinks->addVisitedLink(string, length);
}

static bool RecordContent(JNIEnv *env, jobject obj, jobject region, jobject pt)
{
#ifdef ANDROID_INSTRUMENT
    TimeCounterAuto counter(TimeCounter::WebViewCoreTimeCounter);
#endif
    WebViewCore* viewImpl = GET_NATIVE_VIEW(env, obj);
    SkRegion* nativeRegion = GraphicsJNI::getNativeRegion(env, region);
    SkIPoint nativePt;
    bool result = viewImpl->recordContent(nativeRegion, &nativePt);
    GraphicsJNI::ipoint_to_jpoint(nativePt, env, pt);
    return result;
}

static void SplitContent(JNIEnv *env, jobject obj)
{
#ifdef ANDROID_INSTRUMENT
    TimeCounterAuto counter(TimeCounter::WebViewCoreTimeCounter);
#endif
    WebViewCore* viewImpl = GET_NATIVE_VIEW(env, obj);
    viewImpl->splitContent();
}

static void SendListBoxChoice(JNIEnv* env, jobject obj, jint choice)
{
#ifdef ANDROID_INSTRUMENT
    TimeCounterAuto counter(TimeCounter::WebViewCoreTimeCounter);
#endif
    WebViewCore* viewImpl = GET_NATIVE_VIEW(env, obj);
    LOG_ASSERT(viewImpl, "viewImpl not set in nativeSendListBoxChoice");
    viewImpl->popupReply(choice);
}

// Set aside a predetermined amount of space in which to place the listbox
// choices, to avoid unnecessary allocations.
// The size here is arbitrary.  We want the size to be at least as great as the
// number of items in the average multiple-select listbox.
#define PREPARED_LISTBOX_STORAGE 10

static void SendListBoxChoices(JNIEnv* env, jobject obj, jbooleanArray jArray,
        jint size)
{
#ifdef ANDROID_INSTRUMENT
    TimeCounterAuto counter(TimeCounter::WebViewCoreTimeCounter);
#endif
    WebViewCore* viewImpl = GET_NATIVE_VIEW(env, obj);
    LOG_ASSERT(viewImpl, "viewImpl not set in nativeSendListBoxChoices");
    jboolean* ptrArray = env->GetBooleanArrayElements(jArray, 0);
    SkAutoSTMalloc<PREPARED_LISTBOX_STORAGE, int> storage(size);
    int* array = storage.get();
    int count = 0;
    for (int i = 0; i < size; i++) {
        if (ptrArray[i]) {
            array[count++] = i;
        }
    }
    env->ReleaseBooleanArrayElements(jArray, ptrArray, JNI_ABORT);
    viewImpl->popupReply(array, count);
}

static jstring FindAddress(JNIEnv *env, jobject obj, jstring addr,
    jboolean caseInsensitive)
{
#ifdef ANDROID_INSTRUMENT
    TimeCounterAuto counter(TimeCounter::WebViewCoreTimeCounter);
#endif
    if (!addr)
        return 0;
    int length = env->GetStringLength(addr);
    if (!length)
        return 0;
    const jchar* addrChars = env->GetStringChars(addr, 0);
    int start, end;
    bool success = CacheBuilder::FindAddress(addrChars, length,
        &start, &end, caseInsensitive) == CacheBuilder::FOUND_COMPLETE;
    jstring ret = 0;
    if (success) {
        ret = env->NewString((jchar*) addrChars + start, end - start);
        env->DeleteLocalRef(ret);
    }
    env->ReleaseStringChars(addr, addrChars);
    return ret;
}

static jint HandleTouchEvent(JNIEnv *env, jobject obj, jint action, jint x, jint y)
{
#ifdef ANDROID_INSTRUMENT
    TimeCounterAuto counter(TimeCounter::WebViewCoreTimeCounter);
#endif
    WebViewCore* viewImpl = GET_NATIVE_VIEW(env, obj);
    LOG_ASSERT(viewImpl, "viewImpl not set in %s", __FUNCTION__);
    return viewImpl->handleTouchEvent(action, x, y);
}

static void TouchUp(JNIEnv *env, jobject obj, jint touchGeneration,
        jint frame, jint node, jint x, jint y)
{
#ifdef ANDROID_INSTRUMENT
    TimeCounterAuto counter(TimeCounter::WebViewCoreTimeCounter);
#endif
    WebViewCore* viewImpl = GET_NATIVE_VIEW(env, obj);
    LOG_ASSERT(viewImpl, "viewImpl not set in %s", __FUNCTION__);
    viewImpl->touchUp(touchGeneration,
        (WebCore::Frame*) frame, (WebCore::Node*) node, x, y);
}

static jstring RetrieveHref(JNIEnv *env, jobject obj, jint frame,
        jint node)
{
#ifdef ANDROID_INSTRUMENT
    TimeCounterAuto counter(TimeCounter::WebViewCoreTimeCounter);
#endif
    WebViewCore* viewImpl = GET_NATIVE_VIEW(env, obj);
    LOG_ASSERT(viewImpl, "viewImpl not set in %s", __FUNCTION__);
    WebCore::String result = viewImpl->retrieveHref((WebCore::Frame*) frame,
            (WebCore::Node*) node);
    if (!result.isEmpty())
        return WebCoreStringToJString(env, result);
    return 0;
}

static jstring RetrieveAnchorText(JNIEnv *env, jobject obj, jint frame,
        jint node)
{
#ifdef ANDROID_INSTRUMENT
    TimeCounterAuto counter(TimeCounter::WebViewCoreTimeCounter);
#endif
    WebViewCore* viewImpl = GET_NATIVE_VIEW(env, obj);
    LOG_ASSERT(viewImpl, "viewImpl not set in %s", __FUNCTION__);
    WebCore::String result = viewImpl->retrieveAnchorText((WebCore::Frame*) frame,
            (WebCore::Node*) node);
    if (!result.isEmpty())
        return WebCoreStringToJString(env, result);
    return 0;
}


static void MoveFocus(JNIEnv *env, jobject obj, jint framePtr, jint nodePtr)
{
#ifdef ANDROID_INSTRUMENT
    TimeCounterAuto counter(TimeCounter::WebViewCoreTimeCounter);
#endif
    WebViewCore* viewImpl = GET_NATIVE_VIEW(env, obj);
    LOG_ASSERT(viewImpl, "viewImpl not set in %s", __FUNCTION__);
    viewImpl->moveFocus((WebCore::Frame*) framePtr, (WebCore::Node*) nodePtr);
}

static void MoveMouse(JNIEnv *env, jobject obj, jint frame,
        jint x, jint y)
{
#ifdef ANDROID_INSTRUMENT
    TimeCounterAuto counter(TimeCounter::WebViewCoreTimeCounter);
#endif
    WebViewCore* viewImpl = GET_NATIVE_VIEW(env, obj);
    LOG_ASSERT(viewImpl, "viewImpl not set in %s", __FUNCTION__);
    viewImpl->moveMouse((WebCore::Frame*) frame, x, y);
}

static void MoveMouseIfLatest(JNIEnv *env, jobject obj, jint moveGeneration,
        jint frame, jint x, jint y)
{
#ifdef ANDROID_INSTRUMENT
    TimeCounterAuto counter(TimeCounter::WebViewCoreTimeCounter);
#endif
    WebViewCore* viewImpl = GET_NATIVE_VIEW(env, obj);
    LOG_ASSERT(viewImpl, "viewImpl not set in %s", __FUNCTION__);
    viewImpl->moveMouseIfLatest(moveGeneration,
        (WebCore::Frame*) frame, x, y);
}

static void UpdateFrameCache(JNIEnv *env, jobject obj)
{
#ifdef ANDROID_INSTRUMENT
    TimeCounterAuto counter(TimeCounter::WebViewCoreTimeCounter);
#endif
    WebViewCore* viewImpl = GET_NATIVE_VIEW(env, obj);
    LOG_ASSERT(viewImpl, "viewImpl not set in %s", __FUNCTION__);
    viewImpl->updateFrameCache();
}

static jint GetContentMinPrefWidth(JNIEnv *env, jobject obj)
{
#ifdef ANDROID_INSTRUMENT
    TimeCounterAuto counter(TimeCounter::WebViewCoreTimeCounter);
#endif
    WebViewCore* viewImpl = GET_NATIVE_VIEW(env, obj);
    LOG_ASSERT(viewImpl, "viewImpl not set in %s", __FUNCTION__);

    WebCore::Frame* frame = viewImpl->mainFrame();
    if (frame) {
        WebCore::Document* document = frame->document();
        if (document) {
            WebCore::RenderObject* renderer = document->renderer();
            if (renderer && renderer->isRenderView()) {
                return renderer->minPrefWidth();
            }
        }
    }
    return 0;
}

static void SetViewportSettingsFromNative(JNIEnv *env, jobject obj)
{
#ifdef ANDROID_INSTRUMENT
    TimeCounterAuto counter(TimeCounter::WebViewCoreTimeCounter);
#endif
    WebViewCore* viewImpl = GET_NATIVE_VIEW(env, obj);
    LOG_ASSERT(viewImpl, "viewImpl not set in %s", __FUNCTION__);

    WebCore::Settings* s = viewImpl->mainFrame()->page()->settings();
    if (!s)
        return;

#ifdef ANDROID_META_SUPPORT
    env->SetIntField(obj, gWebViewCoreFields.m_viewportWidth, s->viewportWidth());
    env->SetIntField(obj, gWebViewCoreFields.m_viewportHeight, s->viewportHeight());
    env->SetIntField(obj, gWebViewCoreFields.m_viewportInitialScale, s->viewportInitialScale());
    env->SetIntField(obj, gWebViewCoreFields.m_viewportMinimumScale, s->viewportMinimumScale());
    env->SetIntField(obj, gWebViewCoreFields.m_viewportMaximumScale, s->viewportMaximumScale());
    env->SetBooleanField(obj, gWebViewCoreFields.m_viewportUserScalable, s->viewportUserScalable());
    env->SetIntField(obj, gWebViewCoreFields.m_viewportDensityDpi, s->viewportTargetDensityDpi());
#endif
}

static void SetBackgroundColor(JNIEnv *env, jobject obj, jint color)
{
#ifdef ANDROID_INSTRUMENT
    TimeCounterAuto counter(TimeCounter::WebViewCoreTimeCounter);
#endif
    WebViewCore* viewImpl = GET_NATIVE_VIEW(env, obj);
    LOG_ASSERT(viewImpl, "viewImpl not set in %s", __FUNCTION__);

    viewImpl->setBackgroundColor((SkColor) color);
}

static void DumpDomTree(JNIEnv *env, jobject obj, jboolean useFile)
{
    WebViewCore* viewImpl = GET_NATIVE_VIEW(env, obj);
    LOG_ASSERT(viewImpl, "viewImpl not set in %s", __FUNCTION__);

    viewImpl->dumpDomTree(useFile);
}

static void DumpRenderTree(JNIEnv *env, jobject obj, jboolean useFile)
{
    WebViewCore* viewImpl = GET_NATIVE_VIEW(env, obj);
    LOG_ASSERT(viewImpl, "viewImpl not set in %s", __FUNCTION__);

    viewImpl->dumpRenderTree(useFile);
}

static void DumpNavTree(JNIEnv *env, jobject obj)
{
    WebViewCore* viewImpl = GET_NATIVE_VIEW(env, obj);
    LOG_ASSERT(viewImpl, "viewImpl not set in %s", __FUNCTION__);

    viewImpl->dumpNavTree();
}

static void SetJsFlags(JNIEnv *env, jobject obj, jstring flags)
{
#if USE(V8)
    WebCore::String flagsString = to_string(env, flags);
    WebCore::CString utf8String = flagsString.utf8();
    WebCore::ScriptController::setFlags(utf8String.data(), utf8String.length());
#endif
}


// Called from the Java side to set a new quota for the origin or new appcache
// max size in response to a notification that the original quota was exceeded or
// that the appcache has reached its maximum size.
static void SetNewStorageLimit(JNIEnv* env, jobject obj, jlong quota) {
#if ENABLE(DATABASE) || ENABLE(OFFLINE_WEB_APPLICATIONS)
    WebViewCore* viewImpl = GET_NATIVE_VIEW(env, obj);
    Frame* frame = viewImpl->mainFrame();

    // The main thread is blocked awaiting this response, so now we can wake it
    // up.
    ChromeClientAndroid* chromeC = static_cast<ChromeClientAndroid*>(frame->page()->chrome()->client());
    chromeC->wakeUpMainThreadWithNewQuota(quota);
#endif
}

// Called from Java to provide a Geolocation permission state for the specified origin.
static void GeolocationPermissionsProvide(JNIEnv* env, jobject obj, jstring origin, jboolean allow, jboolean remember) {
    WebViewCore* viewImpl = GET_NATIVE_VIEW(env, obj);
    Frame* frame = viewImpl->mainFrame();

    ChromeClientAndroid* chromeClient = static_cast<ChromeClientAndroid*>(frame->page()->chrome()->client());
    chromeClient->provideGeolocationPermissions(to_string(env, origin), allow, remember);
}

static void RegisterURLSchemeAsLocal(JNIEnv* env, jobject obj, jstring scheme) {
#ifdef ANDROID_INSTRUMENT
    TimeCounterAuto counter(TimeCounter::WebViewCoreTimeCounter);
#endif
    WebCore::SecurityOrigin::registerURLSchemeAsLocal(to_string(env, scheme));
}

static void ClearContent(JNIEnv *env, jobject obj)
{
#ifdef ANDROID_INSTRUMENT
    TimeCounterAuto counter(TimeCounter::WebViewCoreTimeCounter);
#endif
    WebViewCore* viewImpl = GET_NATIVE_VIEW(env, obj);
    viewImpl->clearContent();
}

static void CopyContentToPicture(JNIEnv *env, jobject obj, jobject pict)
{
#ifdef ANDROID_INSTRUMENT
    TimeCounterAuto counter(TimeCounter::WebViewCoreTimeCounter);
#endif
    WebViewCore* viewImpl = GET_NATIVE_VIEW(env, obj);
    if (!viewImpl)
        return;
    SkPicture* picture = GraphicsJNI::getNativePicture(env, pict);
    viewImpl->copyContentToPicture(picture);
}

static bool DrawContent(JNIEnv *env, jobject obj, jobject canv, jint color)
{
    // Note: this is called from UI thread, don't count it for WebViewCoreTimeCounter
    WebViewCore* viewImpl = GET_NATIVE_VIEW(env, obj);
    SkCanvas* canvas = GraphicsJNI::getNativeCanvas(env, canv);
    return viewImpl->drawContent(canvas, color);
}

static bool FocusBoundsChanged(JNIEnv* env, jobject obj)
{
    return GET_NATIVE_VIEW(env, obj)->focusBoundsChanged();
}

static bool PictureReady(JNIEnv* env, jobject obj)
{
    return GET_NATIVE_VIEW(env, obj)->pictureReady();
}

static void Pause(JNIEnv* env, jobject obj)
{
    // This is called for the foreground tab when the browser is put to the
    // background (and also for any tab when it is put to the background of the
    // browser). The browser can only be killed by the system when it is in the
    // background, so saving the Geolocation permission state now ensures that
    // is maintained when the browser is killed.
    ChromeClient* chromeClient = GET_NATIVE_VIEW(env, obj)->mainFrame()->page()->chrome()->client();
    ChromeClientAndroid* chromeClientAndroid = static_cast<ChromeClientAndroid*>(chromeClient);
    chromeClientAndroid->storeGeolocationPermissions();

    Frame* mainFrame = GET_NATIVE_VIEW(env, obj)->mainFrame();
    for (Frame* frame = mainFrame; frame; frame = frame->tree()->traverseNext()) {
        Geolocation* geolocation = frame->domWindow()->navigator()->optionalGeolocation();
        if (geolocation)
            geolocation->suspend();
    }

    ANPEvent event;
    SkANP::InitEvent(&event, kLifecycle_ANPEventType);
    event.data.lifecycle.action = kPause_ANPLifecycleAction;
    GET_NATIVE_VIEW(env, obj)->sendPluginEvent(event);
}

static void Resume(JNIEnv* env, jobject obj)
{
    Frame* mainFrame = GET_NATIVE_VIEW(env, obj)->mainFrame();
    for (Frame* frame = mainFrame; frame; frame = frame->tree()->traverseNext()) {
        Geolocation* geolocation = frame->domWindow()->navigator()->optionalGeolocation();
        if (geolocation)
            geolocation->resume();
    }

    ANPEvent event;
    SkANP::InitEvent(&event, kLifecycle_ANPEventType);
    event.data.lifecycle.action = kResume_ANPLifecycleAction;
    GET_NATIVE_VIEW(env, obj)->sendPluginEvent(event);
}

static void FreeMemory(JNIEnv* env, jobject obj)
{
    ANPEvent event;
    SkANP::InitEvent(&event, kLifecycle_ANPEventType);
    event.data.lifecycle.action = kFreeMemory_ANPLifecycleAction;
    GET_NATIVE_VIEW(env, obj)->sendPluginEvent(event);
}

static void ProvideVisitedHistory(JNIEnv *env, jobject obj, jobject hist)
{
    WebViewCore* viewImpl = GET_NATIVE_VIEW(env, obj);
    LOG_ASSERT(viewImpl, "viewImpl not set in %s", __FUNCTION__);

    jobjectArray array = static_cast<jobjectArray>(hist);

    jsize len = env->GetArrayLength(array);
    for (jsize i = 0; i < len; i++) {
        jstring item = static_cast<jstring>(env->GetObjectArrayElement(array, i));
        const UChar* str = static_cast<const UChar*>(env->GetStringChars(item, NULL));
        jsize len = env->GetStringLength(item);
        viewImpl->addVisitedLink(str, len);
        env->ReleaseStringChars(item, str);
        env->DeleteLocalRef(item);
    }
}

// Notification from the UI thread that the plugin's full-screen surface has been discarded
static void FullScreenPluginHidden(JNIEnv* env, jobject obj, jint npp)
{
    WebViewCore* viewImpl = GET_NATIVE_VIEW(env, obj);
    PluginWidgetAndroid* plugin = viewImpl->getPluginWidget((NPP)npp);
    plugin->exitFullScreen(false);
}

static WebCore::IntRect jrect_to_webrect(JNIEnv* env, jobject obj)
{
    int L, T, R, B;
    GraphicsJNI::get_jrect(env, obj, &L, &T, &R, &B);
    return WebCore::IntRect(L, T, R - L, B - T);
}

static bool ValidNodeAndBounds(JNIEnv *env, jobject obj, int frame, int node,
    jobject rect)
{
    IntRect nativeRect = jrect_to_webrect(env, rect);
    return GET_NATIVE_VIEW(env, obj)->validNodeAndBounds(
            reinterpret_cast<Frame*>(frame),
            reinterpret_cast<Node*>(node), nativeRect);
}

// ----------------------------------------------------------------------------

/*
 * JNI registration.
 */
static JNINativeMethod gJavaWebViewCoreMethods[] = {
    { "nativeClearContent", "()V",
        (void*) ClearContent },
    { "nativeCopyContentToPicture", "(Landroid/graphics/Picture;)V",
        (void*) CopyContentToPicture },
    { "nativeDrawContent", "(Landroid/graphics/Canvas;I)Z",
        (void*) DrawContent } ,
    { "nativeFocusBoundsChanged", "()Z",
        (void*) FocusBoundsChanged } ,
    { "nativeKey", "(IIIZZZZ)Z",
        (void*) Key },
    { "nativeClick", "(II)V",
        (void*) Click },
    { "nativePictureReady", "()Z",
        (void*) PictureReady } ,
    { "nativeSendListBoxChoices", "([ZI)V",
        (void*) SendListBoxChoices },
    { "nativeSendListBoxChoice", "(I)V",
        (void*) SendListBoxChoice },
    { "nativeSetSize", "(IIIFIIZ)V",
        (void*) SetSize },
    { "nativeSetScrollOffset", "(III)V",
        (void*) SetScrollOffset },
    { "nativeSetGlobalBounds", "(IIII)V",
        (void*) SetGlobalBounds },
    { "nativeSetSelection", "(II)V",
        (void*) SetSelection } ,
    { "nativeDeleteSelection", "(III)V",
        (void*) DeleteSelection } ,
    { "nativeReplaceTextfieldText", "(IILjava/lang/String;III)V",
        (void*) ReplaceTextfieldText } ,
    { "nativeMoveFocus", "(II)V",
        (void*) MoveFocus },
    { "nativeMoveMouse", "(III)V",
        (void*) MoveMouse },
    { "nativeMoveMouseIfLatest", "(IIII)V",
        (void*) MoveMouseIfLatest },
    { "passToJs", "(ILjava/lang/String;IIZZZZ)V",
        (void*) PassToJs },
    { "nativeScrollFocusedTextInput", "(FI)V",
        (void*) ScrollFocusedTextInput },
    { "nativeSetFocusControllerActive", "(Z)V",
        (void*) SetFocusControllerActive },
    { "nativeSaveDocumentState", "(I)V",
        (void*) SaveDocumentState },
    { "nativeFindAddress", "(Ljava/lang/String;Z)Ljava/lang/String;",
        (void*) FindAddress },
    { "nativeHandleTouchEvent", "(III)I",
            (void*) HandleTouchEvent },
    { "nativeTouchUp", "(IIIII)V",
        (void*) TouchUp },
    { "nativeRetrieveHref", "(II)Ljava/lang/String;",
        (void*) RetrieveHref },
    { "nativeRetrieveAnchorText", "(II)Ljava/lang/String;",
        (void*) RetrieveAnchorText },
    { "nativeUpdateFrameCache", "()V",
        (void*) UpdateFrameCache },
    { "nativeGetContentMinPrefWidth", "()I",
        (void*) GetContentMinPrefWidth },
    { "nativeRecordContent", "(Landroid/graphics/Region;Landroid/graphics/Point;)Z",
        (void*) RecordContent },
    { "setViewportSettingsFromNative", "()V",
        (void*) SetViewportSettingsFromNative },
    { "nativeSplitContent", "()V",
        (void*) SplitContent },
    { "nativeSetBackgroundColor", "(I)V",
        (void*) SetBackgroundColor },
    { "nativeRegisterURLSchemeAsLocal", "(Ljava/lang/String;)V",
        (void*) RegisterURLSchemeAsLocal },
    { "nativeDumpDomTree", "(Z)V",
        (void*) DumpDomTree },
    { "nativeDumpRenderTree", "(Z)V",
        (void*) DumpRenderTree },
    { "nativeDumpNavTree", "()V",
        (void*) DumpNavTree },
    { "nativeSetNewStorageLimit", "(J)V",
        (void*) SetNewStorageLimit },
    { "nativeGeolocationPermissionsProvide", "(Ljava/lang/String;ZZ)V",
        (void*) GeolocationPermissionsProvide },
    { "nativePause", "()V", (void*) Pause },
    { "nativeResume", "()V", (void*) Resume },
    { "nativeFreeMemory", "()V", (void*) FreeMemory },
    { "nativeSetJsFlags", "(Ljava/lang/String;)V", (void*) SetJsFlags },
    { "nativeRequestLabel", "(II)Ljava/lang/String;",
        (void*) RequestLabel },
    { "nativeUpdateFrameCacheIfLoading", "()V",
        (void*) UpdateFrameCacheIfLoading },
    { "nativeProvideVisitedHistory", "([Ljava/lang/String;)V",
        (void*) ProvideVisitedHistory },
    { "nativeFullScreenPluginHidden", "(I)V",
        (void*) FullScreenPluginHidden },
    { "nativeValidNodeAndBounds", "(IILandroid/graphics/Rect;)Z",
        (void*) ValidNodeAndBounds },
};

int register_webviewcore(JNIEnv* env)
{
    jclass widget = env->FindClass("android/webkit/WebViewCore");
    LOG_ASSERT(widget,
            "Unable to find class android/webkit/WebViewCore");
    gWebViewCoreFields.m_nativeClass = env->GetFieldID(widget, "mNativeClass",
            "I");
    LOG_ASSERT(gWebViewCoreFields.m_nativeClass,
            "Unable to find android/webkit/WebViewCore.mNativeClass");
    gWebViewCoreFields.m_viewportWidth = env->GetFieldID(widget,
            "mViewportWidth", "I");
    LOG_ASSERT(gWebViewCoreFields.m_viewportWidth,
            "Unable to find android/webkit/WebViewCore.mViewportWidth");
    gWebViewCoreFields.m_viewportHeight = env->GetFieldID(widget,
            "mViewportHeight", "I");
    LOG_ASSERT(gWebViewCoreFields.m_viewportHeight,
            "Unable to find android/webkit/WebViewCore.mViewportHeight");
    gWebViewCoreFields.m_viewportInitialScale = env->GetFieldID(widget,
            "mViewportInitialScale", "I");
    LOG_ASSERT(gWebViewCoreFields.m_viewportInitialScale,
            "Unable to find android/webkit/WebViewCore.mViewportInitialScale");
    gWebViewCoreFields.m_viewportMinimumScale = env->GetFieldID(widget,
            "mViewportMinimumScale", "I");
    LOG_ASSERT(gWebViewCoreFields.m_viewportMinimumScale,
            "Unable to find android/webkit/WebViewCore.mViewportMinimumScale");
    gWebViewCoreFields.m_viewportMaximumScale = env->GetFieldID(widget,
            "mViewportMaximumScale", "I");
    LOG_ASSERT(gWebViewCoreFields.m_viewportMaximumScale,
            "Unable to find android/webkit/WebViewCore.mViewportMaximumScale");
    gWebViewCoreFields.m_viewportUserScalable = env->GetFieldID(widget,
            "mViewportUserScalable", "Z");
    LOG_ASSERT(gWebViewCoreFields.m_viewportUserScalable,
            "Unable to find android/webkit/WebViewCore.mViewportUserScalable");
    gWebViewCoreFields.m_viewportDensityDpi = env->GetFieldID(widget,
            "mViewportDensityDpi", "I");
    LOG_ASSERT(gWebViewCoreFields.m_viewportDensityDpi,
            "Unable to find android/webkit/WebViewCore.mViewportDensityDpi");
    gWebViewCoreFields.m_webView = env->GetFieldID(widget,
            "mWebView", "Landroid/webkit/WebView;");
    LOG_ASSERT(gWebViewCoreFields.m_webView,
            "Unable to find android/webkit/WebViewCore.mWebView");

    return jniRegisterNativeMethods(env, "android/webkit/WebViewCore",
            gJavaWebViewCoreMethods, NELEM(gJavaWebViewCoreMethods));
}

} /* namespace android */<|MERGE_RESOLUTION|>--- conflicted
+++ resolved
@@ -1007,17 +1007,8 @@
     LOG_ASSERT(m_javaGlue->m_obj, "A Java widget was not associated with this view bridge!");
 
     JNIEnv* env = JSC::Bindings::getJNIEnv();
-<<<<<<< HEAD
-    env->CallVoidMethod(m_javaGlue->object(env).get(), m_javaGlue->m_requestKeyboard, showKeyboard);
-=======
-    AutoJObject obj = m_javaGlue->object(env);
-    // if it is called during DESTROY is handled, the real object of WebViewCore
-    // can be gone. Check before using it.
-    if (!obj.get())
-        return;
-    env->CallVoidMethod(obj.get(), m_javaGlue->m_requestKeyboard, showKeyboard,
+    env->CallVoidMethod(m_javaGlue->object(env).get(), m_javaGlue->m_requestKeyboard, showKeyboard,
             isTextView);
->>>>>>> 9653e7ce
     checkException(env);
 }
 
