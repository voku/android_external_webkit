/*
 * Copyright 2006, The Android Open Source Project
 *
 * Redistribution and use in source and binary forms, with or without
 * modification, are permitted provided that the following conditions
 * are met:
 *  * Redistributions of source code must retain the above copyright
 *    notice, this list of conditions and the following disclaimer.
 *  * Redistributions in binary form must reproduce the above copyright
 *    notice, this list of conditions and the following disclaimer in the
 *    documentation and/or other materials provided with the distribution.
 *
 * THIS SOFTWARE IS PROVIDED BY THE COPYRIGHT HOLDERS ``AS IS'' AND ANY
 * EXPRESS OR IMPLIED WARRANTIES, INCLUDING, BUT NOT LIMITED TO, THE
 * IMPLIED WARRANTIES OF MERCHANTABILITY AND FITNESS FOR A PARTICULAR
 * PURPOSE ARE DISCLAIMED.  IN NO EVENT SHALL THE COPYRIGHT OWNER OR
 * CONTRIBUTORS BE LIABLE FOR ANY DIRECT, INDIRECT, INCIDENTAL, SPECIAL,
 * EXEMPLARY, OR CONSEQUENTIAL DAMAGES (INCLUDING, BUT NOT LIMITED TO,
 * PROCUREMENT OF SUBSTITUTE GOODS OR SERVICES; LOSS OF USE, DATA, OR
 * PROFITS; OR BUSINESS INTERRUPTION) HOWEVER CAUSED AND ON ANY THEORY
 * OF LIABILITY, WHETHER IN CONTRACT, STRICT LIABILITY, OR TORT
 * (INCLUDING NEGLIGENCE OR OTHERWISE) ARISING IN ANY WAY OUT OF THE USE
 * OF THIS SOFTWARE, EVEN IF ADVISED OF THE POSSIBILITY OF SUCH DAMAGE.
 */

#define LOG_TAG "webcoreglue"

#include <config.h>
#include "WebViewCore.h"

#include "AtomicString.h"
#include "CachedNode.h"
#include "CachedRoot.h"
#include "ChromeClientAndroid.h"
#include "Color.h"
#include "DatabaseTracker.h"
#include "Document.h"
#include "DOMWindow.h"
#include "Element.h"
#include "Editor.h"
#include "EditorClientAndroid.h"
#include "EventHandler.h"
#include "EventNames.h"
#include "FocusController.h"
#include "Font.h"
#include "Frame.h"
#include "FrameLoader.h"
#include "FrameLoaderClientAndroid.h"
#include "FrameTree.h"
#include "FrameView.h"
#include "Geolocation.h"
#include "GraphicsContext.h"
#include "GraphicsJNI.h"
#include "HitTestResult.h"
#include "HTMLAnchorElement.h"
#include "HTMLAreaElement.h"
#include "HTMLElement.h"
#include "HTMLImageElement.h"
#include "HTMLInputElement.h"
#include "HTMLLabelElement.h"
#include "HTMLMapElement.h"
#include "HTMLNames.h"
#include "HTMLOptGroupElement.h"
#include "HTMLOptionElement.h"
#include "HTMLSelectElement.h"
#include "HTMLTextAreaElement.h"
#include "InlineTextBox.h"
#include <JNIHelp.h>
#include "KeyboardCodes.h"
#include "Navigator.h"
#include "Node.h"
#include "NodeList.h"
#include "Page.h"
#include "PageGroup.h"
#include "PlatformKeyboardEvent.h"
#include "PlatformString.h"
#include "PluginWidgetAndroid.h"
#include "PluginView.h"
#include "Position.h"
#include "ProgressTracker.h"
#include "RenderBox.h"
#include "RenderLayer.h"
#include "RenderPart.h"
#include "RenderText.h"
#include "RenderTextControl.h"
#include "RenderThemeAndroid.h"
#include "RenderView.h"
#include "ResourceRequest.h"
#include "SelectionController.h"
#include "Settings.h"
#include "SkANP.h"
#include "SkTemplates.h"
#include "SkTDArray.h"
#include "SkTypes.h"
#include "SkCanvas.h"
#include "SkPicture.h"
#include "SkUtils.h"
#include "StringImpl.h"
#include "Text.h"
#include "TypingCommand.h"
#include "WebCoreFrameBridge.h"
#include "WebFrameView.h"
#include "HistoryItem.h"
#include "android_graphics.h"
#include <ui/KeycodeLabels.h>
#include "jni_utility.h"
#include <wtf/CurrentTime.h>

#if USE(V8)
#include "CString.h"
#include "ScriptController.h"
#endif

#if DEBUG_NAV_UI
#include "SkTime.h"
#endif

#if ENABLE(TOUCH_EVENTS) // Android
#include "PlatformTouchEvent.h"
#endif

#ifdef ANDROID_DOM_LOGGING
#include "AndroidLog.h"
#include "RenderTreeAsText.h"
#include "CString.h"

FILE* gDomTreeFile = 0;
FILE* gRenderTreeFile = 0;
#endif

#ifdef ANDROID_INSTRUMENT
#include "TimeCounter.h"
#endif

#if USE(ACCELERATED_COMPOSITING)
#include "GraphicsLayerAndroid.h"
#include "RenderLayerCompositor.h"
#endif

/*  We pass this flag when recording the actual content, so that we don't spend
    time actually regionizing complex path clips, when all we really want to do
    is record them.
 */
#define PICT_RECORD_FLAGS   SkPicture::kUsePathBoundsForClip_RecordingFlag

////////////////////////////////////////////////////////////////////////////////////////////////

namespace android {

static SkTDArray<WebViewCore*> gInstanceList;

void WebViewCore::addInstance(WebViewCore* inst) {
    *gInstanceList.append() = inst;
}

void WebViewCore::removeInstance(WebViewCore* inst) {
    int index = gInstanceList.find(inst);
    LOG_ASSERT(index >= 0, "RemoveInstance inst not found");
    if (index >= 0) {
        gInstanceList.removeShuffle(index);
    }
}

bool WebViewCore::isInstance(WebViewCore* inst) {
    return gInstanceList.find(inst) >= 0;
}

// ----------------------------------------------------------------------------

#define GET_NATIVE_VIEW(env, obj) ((WebViewCore*)env->GetIntField(obj, gWebViewCoreFields.m_nativeClass))

// Field ids for WebViewCore
struct WebViewCoreFields {
    jfieldID    m_nativeClass;
    jfieldID    m_viewportWidth;
    jfieldID    m_viewportHeight;
    jfieldID    m_viewportInitialScale;
    jfieldID    m_viewportMinimumScale;
    jfieldID    m_viewportMaximumScale;
    jfieldID    m_viewportUserScalable;
    jfieldID    m_viewportDensityDpi;
    jfieldID    m_webView;
} gWebViewCoreFields;

// ----------------------------------------------------------------------------

struct WebViewCore::JavaGlue {
    jweak       m_obj;
    jmethodID   m_spawnScrollTo;
    jmethodID   m_scrollTo;
    jmethodID   m_scrollBy;
    jmethodID   m_contentDraw;
    jmethodID   m_requestListBox;
    jmethodID   m_openFileChooser;
    jmethodID   m_requestSingleListBox;
    jmethodID   m_jsAlert;
    jmethodID   m_jsConfirm;
    jmethodID   m_jsPrompt;
    jmethodID   m_jsUnload;
    jmethodID   m_jsInterrupt;
    jmethodID   m_didFirstLayout;
    jmethodID   m_updateViewport;
    jmethodID   m_sendNotifyProgressFinished;
    jmethodID   m_sendViewInvalidate;
    jmethodID   m_sendImmediateRepaint;
    jmethodID   m_setRootLayer;
    jmethodID   m_updateTextfield;
    jmethodID   m_updateTextSelection;
    jmethodID   m_clearTextEntry;
    jmethodID   m_restoreScale;
    jmethodID   m_restoreScreenWidthScale;
    jmethodID   m_needTouchEvents;
    jmethodID   m_requestKeyboard;
    jmethodID   m_exceededDatabaseQuota;
    jmethodID   m_reachedMaxAppCacheSize;
    jmethodID   m_populateVisitedLinks;
    jmethodID   m_geolocationPermissionsShowPrompt;
    jmethodID   m_geolocationPermissionsHidePrompt;
    jmethodID   m_addMessageToConsole;
    jmethodID   m_getPluginClass;
    jmethodID   m_showFullScreenPlugin;
    jmethodID   m_hideFullScreenPlugin;
    jmethodID   m_updateFullScreenPlugin;
    jmethodID   m_addSurface;
    jmethodID   m_updateSurface;
    jmethodID   m_destroySurface;
    jmethodID   m_getContext;
    jmethodID   m_sendFindAgain;
    AutoJObject object(JNIEnv* env) {
        return getRealObject(env, m_obj);
    }
};

/*
 * WebViewCore Implementation
 */

static jmethodID GetJMethod(JNIEnv* env, jclass clazz, const char name[], const char signature[])
{
    jmethodID m = env->GetMethodID(clazz, name, signature);
    LOG_ASSERT(m, "Could not find method %s", name);
    return m;
}

Mutex WebViewCore::gFrameCacheMutex;
Mutex WebViewCore::gButtonMutex;
Mutex WebViewCore::gCursorBoundsMutex;
Mutex WebViewCore::m_contentMutex;

WebViewCore::WebViewCore(JNIEnv* env, jobject javaWebViewCore, WebCore::Frame* mainframe)
        : m_pluginInvalTimer(this, &WebViewCore::pluginInvalTimerFired)
{
    m_mainFrame = mainframe;

    m_popupReply = 0;
    m_moveGeneration = 0;
    m_lastGeneration = 0;
    m_touchGeneration = 0;
    m_blockTextfieldUpdates = false;
    // just initial values. These should be set by client
    m_maxXScroll = 320/4;
    m_maxYScroll = 240/4;
    m_textGeneration = 0;
    m_screenWidth = 320;
    m_scale = 1;
    m_screenWidthScale = 1;

    LOG_ASSERT(m_mainFrame, "Uh oh, somehow a frameview was made without an initial frame!");

    jclass clazz = env->GetObjectClass(javaWebViewCore);
    m_javaGlue = new JavaGlue;
    m_javaGlue->m_obj = env->NewWeakGlobalRef(javaWebViewCore);
    m_javaGlue->m_spawnScrollTo = GetJMethod(env, clazz, "contentSpawnScrollTo", "(II)V");
    m_javaGlue->m_scrollTo = GetJMethod(env, clazz, "contentScrollTo", "(II)V");
    m_javaGlue->m_scrollBy = GetJMethod(env, clazz, "contentScrollBy", "(IIZ)V");
    m_javaGlue->m_contentDraw = GetJMethod(env, clazz, "contentDraw", "()V");
    m_javaGlue->m_requestListBox = GetJMethod(env, clazz, "requestListBox", "([Ljava/lang/String;[I[I)V");
    m_javaGlue->m_openFileChooser = GetJMethod(env, clazz, "openFileChooser", "()Ljava/lang/String;");
    m_javaGlue->m_requestSingleListBox = GetJMethod(env, clazz, "requestListBox", "([Ljava/lang/String;[II)V");
    m_javaGlue->m_jsAlert = GetJMethod(env, clazz, "jsAlert", "(Ljava/lang/String;Ljava/lang/String;)V");
    m_javaGlue->m_jsConfirm = GetJMethod(env, clazz, "jsConfirm", "(Ljava/lang/String;Ljava/lang/String;)Z");
    m_javaGlue->m_jsPrompt = GetJMethod(env, clazz, "jsPrompt", "(Ljava/lang/String;Ljava/lang/String;Ljava/lang/String;)Ljava/lang/String;");
    m_javaGlue->m_jsUnload = GetJMethod(env, clazz, "jsUnload", "(Ljava/lang/String;Ljava/lang/String;)Z");
    m_javaGlue->m_jsInterrupt = GetJMethod(env, clazz, "jsInterrupt", "()Z");
    m_javaGlue->m_didFirstLayout = GetJMethod(env, clazz, "didFirstLayout", "(Z)V");
    m_javaGlue->m_updateViewport = GetJMethod(env, clazz, "updateViewport", "()V");
    m_javaGlue->m_sendNotifyProgressFinished = GetJMethod(env, clazz, "sendNotifyProgressFinished", "()V");
    m_javaGlue->m_sendViewInvalidate = GetJMethod(env, clazz, "sendViewInvalidate", "(IIII)V");
    m_javaGlue->m_sendImmediateRepaint = GetJMethod(env, clazz, "sendImmediateRepaint", "()V");
    m_javaGlue->m_setRootLayer = GetJMethod(env, clazz, "setRootLayer", "(I)V");
    m_javaGlue->m_updateTextfield = GetJMethod(env, clazz, "updateTextfield", "(IZLjava/lang/String;I)V");
    m_javaGlue->m_updateTextSelection = GetJMethod(env, clazz, "updateTextSelection", "(IIII)V");
    m_javaGlue->m_clearTextEntry = GetJMethod(env, clazz, "clearTextEntry", "()V");
    m_javaGlue->m_restoreScale = GetJMethod(env, clazz, "restoreScale", "(I)V");
    m_javaGlue->m_restoreScreenWidthScale = GetJMethod(env, clazz, "restoreScreenWidthScale", "(I)V");
    m_javaGlue->m_needTouchEvents = GetJMethod(env, clazz, "needTouchEvents", "(Z)V");
    m_javaGlue->m_requestKeyboard = GetJMethod(env, clazz, "requestKeyboard", "(ZZ)V");
    m_javaGlue->m_exceededDatabaseQuota = GetJMethod(env, clazz, "exceededDatabaseQuota", "(Ljava/lang/String;Ljava/lang/String;JJ)V");
    m_javaGlue->m_reachedMaxAppCacheSize = GetJMethod(env, clazz, "reachedMaxAppCacheSize", "(J)V");
    m_javaGlue->m_populateVisitedLinks = GetJMethod(env, clazz, "populateVisitedLinks", "()V");
    m_javaGlue->m_geolocationPermissionsShowPrompt = GetJMethod(env, clazz, "geolocationPermissionsShowPrompt", "(Ljava/lang/String;)V");
    m_javaGlue->m_geolocationPermissionsHidePrompt = GetJMethod(env, clazz, "geolocationPermissionsHidePrompt", "()V");
    m_javaGlue->m_addMessageToConsole = GetJMethod(env, clazz, "addMessageToConsole", "(Ljava/lang/String;ILjava/lang/String;)V");
    m_javaGlue->m_getPluginClass = GetJMethod(env, clazz, "getPluginClass", "(Ljava/lang/String;Ljava/lang/String;)Ljava/lang/Class;");
    m_javaGlue->m_showFullScreenPlugin = GetJMethod(env, clazz, "showFullScreenPlugin", "(Landroid/webkit/ViewManager$ChildView;IIIII)V");
    m_javaGlue->m_hideFullScreenPlugin = GetJMethod(env, clazz, "hideFullScreenPlugin", "()V");
    m_javaGlue->m_updateFullScreenPlugin = GetJMethod(env, clazz, "updateFullScreenPlugin", "(IIII)V");
    m_javaGlue->m_addSurface = GetJMethod(env, clazz, "addSurface", "(Landroid/view/View;IIII)Landroid/webkit/ViewManager$ChildView;");
    m_javaGlue->m_updateSurface = GetJMethod(env, clazz, "updateSurface", "(Landroid/webkit/ViewManager$ChildView;IIII)V");
    m_javaGlue->m_destroySurface = GetJMethod(env, clazz, "destroySurface", "(Landroid/webkit/ViewManager$ChildView;)V");
    m_javaGlue->m_getContext = GetJMethod(env, clazz, "getContext", "()Landroid/content/Context;");
    m_javaGlue->m_sendFindAgain = GetJMethod(env, clazz, "sendFindAgain", "()V");

    env->SetIntField(javaWebViewCore, gWebViewCoreFields.m_nativeClass, (jint)this);

    m_scrollOffsetX = m_scrollOffsetY = 0;

    PageGroup::setShouldTrackVisitedLinks(true);

    reset(true);

    WebViewCore::addInstance(this);
}

WebViewCore::~WebViewCore()
{
    WebViewCore::removeInstance(this);

    // Release the focused view
    Release(m_popupReply);

    if (m_javaGlue->m_obj) {
        JNIEnv* env = JSC::Bindings::getJNIEnv();
        env->DeleteWeakGlobalRef(m_javaGlue->m_obj);
        m_javaGlue->m_obj = 0;
    }
    delete m_javaGlue;
    delete m_frameCacheKit;
    delete m_navPictureKit;
}

WebViewCore* WebViewCore::getWebViewCore(const WebCore::FrameView* view)
{
    return getWebViewCore(static_cast<const WebCore::ScrollView*>(view));
}

WebViewCore* WebViewCore::getWebViewCore(const WebCore::ScrollView* view)
{
    WebFrameView* webFrameView = static_cast<WebFrameView*>(view->platformWidget());
    if (!webFrameView)
        return 0;
    return webFrameView->webViewCore();
}

void WebViewCore::reset(bool fromConstructor)
{
    DBG_SET_LOG("");
    if (fromConstructor) {
        m_frameCacheKit = 0;
        m_navPictureKit = 0;
    } else {
        gFrameCacheMutex.lock();
        delete m_frameCacheKit;
        delete m_navPictureKit;
        m_frameCacheKit = 0;
        m_navPictureKit = 0;
        gFrameCacheMutex.unlock();
    }

    m_lastFocused = 0;
    m_lastFocusedBounds = WebCore::IntRect(0,0,0,0);
    m_focusBoundsChanged = false;
    m_lastFocusedSelStart = 0;
    m_lastFocusedSelEnd = 0;
    clearContent();
    m_updatedFrameCache = true;
    m_frameCacheOutOfDate = true;
    m_skipContentDraw = false;
    m_findIsUp = false;
    m_domtree_version = 0;
    m_check_domtree_version = true;
    m_progressDone = false;
    m_hasCursorBounds = false;

    m_scrollOffsetX = 0;
    m_scrollOffsetY = 0;
    m_screenWidth = 0;
    m_screenHeight = 0;
    m_groupForVisitedLinks = NULL;
}

static bool layoutIfNeededRecursive(WebCore::Frame* f)
{
    if (!f)
        return true;

    WebCore::FrameView* v = f->view();
    if (!v)
        return true;

    if (v->needsLayout())
        v->layout(f->tree()->parent());

    WebCore::Frame* child = f->tree()->firstChild();
    bool success = true;
    while (child) {
        success &= layoutIfNeededRecursive(child);
        child = child->tree()->nextSibling();
    }

    return success && !v->needsLayout();
}

CacheBuilder& WebViewCore::cacheBuilder()
{
    return FrameLoaderClientAndroid::get(m_mainFrame)->getCacheBuilder();
}

WebCore::Node* WebViewCore::currentFocus()
{
    return cacheBuilder().currentFocus();
}

void WebViewCore::recordPicture(SkPicture* picture)
{
    // if there is no document yet, just return
    if (!m_mainFrame->document()) {
        DBG_NAV_LOG("no document");
        return;
    }
    // Call layout to ensure that the contentWidth and contentHeight are correct
    if (!layoutIfNeededRecursive(m_mainFrame)) {
        DBG_NAV_LOG("layout failed");
        return;
    }
    // draw into the picture's recording canvas
    WebCore::FrameView* view = m_mainFrame->view();
    DBG_NAV_LOGD("view=(w=%d,h=%d)", view->contentsWidth(),
        view->contentsHeight());
    SkAutoPictureRecord arp(picture, view->contentsWidth(),
                            view->contentsHeight(), PICT_RECORD_FLAGS);
    SkAutoMemoryUsageProbe mup(__FUNCTION__);

    // Copy m_buttons so we can pass it to our graphics context.
    gButtonMutex.lock();
    WTF::Vector<Container> buttons(m_buttons);
    gButtonMutex.unlock();

    WebCore::PlatformGraphicsContext pgc(arp.getRecordingCanvas(), &buttons);
    WebCore::GraphicsContext gc(&pgc);
    view->platformWidget()->draw(&gc, WebCore::IntRect(0, 0, INT_MAX, INT_MAX));

    gButtonMutex.lock();
    updateButtonList(&buttons);
    gButtonMutex.unlock();
}

void WebViewCore::recordPictureSet(PictureSet* content)
{
    // if there is no document yet, just return
    if (!m_mainFrame->document()) {
        DBG_SET_LOG("!m_mainFrame->document()");
        return;
    }
    if (m_addInval.isEmpty()) {
        DBG_SET_LOG("m_addInval.isEmpty()");
        return;
    }
    // Call layout to ensure that the contentWidth and contentHeight are correct
    // it's fine for layout to gather invalidates, but defeat sending a message
    // back to java to call webkitDraw, since we're already in the middle of
    // doing that
    m_skipContentDraw = true;
    bool success = layoutIfNeededRecursive(m_mainFrame);
    m_skipContentDraw = false;

    // We may be mid-layout and thus cannot draw.
    if (!success)
        return;

    {   // collect WebViewCoreRecordTimeCounter after layoutIfNeededRecursive
#ifdef ANDROID_INSTRUMENT
    TimeCounterAuto counter(TimeCounter::WebViewCoreRecordTimeCounter);
#endif

    // if the webkit page dimensions changed, discard the pictureset and redraw.
    WebCore::FrameView* view = m_mainFrame->view();
    int width = view->contentsWidth();
    int height = view->contentsHeight();

    // Use the contents width and height as a starting point.
    SkIRect contentRect;
    contentRect.set(0, 0, width, height);
    SkIRect total(contentRect);

    // Traverse all the frames and add their sizes if they are in the visible
    // rectangle.
    for (WebCore::Frame* frame = m_mainFrame->tree()->traverseNext(); frame;
            frame = frame->tree()->traverseNext()) {
        // If the frame doesn't have an owner then it is the top frame and the
        // view size is the frame size.
        WebCore::RenderPart* owner = frame->ownerRenderer();
        if (owner && owner->style()->visibility() == VISIBLE) {
            int x = owner->x();
            int y = owner->y();

            // Traverse the tree up to the parent to find the absolute position
            // of this frame.
            WebCore::Frame* parent = frame->tree()->parent();
            while (parent) {
                WebCore::RenderPart* parentOwner = parent->ownerRenderer();
                if (parentOwner) {
                    x += parentOwner->x();
                    y += parentOwner->y();
                }
                parent = parent->tree()->parent();
            }
            // Use the owner dimensions so that padding and border are
            // included.
            int right = x + owner->width();
            int bottom = y + owner->height();
            SkIRect frameRect = {x, y, right, bottom};
            // Ignore a width or height that is smaller than 1. Some iframes
            // have small dimensions in order to be hidden. The iframe
            // expansion code does not expand in that case so we should ignore
            // them here.
            if (frameRect.width() > 1 && frameRect.height() > 1
                    && SkIRect::Intersects(total, frameRect))
                total.join(x, y, right, bottom);
        }
    }

    // If the new total is larger than the content, resize the view to include
    // all the content.
    if (!contentRect.contains(total)) {
        // Resize the view to change the overflow clip.
        view->resize(total.fRight, total.fBottom);

        // We have to force a layout in order for the clip to change.
        m_mainFrame->contentRenderer()->setNeedsLayoutAndPrefWidthsRecalc();
        view->forceLayout();

        // Relayout similar to above
        m_skipContentDraw = true;
        bool success = layoutIfNeededRecursive(m_mainFrame);
        m_skipContentDraw = false;
        if (!success)
            return;

        // Set the computed content width
        width = view->contentsWidth();
        height = view->contentsHeight();
    }

    content->checkDimensions(width, height, &m_addInval);

    // The inval region may replace existing pictures. The existing pictures
    // may have already been split into pieces. If reuseSubdivided() returns
    // true, the split pieces are the last entries in the picture already. They
    // are marked as invalid, and are rebuilt by rebuildPictureSet().

    // If the new region doesn't match a set of split pieces, add it to the end.
    if (!content->reuseSubdivided(m_addInval)) {
        const SkIRect& inval = m_addInval.getBounds();
        SkPicture* picture = rebuildPicture(inval);
        DBG_SET_LOGD("{%d,%d,w=%d,h=%d}", inval.fLeft,
            inval.fTop, inval.width(), inval.height());
        content->add(m_addInval, picture, 0, false);
        picture->safeUnref();
    }
    // Remove any pictures already in the set that are obscured by the new one,
    // and check to see if any already split pieces need to be redrawn.
    if (content->build())
        rebuildPictureSet(content);
    } // WebViewCoreRecordTimeCounter
    WebCore::Node* oldFocusNode = currentFocus();
    m_frameCacheOutOfDate = true;
    WebCore::IntRect oldBounds;
    int oldSelStart = 0;
    int oldSelEnd = 0;
    if (oldFocusNode) {
        oldBounds = oldFocusNode->getRect();
        RenderObject* renderer = oldFocusNode->renderer();
        if (renderer && (renderer->isTextArea() || renderer->isTextField())) {
            WebCore::RenderTextControl* rtc =
                static_cast<WebCore::RenderTextControl*>(renderer);
            oldSelStart = rtc->selectionStart();
            oldSelEnd = rtc->selectionEnd();
        }
    } else
        oldBounds = WebCore::IntRect(0,0,0,0);
    unsigned latestVersion = 0;
    if (m_check_domtree_version) {
        // as domTreeVersion only increment, we can just check the sum to see
        // whether we need to update the frame cache
        for (Frame* frame = m_mainFrame; frame; frame = frame->tree()->traverseNext()) {
            latestVersion += frame->document()->domTreeVersion();
        }
    }
    DBG_NAV_LOGD("m_lastFocused=%p oldFocusNode=%p"
        " m_lastFocusedBounds={%d,%d,%d,%d} oldBounds={%d,%d,%d,%d}"
        " m_lastFocusedSelection={%d,%d} oldSelection={%d,%d}"
        " m_check_domtree_version=%s latestVersion=%d m_domtree_version=%d",
        m_lastFocused, oldFocusNode,
        m_lastFocusedBounds.x(), m_lastFocusedBounds.y(),
        m_lastFocusedBounds.width(), m_lastFocusedBounds.height(),
        oldBounds.x(), oldBounds.y(), oldBounds.width(), oldBounds.height(),
        m_lastFocusedSelStart, m_lastFocusedSelEnd, oldSelStart, oldSelEnd,
        m_check_domtree_version ? "true" : "false",
        latestVersion, m_domtree_version);
    if (m_lastFocused == oldFocusNode && m_lastFocusedBounds == oldBounds
            && m_lastFocusedSelStart == oldSelStart
            && m_lastFocusedSelEnd == oldSelEnd
            && !m_findIsUp
            && (!m_check_domtree_version || latestVersion == m_domtree_version))
    {
        return;
    }
    m_focusBoundsChanged |= m_lastFocused == oldFocusNode
        && m_lastFocusedBounds != oldBounds;
    m_lastFocused = oldFocusNode;
    m_lastFocusedBounds = oldBounds;
    m_lastFocusedSelStart = oldSelStart;
    m_lastFocusedSelEnd = oldSelEnd;
    m_domtree_version = latestVersion;
    DBG_NAV_LOG("call updateFrameCache");
    updateFrameCache();
    if (m_findIsUp) {
        LOG_ASSERT(m_javaGlue->m_obj,
                "A Java widget was not associated with this view bridge!");
        JNIEnv* env = JSC::Bindings::getJNIEnv();
        env->CallVoidMethod(m_javaGlue->object(env).get(),
                m_javaGlue->m_sendFindAgain);
        checkException(env);
    }
}

void WebViewCore::updateButtonList(WTF::Vector<Container>* buttons)
{
    // All the entries in buttons are either updates of previous entries in
    // m_buttons or they need to be added to it.
    Container* end = buttons->end();
    for (Container* updatedContainer = buttons->begin();
            updatedContainer != end; updatedContainer++) {
        bool updated = false;
        // Search for a previous entry that references the same node as our new
        // data
        Container* lastPossibleMatch = m_buttons.end();
        for (Container* possibleMatch = m_buttons.begin();
                possibleMatch != lastPossibleMatch; possibleMatch++) {
            if (updatedContainer->matches(possibleMatch->node())) {
                // Update our record, and skip to the next one.
                possibleMatch->setRect(updatedContainer->rect());
                updated = true;
                break;
            }
        }
        if (!updated) {
            // This is a brand new button, so append it to m_buttons
            m_buttons.append(*updatedContainer);
        }
    }
    size_t i = 0;
    // count will decrease each time one is removed, so check count each time.
    while (i < m_buttons.size()) {
        if (m_buttons[i].canBeRemoved()) {
            m_buttons[i] = m_buttons.last();
            m_buttons.removeLast();
        } else {
            i++;
        }
    }
}

void WebViewCore::clearContent()
{
    DBG_SET_LOG("");
    m_contentMutex.lock();
    m_content.clear();
    m_contentMutex.unlock();
    m_addInval.setEmpty();
    m_rebuildInval.setEmpty();
}

void WebViewCore::copyContentToPicture(SkPicture* picture)
{
    DBG_SET_LOG("start");
    m_contentMutex.lock();
    PictureSet copyContent = PictureSet(m_content);
    m_contentMutex.unlock();

    int w = copyContent.width();
    int h = copyContent.height();
    copyContent.draw(picture->beginRecording(w, h, PICT_RECORD_FLAGS));
    picture->endRecording();
    DBG_SET_LOG("end");
}

bool WebViewCore::drawContent(SkCanvas* canvas, SkColor color)
{
#ifdef ANDROID_INSTRUMENT
    TimeCounterAuto counter(TimeCounter::WebViewUIDrawTimeCounter);
#endif
    DBG_SET_LOG("start");
    m_contentMutex.lock();
    PictureSet copyContent = PictureSet(m_content);
    m_contentMutex.unlock();
    int sc = canvas->save(SkCanvas::kClip_SaveFlag);
    SkRect clip;
    clip.set(0, 0, copyContent.width(), copyContent.height());
    canvas->clipRect(clip, SkRegion::kDifference_Op);
    canvas->drawColor(color);
    canvas->restoreToCount(sc);
    bool tookTooLong = copyContent.draw(canvas);
    m_contentMutex.lock();
    m_content.setDrawTimes(copyContent);
    m_contentMutex.unlock();
    DBG_SET_LOG("end");
    return tookTooLong;
}

bool WebViewCore::focusBoundsChanged()
{
    bool result = m_focusBoundsChanged;
    m_focusBoundsChanged = false;
    return result;
}

bool WebViewCore::pictureReady()
{
    bool done;
    m_contentMutex.lock();
    PictureSet copyContent = PictureSet(m_content);
    done = m_progressDone;
    m_contentMutex.unlock();
    DBG_NAV_LOGD("done=%s empty=%s", done ? "true" : "false",
        copyContent.isEmpty() ? "true" : "false");
    return done || !copyContent.isEmpty();
}

SkPicture* WebViewCore::rebuildPicture(const SkIRect& inval)
{
    WebCore::FrameView* view = m_mainFrame->view();
    int width = view->contentsWidth();
    int height = view->contentsHeight();
    SkPicture* picture = new SkPicture();
    SkAutoPictureRecord arp(picture, width, height);
    SkAutoMemoryUsageProbe mup(__FUNCTION__);
    SkCanvas* recordingCanvas = arp.getRecordingCanvas();

    gButtonMutex.lock();
    WTF::Vector<Container> buttons(m_buttons);
    gButtonMutex.unlock();

    WebCore::PlatformGraphicsContext pgc(recordingCanvas, &buttons);
    WebCore::GraphicsContext gc(&pgc);
    recordingCanvas->translate(-inval.fLeft, -inval.fTop);
    recordingCanvas->save();
    view->platformWidget()->draw(&gc, WebCore::IntRect(inval.fLeft,
        inval.fTop, inval.width(), inval.height()));
    m_rebuildInval.op(inval, SkRegion::kUnion_Op);
    DBG_SET_LOGD("m_rebuildInval={%d,%d,r=%d,b=%d}",
        m_rebuildInval.getBounds().fLeft, m_rebuildInval.getBounds().fTop,
        m_rebuildInval.getBounds().fRight, m_rebuildInval.getBounds().fBottom);

    gButtonMutex.lock();
    updateButtonList(&buttons);
    gButtonMutex.unlock();

    return picture;
}

void WebViewCore::rebuildPictureSet(PictureSet* pictureSet)
{
    WebCore::FrameView* view = m_mainFrame->view();
    size_t size = pictureSet->size();
    for (size_t index = 0; index < size; index++) {
        if (pictureSet->upToDate(index))
            continue;
        const SkIRect& inval = pictureSet->bounds(index);
        DBG_SET_LOGD("pictSet=%p [%d] {%d,%d,w=%d,h=%d}", pictureSet, index,
            inval.fLeft, inval.fTop, inval.width(), inval.height());
        pictureSet->setPicture(index, rebuildPicture(inval));
    }
    pictureSet->validate(__FUNCTION__);
}

bool WebViewCore::recordContent(SkRegion* region, SkIPoint* point)
{
    DBG_SET_LOG("start");
    float progress = (float) m_mainFrame->page()->progress()->estimatedProgress();
    m_contentMutex.lock();
    PictureSet contentCopy(m_content);
    m_progressDone = progress <= 0.0f || progress >= 1.0f;
    m_contentMutex.unlock();
    recordPictureSet(&contentCopy);
    if (!m_progressDone && contentCopy.isEmpty()) {
        DBG_SET_LOGD("empty (progress=%g)", progress);
        return false;
    }
    region->set(m_addInval);
    m_addInval.setEmpty();
    region->op(m_rebuildInval, SkRegion::kUnion_Op);
    m_rebuildInval.setEmpty();
    m_contentMutex.lock();
    contentCopy.setDrawTimes(m_content);
    m_content.set(contentCopy);
    point->fX = m_content.width();
    point->fY = m_content.height();
    m_contentMutex.unlock();
    DBG_SET_LOGD("region={%d,%d,r=%d,b=%d}", region->getBounds().fLeft,
        region->getBounds().fTop, region->getBounds().fRight,
        region->getBounds().fBottom);
    DBG_SET_LOG("end");
    return true;
}

void WebViewCore::splitContent()
{
    bool layoutSuceeded = layoutIfNeededRecursive(m_mainFrame);
    LOG_ASSERT(layoutSuceeded, "Can never be called recursively");
    PictureSet tempPictureSet;
    m_contentMutex.lock();
    m_content.split(&tempPictureSet);
    m_contentMutex.unlock();
    rebuildPictureSet(&tempPictureSet);
    m_contentMutex.lock();
    m_content.set(tempPictureSet);
    m_contentMutex.unlock();
}

void WebViewCore::scrollTo(int x, int y, bool animate)
{
    LOG_ASSERT(m_javaGlue->m_obj, "A Java widget was not associated with this view bridge!");

//    LOGD("WebViewCore::scrollTo(%d %d)\n", x, y);

    JNIEnv* env = JSC::Bindings::getJNIEnv();
    env->CallVoidMethod(m_javaGlue->object(env).get(),
            animate ? m_javaGlue->m_spawnScrollTo : m_javaGlue->m_scrollTo,
            x, y);
    checkException(env);
}

void WebViewCore::sendNotifyProgressFinished()
{
    LOG_ASSERT(m_javaGlue->m_obj, "A Java widget was not associated with this view bridge!");
    JNIEnv* env = JSC::Bindings::getJNIEnv();
    env->CallVoidMethod(m_javaGlue->object(env).get(), m_javaGlue->m_sendNotifyProgressFinished);
    checkException(env);
}

void WebViewCore::viewInvalidate(const WebCore::IntRect& rect)
{
    LOG_ASSERT(m_javaGlue->m_obj, "A Java widget was not associated with this view bridge!");
    JNIEnv* env = JSC::Bindings::getJNIEnv();
    env->CallVoidMethod(m_javaGlue->object(env).get(),
                        m_javaGlue->m_sendViewInvalidate,
                        rect.x(), rect.y(), rect.right(), rect.bottom());
    checkException(env);
}

void WebViewCore::scrollBy(int dx, int dy, bool animate)
{
    if (!(dx | dy))
        return;
    JNIEnv* env = JSC::Bindings::getJNIEnv();
    env->CallVoidMethod(m_javaGlue->object(env).get(), m_javaGlue->m_scrollBy,
        dx, dy, animate);
    checkException(env);
}

#if USE(ACCELERATED_COMPOSITING)

void WebViewCore::immediateRepaint()
{
    LOG_ASSERT(m_javaGlue->m_obj, "A Java widget was not associated with this view bridge!");
    JNIEnv* env = JSC::Bindings::getJNIEnv();
    env->CallVoidMethod(m_javaGlue->object(env).get(),
                        m_javaGlue->m_sendImmediateRepaint);
    checkException(env);
}

void WebViewCore::setRootLayer(int layer)
{
    JNIEnv* env = JSC::Bindings::getJNIEnv();
    env->CallVoidMethod(m_javaGlue->object(env).get(),
                        m_javaGlue->m_setRootLayer,
                        layer);
    checkException(env);
}

#endif // USE(ACCELERATED_COMPOSITING)

void WebViewCore::contentDraw()
{
    JNIEnv* env = JSC::Bindings::getJNIEnv();
    env->CallVoidMethod(m_javaGlue->object(env).get(), m_javaGlue->m_contentDraw);
    checkException(env);
}

void WebViewCore::contentInvalidate(const WebCore::IntRect &r)
{
    DBG_SET_LOGD("rect={%d,%d,w=%d,h=%d}", r.x(), r.y(), r.width(), r.height());
    SkIRect rect(r);
    if (!rect.intersect(0, 0, INT_MAX, INT_MAX))
        return;
    m_addInval.op(rect, SkRegion::kUnion_Op);
    DBG_SET_LOGD("m_addInval={%d,%d,r=%d,b=%d}",
        m_addInval.getBounds().fLeft, m_addInval.getBounds().fTop,
        m_addInval.getBounds().fRight, m_addInval.getBounds().fBottom);
    if (!m_skipContentDraw)
        contentDraw();
}

void WebViewCore::offInvalidate(const WebCore::IntRect &r)
{
    // FIXME: these invalidates are offscreen, and can be throttled or
    // deferred until the area is visible. For now, treat them as
    // regular invals so that drawing happens (inefficiently) for now.
    contentInvalidate(r);
}

static int pin_pos(int x, int width, int targetWidth)
{
    if (x + width > targetWidth)
        x = targetWidth - width;
    if (x < 0)
        x = 0;
    return x;
}

void WebViewCore::didFirstLayout()
{
    DEBUG_NAV_UI_LOGD("%s", __FUNCTION__);
    LOG_ASSERT(m_javaGlue->m_obj, "A Java widget was not associated with this view bridge!");

    WebCore::FrameLoader* loader = m_mainFrame->loader();
    const WebCore::KURL& url = loader->url();
    if (url.isEmpty())
        return;
    LOGV("::WebCore:: didFirstLayout %s", url.string().ascii().data());

    WebCore::FrameLoadType loadType = loader->loadType();

    JNIEnv* env = JSC::Bindings::getJNIEnv();
    env->CallVoidMethod(m_javaGlue->object(env).get(), m_javaGlue->m_didFirstLayout,
            loadType == WebCore::FrameLoadTypeStandard
            // When redirect with locked history, we would like to reset the
            // scale factor. This is important for www.yahoo.com as it is
            // redirected to www.yahoo.com/?rs=1 on load.
            || loadType == WebCore::FrameLoadTypeRedirectWithLockedBackForwardList);
    checkException(env);

    DBG_NAV_LOG("call updateFrameCache");
    m_check_domtree_version = false;
    updateFrameCache();
    m_history.setDidFirstLayout(true);
}

void WebViewCore::updateViewport()
{
    DEBUG_NAV_UI_LOGD("%s", __FUNCTION__);
    LOG_ASSERT(m_javaGlue->m_obj, "A Java widget was not associated with this view bridge!");

    JNIEnv* env = JSC::Bindings::getJNIEnv();
    env->CallVoidMethod(m_javaGlue->object(env).get(), m_javaGlue->m_updateViewport);
    checkException(env);
}

void WebViewCore::restoreScale(int scale)
{
    DEBUG_NAV_UI_LOGD("%s", __FUNCTION__);
    LOG_ASSERT(m_javaGlue->m_obj, "A Java widget was not associated with this view bridge!");

    JNIEnv* env = JSC::Bindings::getJNIEnv();
    env->CallVoidMethod(m_javaGlue->object(env).get(), m_javaGlue->m_restoreScale, scale);
    checkException(env);
}

void WebViewCore::restoreScreenWidthScale(int scale)
{
    DEBUG_NAV_UI_LOGD("%s", __FUNCTION__);
    LOG_ASSERT(m_javaGlue->m_obj, "A Java widget was not associated with this view bridge!");

    JNIEnv* env = JSC::Bindings::getJNIEnv();
    env->CallVoidMethod(m_javaGlue->object(env).get(),
            m_javaGlue->m_restoreScreenWidthScale, scale);
    checkException(env);
}

void WebViewCore::needTouchEvents(bool need)
{
    DEBUG_NAV_UI_LOGD("%s", __FUNCTION__);
    LOG_ASSERT(m_javaGlue->m_obj, "A Java widget was not associated with this view bridge!");

#if ENABLE(TOUCH_EVENTS) // Android
    JNIEnv* env = JSC::Bindings::getJNIEnv();
    env->CallVoidMethod(m_javaGlue->object(env).get(), m_javaGlue->m_needTouchEvents, need);
    checkException(env);
#endif
}

void WebViewCore::requestKeyboard(bool showKeyboard, bool isTextView)
{
    DBG_NAV_LOGD("showKeyboard=%d", showKeyboard);
    LOG_ASSERT(m_javaGlue->m_obj, "A Java widget was not associated with this view bridge!");

    JNIEnv* env = JSC::Bindings::getJNIEnv();
    env->CallVoidMethod(m_javaGlue->object(env).get(), m_javaGlue->m_requestKeyboard, showKeyboard,
            isTextView);
    checkException(env);
}

void WebViewCore::notifyProgressFinished()
{
    DBG_NAV_LOG("call updateFrameCache");
    m_check_domtree_version = true;
    updateFrameCache();
    sendNotifyProgressFinished();
}

void WebViewCore::doMaxScroll(CacheBuilder::Direction dir)
{
    int dx = 0, dy = 0;

    switch (dir) {
    case CacheBuilder::LEFT:
        dx = -m_maxXScroll;
        break;
    case CacheBuilder::UP:
        dy = -m_maxYScroll;
        break;
    case CacheBuilder::RIGHT:
        dx = m_maxXScroll;
        break;
    case CacheBuilder::DOWN:
        dy = m_maxYScroll;
        break;
    case CacheBuilder::UNINITIALIZED:
    default:
        LOG_ASSERT(0, "unexpected focus selector");
    }
    this->scrollBy(dx, dy, true);
}

void WebViewCore::setScrollOffset(int moveGeneration, int dx, int dy)
{
    DBG_NAV_LOGD("{%d,%d} m_scrollOffset=(%d,%d)", dx, dy,
        m_scrollOffsetX, m_scrollOffsetY);
    if (m_scrollOffsetX != dx || m_scrollOffsetY != dy) {
        m_scrollOffsetX = dx;
        m_scrollOffsetY = dy;
        // The visible rect is located within our coordinate space so it
        // contains the actual scroll position. Setting the location makes hit
        // testing work correctly.
        m_mainFrame->view()->platformWidget()->setLocation(m_scrollOffsetX,
                m_scrollOffsetY);
        m_mainFrame->eventHandler()->sendScrollEvent();

        // update the currently visible screen
        sendPluginVisibleScreen();
    }
    gCursorBoundsMutex.lock();
    bool hasCursorBounds = m_hasCursorBounds;
    Frame* frame = (Frame*) m_cursorFrame;
    IntPoint location = m_cursorLocation;
    gCursorBoundsMutex.unlock();
    if (!hasCursorBounds)
        return;
    moveMouseIfLatest(moveGeneration, frame, location.x(), location.y());
}

void WebViewCore::setGlobalBounds(int x, int y, int h, int v)
{
    DBG_NAV_LOGD("{%d,%d}", x, y);
    m_mainFrame->view()->platformWidget()->setWindowBounds(x, y, h, v);
}

void WebViewCore::setSizeScreenWidthAndScale(int width, int height,
    int screenWidth, float scale, int realScreenWidth, int screenHeight,
    bool ignoreHeight)
{
    WebCoreViewBridge* window = m_mainFrame->view()->platformWidget();
    int ow = window->width();
    int oh = window->height();
    window->setSize(width, height);
    int osw = m_screenWidth;
    DBG_NAV_LOGD("old:(w=%d,h=%d,sw=%d,scale=%g) new:(w=%d,h=%d,sw=%d,scale=%g)",
        ow, oh, osw, m_scale, width, height, screenWidth, scale);
    m_screenWidth = screenWidth;
    m_screenHeight = screenHeight;
    if (scale >= 0) { // negative means ignore
        m_scale = scale;
        if (screenWidth != realScreenWidth)
            m_screenWidthScale = realScreenWidth * scale / screenWidth;
        else
            m_screenWidthScale = m_scale;
    }
    m_maxXScroll = screenWidth >> 2;
    m_maxYScroll = (screenWidth * height / width) >> 2;
    if (ow != width || (!ignoreHeight && oh != height) || osw != screenWidth) {
        WebCore::RenderObject *r = m_mainFrame->contentRenderer();
        DBG_NAV_LOGD("renderer=%p view=(w=%d,h=%d)", r,
            realScreenWidth, screenHeight);
        if (r) {
            // get current screen center position
            WebCore::IntPoint screenCenter = WebCore::IntPoint(
                m_scrollOffsetX + (realScreenWidth >> 1),
                m_scrollOffsetY + (screenHeight >> 1));
            WebCore::Node* node = 0;
            WebCore::IntRect bounds;
            WebCore::IntPoint offset;
            // If the screen width changed, it is probably zoom change or
            // orientation change. Try to keep the node in the center of the
            // screen staying at the same place.
            if (osw != screenWidth) {
                WebCore::HitTestResult hitTestResult =
                        m_mainFrame->eventHandler()-> hitTestResultAtPoint(
                                screenCenter, false);
                node = hitTestResult.innerNode();
            }
            if (node) {
                bounds = node->getRect();
                DBG_NAV_LOGD("ob:(x=%d,y=%d,w=%d,h=%d)",
                    bounds.x(), bounds.y(), bounds.width(), bounds.height());
                offset = WebCore::IntPoint(screenCenter.x() - bounds.x(),
                    screenCenter.y() - bounds.y());
                if (offset.x() < 0 || offset.x() > realScreenWidth ||
                    offset.y() < 0 || offset.y() > screenHeight)
                {
                    DBG_NAV_LOGD("offset out of bounds:(x=%d,y=%d)",
                        offset.x(), offset.y());
                    node = 0;
                }
            }
            r->setNeedsLayoutAndPrefWidthsRecalc();
            m_mainFrame->view()->forceLayout();
            // scroll to restore current screen center
            if (node) {
                const WebCore::IntRect& newBounds = node->getRect();
                DBG_NAV_LOGD("nb:(x=%d,y=%d,w=%d,"
                             "h=%d,ns=%d)", newBounds.x(), newBounds.y(),
                             newBounds.width(), newBounds.height());
                scrollBy(newBounds.x() - bounds.x(), newBounds.y() - bounds.y(),
                         false);
            }
        }
    }

    // update the currently visible screen
    sendPluginVisibleScreen();
}

void WebViewCore::dumpDomTree(bool useFile)
{
#ifdef ANDROID_DOM_LOGGING
    if (useFile)
        gDomTreeFile = fopen(DOM_TREE_LOG_FILE, "w");
    m_mainFrame->document()->showTreeForThis();
    if (gDomTreeFile) {
        fclose(gDomTreeFile);
        gDomTreeFile = 0;
    }
#endif
}

void WebViewCore::dumpRenderTree(bool useFile)
{
#ifdef ANDROID_DOM_LOGGING
    WebCore::CString renderDump = WebCore::externalRepresentation(m_mainFrame).utf8();
    const char* data = renderDump.data();
    if (useFile) {
        gRenderTreeFile = fopen(RENDER_TREE_LOG_FILE, "w");
        DUMP_RENDER_LOGD("%s", data);
        fclose(gRenderTreeFile);
        gRenderTreeFile = 0;
    } else {
        // adb log can only output 1024 characters, so write out line by line.
        // exclude '\n' as adb log adds it for each output.
        int length = renderDump.length();
        for (int i = 0, last = 0; i < length; i++) {
            if (data[i] == '\n') {
                if (i != last)
                    DUMP_RENDER_LOGD("%.*s", (i - last), &(data[last]));
                last = i + 1;
            }
        }
    }
#endif
}

void WebViewCore::dumpNavTree()
{
#if DUMP_NAV_CACHE
    cacheBuilder().mDebug.print();
#endif
}

WebCore::HTMLAnchorElement* WebViewCore::retrieveAnchorElement(WebCore::Frame* frame, WebCore::Node* node)
{
    if (!CacheBuilder::validNode(m_mainFrame, frame, node))
        return 0;
    if (!node->hasTagName(WebCore::HTMLNames::aTag))
        return 0;
    return static_cast<WebCore::HTMLAnchorElement*>(node);
}

WebCore::String WebViewCore::retrieveHref(WebCore::Frame* frame, WebCore::Node* node)
{
    WebCore::HTMLAnchorElement* anchor = retrieveAnchorElement(frame, node);
    return anchor ? anchor->href() : WebCore::String();
}

WebCore::String WebViewCore::retrieveAnchorText(WebCore::Frame* frame, WebCore::Node* node)
{
    WebCore::HTMLAnchorElement* anchor = retrieveAnchorElement(frame, node);
    return anchor ? anchor->text() : WebCore::String();
}

WebCore::String WebViewCore::requestLabel(WebCore::Frame* frame,
        WebCore::Node* node)
{
    if (CacheBuilder::validNode(m_mainFrame, frame, node)) {
        RefPtr<WebCore::NodeList> list = node->document()->getElementsByTagName("label");
        unsigned length = list->length();
        for (unsigned i = 0; i < length; i++) {
            WebCore::HTMLLabelElement* label = static_cast<WebCore::HTMLLabelElement*>(
                    list->item(i));
            if (label->correspondingControl() == node)
                return label->innerHTML();
        }
    }
    return WebCore::String();
}

void WebViewCore::updateCacheOnNodeChange()
{
    gCursorBoundsMutex.lock();
    bool hasCursorBounds = m_hasCursorBounds;
    Frame* frame = (Frame*) m_cursorFrame;
    Node* node = (Node*) m_cursorNode;
    IntRect bounds = m_cursorHitBounds;
    gCursorBoundsMutex.unlock();
    if (!hasCursorBounds || !node)
        return;
    if (CacheBuilder::validNode(m_mainFrame, frame, node)) {
        RenderObject* renderer = node->renderer();
        if (renderer && renderer->style()->visibility() != HIDDEN) {
            IntRect absBox = renderer->absoluteBoundingBoxRect();
            int globalX, globalY;
            CacheBuilder::GetGlobalOffset(frame, &globalX, &globalY);
            absBox.move(globalX, globalY);
            if (absBox == bounds)
                return;
            DBG_NAV_LOGD("absBox=(%d,%d,%d,%d) bounds=(%d,%d,%d,%d)",
                absBox.x(), absBox.y(), absBox.width(), absBox.height(),
                bounds.x(), bounds.y(), bounds.width(), bounds.height());
        }
    }
    DBG_NAV_LOGD("updateFrameCache node=%p", node);
    updateFrameCache();
}

void WebViewCore::updateFrameCache()
{
#if USE(ACCELERATED_COMPOSITING)
    ChromeClientAndroid* chromeC = static_cast<ChromeClientAndroid*>(
                                       mainFrame()->page()->chrome()->client());
    chromeC->scheduleCompositingLayerSync();
#endif

    if (!m_frameCacheOutOfDate) {
        DBG_NAV_LOG("!m_frameCacheOutOfDate");
        return;
    }
#ifdef ANDROID_INSTRUMENT
    TimeCounterAuto counter(TimeCounter::WebViewCoreBuildNavTimeCounter);
#endif
    m_frameCacheOutOfDate = false;
#if DEBUG_NAV_UI
    m_now = SkTime::GetMSecs();
#endif
    m_temp = new CachedRoot();
    m_temp->init(m_mainFrame, &m_history);
    CacheBuilder& builder = cacheBuilder();
    WebCore::Settings* settings = m_mainFrame->page()->settings();
    builder.allowAllTextDetection();
#ifdef ANDROID_META_SUPPORT
    if (settings) {
        if (!settings->formatDetectionAddress())
            builder.disallowAddressDetection();
        if (!settings->formatDetectionEmail())
            builder.disallowEmailDetection();
        if (!settings->formatDetectionTelephone())
            builder.disallowPhoneDetection();
    }
#endif
    builder.buildCache(m_temp);
    m_tempPict = new SkPicture();
    recordPicture(m_tempPict);
    m_temp->setPicture(m_tempPict);
    m_temp->setTextGeneration(m_textGeneration);
    WebCoreViewBridge* window = m_mainFrame->view()->platformWidget();
    m_temp->setVisibleRect(WebCore::IntRect(m_scrollOffsetX,
        m_scrollOffsetY, window->width(), window->height()));
    gFrameCacheMutex.lock();
    delete m_frameCacheKit;
    delete m_navPictureKit;
    m_frameCacheKit = m_temp;
    m_navPictureKit = m_tempPict;
    m_updatedFrameCache = true;
#if DEBUG_NAV_UI
    const CachedNode* cachedFocusNode = m_frameCacheKit->currentFocus();
    DBG_NAV_LOGD("cachedFocusNode=%d (nodePointer=%p)",
        cachedFocusNode ? cachedFocusNode->index() : 0,
        cachedFocusNode ? cachedFocusNode->nodePointer() : 0);
#endif
    gFrameCacheMutex.unlock();
}

void WebViewCore::updateFrameCacheIfLoading()
{
    if (!m_check_domtree_version)
        updateFrameCache();
}

///////////////////////////////////////////////////////////////////////////////

void WebViewCore::addPlugin(PluginWidgetAndroid* w)
{
//    SkDebugf("----------- addPlugin %p", w);
    *m_plugins.append() = w;
}

void WebViewCore::removePlugin(PluginWidgetAndroid* w)
{
//    SkDebugf("----------- removePlugin %p", w);
    int index = m_plugins.find(w);
    if (index < 0) {
        SkDebugf("--------------- pluginwindow not found! %p\n", w);
    } else {
        m_plugins.removeShuffle(index);
    }
}

bool WebViewCore::isPlugin(PluginWidgetAndroid* w) const
{
    return m_plugins.find(w) >= 0;
}

void WebViewCore::invalPlugin(PluginWidgetAndroid* w)
{
    const double PLUGIN_INVAL_DELAY = 1.0 / 60;

    if (!m_pluginInvalTimer.isActive()) {
        m_pluginInvalTimer.startOneShot(PLUGIN_INVAL_DELAY);
    }
}

void WebViewCore::drawPlugins()
{
    SkRegion inval; // accumualte what needs to be redrawn
    PluginWidgetAndroid** iter = m_plugins.begin();
    PluginWidgetAndroid** stop = m_plugins.end();

    for (; iter < stop; ++iter) {
        PluginWidgetAndroid* w = *iter;
        SkIRect dirty;
        if (w->isDirty(&dirty)) {
            w->draw();
            w->localToDocumentCoords(&dirty);
            inval.op(dirty, SkRegion::kUnion_Op);
        }
    }

    if (!inval.isEmpty()) {
        // inval.getBounds() is our rectangle
        const SkIRect& bounds = inval.getBounds();
        WebCore::IntRect r(bounds.fLeft, bounds.fTop,
                           bounds.width(), bounds.height());
        this->viewInvalidate(r);
    }
}

void WebViewCore::notifyPluginsOnFrameLoad(const Frame* frame) {
    // if frame is the parent then notify all plugins
    if (!frame->tree()->parent()) {
        // trigger an event notifying the plugins that the page has loaded
        ANPEvent event;
        SkANP::InitEvent(&event, kLifecycle_ANPEventType);
        event.data.lifecycle.action = kOnLoad_ANPLifecycleAction;
        sendPluginEvent(event);
    }
    // else if frame's parent has completed
    else if (!frame->tree()->parent()->loader()->isLoading()) {
        // send to all plugins who have this frame in their heirarchy
        PluginWidgetAndroid** iter = m_plugins.begin();
        PluginWidgetAndroid** stop = m_plugins.end();
        for (; iter < stop; ++iter) {
            Frame* currentFrame = (*iter)->pluginView()->parentFrame();
            while (currentFrame) {
                if (frame == currentFrame) {
                    ANPEvent event;
                    SkANP::InitEvent(&event, kLifecycle_ANPEventType);
                    event.data.lifecycle.action = kOnLoad_ANPLifecycleAction;
                    (*iter)->sendEvent(event);
                    break;
                }
                currentFrame = currentFrame->tree()->parent();
            }
        }
    }
}

void WebViewCore::sendPluginVisibleScreen()
{
    ANPRectI visibleRect;
    visibleRect.left = m_scrollOffsetX;
    visibleRect.top = m_scrollOffsetY;
    visibleRect.right = m_scrollOffsetX + m_screenWidth;
    visibleRect.bottom = m_scrollOffsetY + m_screenHeight;

    PluginWidgetAndroid** iter = m_plugins.begin();
    PluginWidgetAndroid** stop = m_plugins.end();
    for (; iter < stop; ++iter) {
        (*iter)->setVisibleScreen(visibleRect, m_scale);
    }
}

void WebViewCore::sendPluginEvent(const ANPEvent& evt, ANPEventFlag flag)
{
    PluginWidgetAndroid** iter = m_plugins.begin();
    PluginWidgetAndroid** stop = m_plugins.end();
    for (; iter < stop; ++iter) {
        if((*iter)->isAcceptingEvent(flag))
            (*iter)->sendEvent(evt);
    }
}

void WebViewCore::sendPluginEvent(const ANPEvent& evt)
{
    PluginWidgetAndroid** iter = m_plugins.begin();
    PluginWidgetAndroid** stop = m_plugins.end();
    for (; iter < stop; ++iter) {
        (*iter)->sendEvent(evt);
    }
}

PluginWidgetAndroid* WebViewCore::getPluginWidget(NPP npp)
{
    PluginWidgetAndroid** iter = m_plugins.begin();
    PluginWidgetAndroid** stop = m_plugins.end();
    for (; iter < stop; ++iter) {
        if ((*iter)->pluginView()->instance() == npp) {
            return (*iter);
        }
    }
    return NULL;
}

static PluginView* nodeIsPlugin(Node* node) {
    RenderObject* renderer = node->renderer();
    if (renderer && renderer->isWidget()) {
        Widget* widget = static_cast<RenderWidget*>(renderer)->widget();
        if (widget && widget->isPluginView())
            return static_cast<PluginView*>(widget);
    }
    return 0;
}

Node* WebViewCore::cursorNodeIsPlugin() {
    gCursorBoundsMutex.lock();
    bool hasCursorBounds = m_hasCursorBounds;
    Frame* frame = (Frame*) m_cursorFrame;
    Node* node = (Node*) m_cursorNode;
    gCursorBoundsMutex.unlock();
    if (hasCursorBounds && CacheBuilder::validNode(m_mainFrame, frame, node)
            && nodeIsPlugin(node)) {
        return node;
    }
    return 0;
}

///////////////////////////////////////////////////////////////////////////////
void WebViewCore::moveMouseIfLatest(int moveGeneration,
    WebCore::Frame* frame, int x, int y)
{
    DBG_NAV_LOGD("m_moveGeneration=%d moveGeneration=%d"
        " frame=%p x=%d y=%d",
        m_moveGeneration, moveGeneration, frame, x, y);
    if (m_moveGeneration > moveGeneration) {
        DBG_NAV_LOGD("m_moveGeneration=%d > moveGeneration=%d",
            m_moveGeneration, moveGeneration);
        return; // short-circuit if a newer move has already been generated
    }
    m_lastGeneration = moveGeneration;
    moveMouse(frame, x, y);
}

void WebViewCore::moveFocus(WebCore::Frame* frame, WebCore::Node* node)
{
    DBG_NAV_LOGD("frame=%p node=%p", frame, node);
    if (!node || !CacheBuilder::validNode(m_mainFrame, frame, node)
            || !node->isElementNode())
        return;
    // Code borrowed from FocusController::advanceFocus
    WebCore::FocusController* focusController
            = m_mainFrame->page()->focusController();
    WebCore::Document* oldDoc
            = focusController->focusedOrMainFrame()->document();
    if (oldDoc->focusedNode() == node)
        return;
    if (node->document() != oldDoc)
        oldDoc->setFocusedNode(0);
    focusController->setFocusedFrame(frame);
    static_cast<WebCore::Element*>(node)->focus(false);
}

// Update mouse position
void WebViewCore::moveMouse(WebCore::Frame* frame, int x, int y)
{
    DBG_NAV_LOGD("frame=%p x=%d y=%d scrollOffset=(%d,%d)", frame,
        x, y, m_scrollOffsetX, m_scrollOffsetY);
    if (!frame || CacheBuilder::validNode(m_mainFrame, frame, NULL) == false)
        frame = m_mainFrame;
    // mouse event expects the position in the window coordinate
    m_mousePos = WebCore::IntPoint(x - m_scrollOffsetX, y - m_scrollOffsetY);
    // validNode will still return true if the node is null, as long as we have
    // a valid frame.  Do not want to make a call on frame unless it is valid.
    WebCore::PlatformMouseEvent mouseEvent(m_mousePos, m_mousePos,
        WebCore::NoButton, WebCore::MouseEventMoved, 1, false, false, false,
        false, WTF::currentTime());
    frame->eventHandler()->handleMouseMoveEvent(mouseEvent);
    updateCacheOnNodeChange();
}

void WebViewCore::setSelection(int start, int end)
{
    WebCore::Node* focus = currentFocus();
    if (!focus)
        return;
    WebCore::RenderObject* renderer = focus->renderer();
    if (!renderer || (!renderer->isTextField() && !renderer->isTextArea()))
        return;
    WebCore::RenderTextControl* rtc = static_cast<WebCore::RenderTextControl*>(renderer);
    if (start > end) {
        int temp = start;
        start = end;
        end = temp;
    }
    // Tell our EditorClient that this change was generated from the UI, so it
    // does not need to echo it to the UI.
    EditorClientAndroid* client = static_cast<EditorClientAndroid*>(
            m_mainFrame->editor()->client());
    client->setUiGeneratedSelectionChange(true);
    rtc->setSelectionRange(start, end);
    client->setUiGeneratedSelectionChange(false);
    focus->document()->frame()->revealSelection();
    setFocusControllerActive(true);
}

void WebViewCore::deleteSelection(int start, int end, int textGeneration)
{
    setSelection(start, end);
    if (start == end)
        return;
    WebCore::Node* focus = currentFocus();
    if (!focus)
        return;
    // Prevent our editor client from passing a message to change the
    // selection.
    EditorClientAndroid* client = static_cast<EditorClientAndroid*>(
            m_mainFrame->editor()->client());
    client->setUiGeneratedSelectionChange(true);
    PlatformKeyboardEvent down(kKeyCodeDel, 0, 0, true, false, false, false);
    PlatformKeyboardEvent up(kKeyCodeDel, 0, 0, false, false, false, false);
    key(down);
    key(up);
    client->setUiGeneratedSelectionChange(false);
    m_textGeneration = textGeneration;
}

void WebViewCore::replaceTextfieldText(int oldStart,
        int oldEnd, const WebCore::String& replace, int start, int end,
        int textGeneration)
{
    WebCore::Node* focus = currentFocus();
    if (!focus)
        return;
    setSelection(oldStart, oldEnd);
    // Prevent our editor client from passing a message to change the
    // selection.
    EditorClientAndroid* client = static_cast<EditorClientAndroid*>(
            m_mainFrame->editor()->client());
    client->setUiGeneratedSelectionChange(true);
    WebCore::TypingCommand::insertText(focus->document(), replace,
        false);
    client->setUiGeneratedSelectionChange(false);
    setSelection(start, end);
    m_textGeneration = textGeneration;
}

void WebViewCore::passToJs(int generation, const WebCore::String& current,
    const PlatformKeyboardEvent& event)
{
    WebCore::Node* focus = currentFocus();
    if (!focus) {
        DBG_NAV_LOG("!focus");
        clearTextEntry();
        return;
    }
    WebCore::RenderObject* renderer = focus->renderer();
    if (!renderer || (!renderer->isTextField() && !renderer->isTextArea())) {
        DBG_NAV_LOGD("renderer==%p || not text", renderer);
        clearTextEntry();
        return;
    }
    // Block text field updates during a key press.
    m_blockTextfieldUpdates = true;
    // Also prevent our editor client from passing a message to change the
    // selection.
    EditorClientAndroid* client = static_cast<EditorClientAndroid*>(
            m_mainFrame->editor()->client());
    client->setUiGeneratedSelectionChange(true);
    key(event);
    client->setUiGeneratedSelectionChange(false);
    m_blockTextfieldUpdates = false;
    m_textGeneration = generation;
    setFocusControllerActive(true);
    WebCore::RenderTextControl* renderText =
        static_cast<WebCore::RenderTextControl*>(renderer);
    WebCore::String test = renderText->text();
    if (test == current) {
        DBG_NAV_LOG("test == current");
        return;
    }
    // If the text changed during the key event, update the UI text field.
    updateTextfield(focus, false, test);
}

void WebViewCore::scrollFocusedTextInput(float xPercent, int y)
{
    WebCore::Node* focus = currentFocus();
    if (!focus) {
        DBG_NAV_LOG("!focus");
        clearTextEntry();
        return;
    }
    WebCore::RenderObject* renderer = focus->renderer();
    if (!renderer || (!renderer->isTextField() && !renderer->isTextArea())) {
        DBG_NAV_LOGD("renderer==%p || not text", renderer);
        clearTextEntry();
        return;
    }
    WebCore::RenderTextControl* renderText =
        static_cast<WebCore::RenderTextControl*>(renderer);
    int x = (int) (xPercent * (renderText->scrollWidth() -
        renderText->clientWidth()));
    DBG_NAV_LOGD("x=%d y=%d xPercent=%g scrollW=%d clientW=%d", x, y,
        xPercent, renderText->scrollWidth(), renderText->clientWidth());
    renderText->setScrollLeft(x);
    renderText->setScrollTop(y);
}

void WebViewCore::setFocusControllerActive(bool active)
{
    m_mainFrame->page()->focusController()->setActive(active);
}

void WebViewCore::saveDocumentState(WebCore::Frame* frame)
{
    if (!CacheBuilder::validNode(m_mainFrame, frame, 0))
        frame = m_mainFrame;
    WebCore::HistoryItem *item = frame->loader()->history()->currentItem();

    // item can be null when there is no offical URL for the current page. This happens
    // when the content is loaded using with WebCoreFrameBridge::LoadData() and there
    // is no failing URL (common case is when content is loaded using data: scheme)
    if (item) {
        item->setDocumentState(frame->document()->formElementsState());
    }
}

// Convert a WebCore::String into an array of characters where the first
// character represents the length, for easy conversion to java.
static uint16_t* stringConverter(const WebCore::String& text)
{
    size_t length = text.length();
    uint16_t* itemName = new uint16_t[length+1];
    itemName[0] = (uint16_t)length;
    uint16_t* firstChar = &(itemName[1]);
    memcpy((void*)firstChar, text.characters(), sizeof(UChar)*length);
    return itemName;
}

// Response to dropdown created for a listbox.
class ListBoxReply : public WebCoreReply {
public:
    ListBoxReply(WebCore::HTMLSelectElement* select, WebCore::Frame* frame, WebViewCore* view)
        : m_select(select)
        , m_frame(frame)
        , m_viewImpl(view)
    {}

    // Response used if the listbox only allows single selection.
    // index is listIndex of the selected item, or -1 if nothing is selected.
    virtual void replyInt(int index)
    {
        if (-2 == index) {
            // Special value for cancel. Do nothing.
            return;
        }
        // If the select element no longer exists, due to a page change, etc,
        // silently return.
        if (!m_select || !CacheBuilder::validNode(m_viewImpl->m_mainFrame,
                m_frame, m_select))
            return;
        // Use a pointer to HTMLSelectElement's superclass, where
        // listToOptionIndex is public.
        SelectElement* selectElement = m_select;
        int optionIndex = selectElement->listToOptionIndex(index);
        m_select->setSelectedIndex(optionIndex, true);
        m_select->dispatchFormControlChangeEvent();
        m_viewImpl->contentInvalidate(m_select->getRect());
    }

    // Response if the listbox allows multiple selection.  array stores the listIndices
    // of selected positions.
    virtual void replyIntArray(const int* array, int count)
    {
        // If the select element no longer exists, due to a page change, etc,
        // silently return.
        if (!m_select || !CacheBuilder::validNode(m_viewImpl->m_mainFrame,
                m_frame, m_select))
            return;

        // If count is 1 or 0, use replyInt.
        SkASSERT(count > 1);

        const WTF::Vector<Element*>& items = m_select->listItems();
        int totalItems = static_cast<int>(items.size());
        // Keep track of the position of the value we are comparing against.
        int arrayIndex = 0;
        // The value we are comparing against.
        int selection = array[arrayIndex];
        WebCore::HTMLOptionElement* option;
        for (int listIndex = 0; listIndex < totalItems; listIndex++) {
            if (items[listIndex]->hasLocalName(WebCore::HTMLNames::optionTag)) {
                option = static_cast<WebCore::HTMLOptionElement*>(
                        items[listIndex]);
                if (listIndex == selection) {
                    option->setSelectedState(true);
                    arrayIndex++;
                    if (arrayIndex == count)
                        selection = -1;
                    else
                        selection = array[arrayIndex];
                } else
                    option->setSelectedState(false);
            }
        }
        m_select->dispatchFormControlChangeEvent();
        m_viewImpl->contentInvalidate(m_select->getRect());
    }
private:
    // The select element associated with this listbox.
    WebCore::HTMLSelectElement* m_select;
    // The frame of this select element, to verify that it is valid.
    WebCore::Frame* m_frame;
    // For calling invalidate and checking the select element's validity
    WebViewCore* m_viewImpl;
};

// Create an array of java Strings.
static jobjectArray makeLabelArray(JNIEnv* env, const uint16_t** labels, size_t count)
{
    jclass stringClass = env->FindClass("java/lang/String");
    LOG_ASSERT(stringClass, "Could not find java/lang/String");
    jobjectArray array = env->NewObjectArray(count, stringClass, 0);
    LOG_ASSERT(array, "Could not create new string array");

    for (size_t i = 0; i < count; i++) {
        jobject newString = env->NewString(&labels[i][1], labels[i][0]);
        env->SetObjectArrayElement(array, i, newString);
        env->DeleteLocalRef(newString);
        checkException(env);
    }
    env->DeleteLocalRef(stringClass);
    return array;
}

void WebViewCore::openFileChooser(PassRefPtr<WebCore::FileChooser> chooser) {
    if (!chooser)
        return;
    JNIEnv* env = JSC::Bindings::getJNIEnv();
    jstring jName = (jstring) env->CallObjectMethod(
            m_javaGlue->object(env).get(), m_javaGlue->m_openFileChooser);
    checkException(env);
    const UChar* string = (const UChar*) env->GetStringChars(jName, NULL);
    if (!string)
        return;
    WebCore::String webcoreString = to_string(env, jName);
    env->ReleaseStringChars(jName, string);
    chooser->chooseFile(webcoreString);
}

void WebViewCore::listBoxRequest(WebCoreReply* reply, const uint16_t** labels, size_t count, const int enabled[], size_t enabledCount,
        bool multiple, const int selected[], size_t selectedCountOrSelection)
{
    // If m_popupReply is not null, then we already have a list showing.
    if (m_popupReply != 0)
        return;

    LOG_ASSERT(m_javaGlue->m_obj, "No java widget associated with this view!");

    // Create an array of java Strings for the drop down.
    JNIEnv* env = JSC::Bindings::getJNIEnv();
    jobjectArray labelArray = makeLabelArray(env, labels, count);

    // Create an array determining whether each item is enabled.
    jintArray enabledArray = env->NewIntArray(enabledCount);
    checkException(env);
    jint* ptrArray = env->GetIntArrayElements(enabledArray, 0);
    checkException(env);
    for (size_t i = 0; i < enabledCount; i++) {
        ptrArray[i] = enabled[i];
    }
    env->ReleaseIntArrayElements(enabledArray, ptrArray, 0);
    checkException(env);

    if (multiple) {
        // Pass up an array representing which items are selected.
        jintArray selectedArray = env->NewIntArray(selectedCountOrSelection);
        checkException(env);
        jint* selArray = env->GetIntArrayElements(selectedArray, 0);
        checkException(env);
        for (size_t i = 0; i < selectedCountOrSelection; i++) {
            selArray[i] = selected[i];
        }
        env->ReleaseIntArrayElements(selectedArray, selArray, 0);

        env->CallVoidMethod(m_javaGlue->object(env).get(),
                m_javaGlue->m_requestListBox, labelArray, enabledArray,
                selectedArray);
        env->DeleteLocalRef(selectedArray);
    } else {
        // Pass up the single selection.
        env->CallVoidMethod(m_javaGlue->object(env).get(),
                m_javaGlue->m_requestSingleListBox, labelArray, enabledArray,
                selectedCountOrSelection);
    }

    env->DeleteLocalRef(labelArray);
    env->DeleteLocalRef(enabledArray);
    checkException(env);

    Retain(reply);
    m_popupReply = reply;
}

bool WebViewCore::key(const PlatformKeyboardEvent& event)
{
    WebCore::EventHandler* eventHandler = m_mainFrame->eventHandler();
    WebCore::Node* focusNode = currentFocus();
    if (focusNode)
        eventHandler = focusNode->document()->frame()->eventHandler();
    DBG_NAV_LOGD("keyCode=%s unichar=%d focusNode=%p",
        event.keyIdentifier().utf8().data(), event.unichar(), focusNode);
    return eventHandler->keyEvent(event);
}

// For when the user clicks the trackball
void WebViewCore::click(WebCore::Frame* frame, WebCore::Node* node) {
    if (!node) {
        WebCore::IntPoint pt = m_mousePos;
        pt.move(m_scrollOffsetX, m_scrollOffsetY);
        WebCore::HitTestResult hitTestResult = m_mainFrame->eventHandler()->
                hitTestResultAtPoint(pt, false);
        node = hitTestResult.innerNode();
        frame = node->document()->frame();
        DBG_NAV_LOGD("m_mousePos=(%d,%d) m_scrollOffset=(%d,%d) pt=(%d,%d)"
            " node=%p", m_mousePos.x(), m_mousePos.y(),
            m_scrollOffsetX, m_scrollOffsetY, pt.x(), pt.y(), node);
    }
    if (node) {
        EditorClientAndroid* client
                = static_cast<EditorClientAndroid*>(
                m_mainFrame->editor()->client());
        client->setShouldChangeSelectedRange(false);
        handleMouseClick(frame, node);
        client->setShouldChangeSelectedRange(true);
    }
}

int WebViewCore::handleTouchEvent(int action, int x, int y)
{
    int preventDefault = 0;

#if USE(ACCELERATED_COMPOSITING)
    RenderView* contentRenderer = m_mainFrame->contentRenderer();
    GraphicsLayerAndroid* rootLayer = 0;
    if (contentRenderer)
      rootLayer = static_cast<GraphicsLayerAndroid*>(
          contentRenderer->compositor()->rootPlatformLayer());
    if (rootLayer)
      rootLayer->pauseDisplay(true);
#endif

#if ENABLE(TOUCH_EVENTS) // Android
    WebCore::TouchEventType type = WebCore::TouchEventCancel;
    switch (action) {
    case 0: // MotionEvent.ACTION_DOWN
        type = WebCore::TouchEventStart;
        break;
    case 1: // MotionEvent.ACTION_UP
        type = WebCore::TouchEventEnd;
        break;
    case 2: // MotionEvent.ACTION_MOVE
        type = WebCore::TouchEventMove;
        break;
    case 3: // MotionEvent.ACTION_CANCEL
        type = WebCore::TouchEventCancel;
        break;
    case 0x100: // WebViewCore.ACTION_LONGPRESS
        type = WebCore::TouchEventLongPress;
        break;
    case 0x200: // WebViewCore.ACTION_DOUBLETAP
        type = WebCore::TouchEventDoubleTap;
        break;
    }
    WebCore::IntPoint pt(x - m_scrollOffsetX, y - m_scrollOffsetY);
    WebCore::PlatformTouchEvent te(pt, pt, type);
    preventDefault = m_mainFrame->eventHandler()->handleTouchEvent(te);
#endif

#if USE(ACCELERATED_COMPOSITING)
    if (rootLayer)
      rootLayer->pauseDisplay(false);
#endif
    return preventDefault;
}

void WebViewCore::touchUp(int touchGeneration,
    WebCore::Frame* frame, WebCore::Node* node, int x, int y)
{
    if (m_touchGeneration > touchGeneration) {
        DBG_NAV_LOGD("m_touchGeneration=%d > touchGeneration=%d"
            " x=%d y=%d", m_touchGeneration, touchGeneration, x, y);
        return; // short circuit if a newer touch has been generated
    }
    // This moves m_mousePos to the correct place, and handleMouseClick uses
    // m_mousePos to determine where the click happens.
    moveMouse(frame, x, y);
    m_lastGeneration = touchGeneration;
    if (frame && CacheBuilder::validNode(m_mainFrame, frame, 0)) {
        frame->loader()->resetMultipleFormSubmissionProtection();
    }
    DBG_NAV_LOGD("touchGeneration=%d handleMouseClick frame=%p node=%p"
        " x=%d y=%d", touchGeneration, frame, node, x, y);
    handleMouseClick(frame, node);
}

// Common code for both clicking with the trackball and touchUp
bool WebViewCore::handleMouseClick(WebCore::Frame* framePtr, WebCore::Node* nodePtr)
{
    bool valid = framePtr == NULL
            || CacheBuilder::validNode(m_mainFrame, framePtr, nodePtr);
    WebFrame* webFrame = WebFrame::getWebFrame(m_mainFrame);
    if (valid && nodePtr) {
    // Need to special case area tags because an image map could have an area element in the middle
    // so when attempting to get the default, the point chosen would be follow the wrong link.
        if (nodePtr->hasTagName(WebCore::HTMLNames::areaTag)) {
            webFrame->setUserInitiatedClick(true);
            nodePtr->dispatchSimulatedClick(0, true, true);
            webFrame->setUserInitiatedClick(false);
            DBG_NAV_LOG("area");
            return true;
        }
        WebCore::RenderObject* renderer = nodePtr->renderer();
        if (renderer && (renderer->isMenuList() || renderer->isListBox())) {
            WebCore::HTMLSelectElement* select = static_cast<WebCore::HTMLSelectElement*>(nodePtr);
            const WTF::Vector<WebCore::Element*>& listItems = select->listItems();
            SkTDArray<const uint16_t*> names;
            // Possible values for enabledArray.  Keep in Sync with values in
            // InvokeListBox.Container in WebView.java
            enum OptionStatus {
                OPTGROUP = -1,
                OPTION_DISABLED = 0,
                OPTION_ENABLED = 1,
            };
            SkTDArray<int> enabledArray;
            SkTDArray<int> selectedArray;
            int size = listItems.size();
            bool multiple = select->multiple();
            for (int i = 0; i < size; i++) {
                if (listItems[i]->hasTagName(WebCore::HTMLNames::optionTag)) {
                    WebCore::HTMLOptionElement* option = static_cast<WebCore::HTMLOptionElement*>(listItems[i]);
                    *names.append() = stringConverter(option->textIndentedToRespectGroupLabel());
                    *enabledArray.append() = option->disabled() ? OPTION_DISABLED : OPTION_ENABLED;
                    if (multiple && option->selected())
                        *selectedArray.append() = i;
                } else if (listItems[i]->hasTagName(WebCore::HTMLNames::optgroupTag)) {
                    WebCore::HTMLOptGroupElement* optGroup = static_cast<WebCore::HTMLOptGroupElement*>(listItems[i]);
                    *names.append() = stringConverter(optGroup->groupLabelText());
                    *enabledArray.append() = OPTGROUP;
                }
            }
            WebCoreReply* reply = new ListBoxReply(select, select->document()->frame(), this);
            // Use a pointer to HTMLSelectElement's superclass, where
            // optionToListIndex is public.
            SelectElement* selectElement = select;
            listBoxRequest(reply, names.begin(), size, enabledArray.begin(), enabledArray.count(),
                    multiple, selectedArray.begin(), multiple ? selectedArray.count() :
                    selectElement->optionToListIndex(select->selectedIndex()));
            DBG_NAV_LOG("menu list");
            return true;
        }
    }
    if (!valid || !framePtr)
        framePtr = m_mainFrame;
    webFrame->setUserInitiatedClick(true);
    WebCore::PlatformMouseEvent mouseDown(m_mousePos, m_mousePos, WebCore::LeftButton,
            WebCore::MouseEventPressed, 1, false, false, false, false,
            WTF::currentTime());
    // ignore the return from as it will return true if the hit point can trigger selection change
    framePtr->eventHandler()->handleMousePressEvent(mouseDown);
    WebCore::PlatformMouseEvent mouseUp(m_mousePos, m_mousePos, WebCore::LeftButton,
            WebCore::MouseEventReleased, 1, false, false, false, false,
            WTF::currentTime());
    bool handled = framePtr->eventHandler()->handleMouseReleaseEvent(mouseUp);
    webFrame->setUserInitiatedClick(false);

    // If the user clicked on a textfield, make the focusController active
    // so we show the blinking cursor.
    WebCore::Node* focusNode = currentFocus();
    DBG_NAV_LOGD("m_mousePos={%d,%d} focusNode=%p handled=%s", m_mousePos.x(),
        m_mousePos.y(), focusNode, handled ? "true" : "false");
    if (focusNode) {
        WebCore::RenderObject* renderer = focusNode->renderer();
        if (renderer && (renderer->isTextField() || renderer->isTextArea())) {
            bool ime = !(static_cast<WebCore::HTMLInputElement*>(focusNode))
                    ->readOnly();
            setFocusControllerActive(ime);
            requestKeyboard(ime, true);
        }
    }
    return handled;
}

void WebViewCore::popupReply(int index)
{
    if (m_popupReply) {
        m_popupReply->replyInt(index);
        Release(m_popupReply);
        m_popupReply = 0;
    }
}

void WebViewCore::popupReply(const int* array, int count)
{
    if (m_popupReply) {
        m_popupReply->replyIntArray(array, count);
        Release(m_popupReply);
        m_popupReply = NULL;
    }
}

void WebViewCore::addMessageToConsole(const WebCore::String& message, unsigned int lineNumber, const WebCore::String& sourceID) {
    JNIEnv* env = JSC::Bindings::getJNIEnv();
    jstring jMessageStr = env->NewString((unsigned short *)message.characters(), message.length());
    jstring jSourceIDStr = env->NewString((unsigned short *)sourceID.characters(), sourceID.length());
    env->CallVoidMethod(m_javaGlue->object(env).get(),
            m_javaGlue->m_addMessageToConsole, jMessageStr, lineNumber,
            jSourceIDStr);
    env->DeleteLocalRef(jMessageStr);
    env->DeleteLocalRef(jSourceIDStr);
    checkException(env);
}

void WebViewCore::jsAlert(const WebCore::String& url, const WebCore::String& text)
{
    JNIEnv* env = JSC::Bindings::getJNIEnv();
    jstring jInputStr = env->NewString((unsigned short *)text.characters(), text.length());
    jstring jUrlStr = env->NewString((unsigned short *)url.characters(), url.length());
    env->CallVoidMethod(m_javaGlue->object(env).get(), m_javaGlue->m_jsAlert, jUrlStr, jInputStr);
    env->DeleteLocalRef(jInputStr);
    env->DeleteLocalRef(jUrlStr);
    checkException(env);
}

void WebViewCore::exceededDatabaseQuota(const WebCore::String& url, const WebCore::String& databaseIdentifier, const unsigned long long currentQuota, unsigned long long estimatedSize)
{
#if ENABLE(DATABASE)
    JNIEnv* env = JSC::Bindings::getJNIEnv();
    jstring jDatabaseIdentifierStr = env->NewString((unsigned short *)databaseIdentifier.characters(), databaseIdentifier.length());
    jstring jUrlStr = env->NewString((unsigned short *)url.characters(), url.length());
    env->CallVoidMethod(m_javaGlue->object(env).get(),
            m_javaGlue->m_exceededDatabaseQuota, jUrlStr,
            jDatabaseIdentifierStr, currentQuota, estimatedSize);
    env->DeleteLocalRef(jDatabaseIdentifierStr);
    env->DeleteLocalRef(jUrlStr);
    checkException(env);
#endif
}

void WebViewCore::reachedMaxAppCacheSize(const unsigned long long spaceNeeded)
{
#if ENABLE(OFFLINE_WEB_APPLICATIONS)
    JNIEnv* env = JSC::Bindings::getJNIEnv();
    env->CallVoidMethod(m_javaGlue->object(env).get(),
            m_javaGlue->m_reachedMaxAppCacheSize, spaceNeeded);
    checkException(env);
#endif
}

void WebViewCore::populateVisitedLinks(WebCore::PageGroup* group)
{
    m_groupForVisitedLinks = group;
    JNIEnv* env = JSC::Bindings::getJNIEnv();
    env->CallVoidMethod(m_javaGlue->object(env).get(), m_javaGlue->m_populateVisitedLinks);
    checkException(env);
}

void WebViewCore::geolocationPermissionsShowPrompt(const WebCore::String& origin)
{
    JNIEnv* env = JSC::Bindings::getJNIEnv();
    jstring originString = env->NewString((unsigned short *)origin.characters(), origin.length());
    env->CallVoidMethod(m_javaGlue->object(env).get(),
                        m_javaGlue->m_geolocationPermissionsShowPrompt,
                        originString);
    env->DeleteLocalRef(originString);
    checkException(env);
}

void WebViewCore::geolocationPermissionsHidePrompt()
{
    JNIEnv* env = JSC::Bindings::getJNIEnv();
    env->CallVoidMethod(m_javaGlue->object(env).get(),
                        m_javaGlue->m_geolocationPermissionsHidePrompt);
    checkException(env);
}

bool WebViewCore::jsConfirm(const WebCore::String& url, const WebCore::String& text)
{
    JNIEnv* env = JSC::Bindings::getJNIEnv();
    jstring jInputStr = env->NewString((unsigned short *)text.characters(), text.length());
    jstring jUrlStr = env->NewString((unsigned short *)url.characters(), url.length());
    jboolean result = env->CallBooleanMethod(m_javaGlue->object(env).get(), m_javaGlue->m_jsConfirm, jUrlStr, jInputStr);
    env->DeleteLocalRef(jInputStr);
    env->DeleteLocalRef(jUrlStr);
    checkException(env);
    return result;
}

bool WebViewCore::jsPrompt(const WebCore::String& url, const WebCore::String& text, const WebCore::String& defaultValue, WebCore::String& result)
{
    JNIEnv* env = JSC::Bindings::getJNIEnv();
    jstring jInputStr = env->NewString((unsigned short *)text.characters(), text.length());
    jstring jDefaultStr = env->NewString((unsigned short *)defaultValue.characters(), defaultValue.length());
    jstring jUrlStr = env->NewString((unsigned short *)url.characters(), url.length());
    jstring returnVal = (jstring) env->CallObjectMethod(m_javaGlue->object(env).get(), m_javaGlue->m_jsPrompt, jUrlStr, jInputStr, jDefaultStr);
    // If returnVal is null, it means that the user cancelled the dialog.
    if (!returnVal)
        return false;

    result = to_string(env, returnVal);
    env->DeleteLocalRef(jInputStr);
    env->DeleteLocalRef(jDefaultStr);
    env->DeleteLocalRef(jUrlStr);
    checkException(env);
    return true;
}

bool WebViewCore::jsUnload(const WebCore::String& url, const WebCore::String& message)
{
    JNIEnv* env = JSC::Bindings::getJNIEnv();
    jstring jInputStr = env->NewString((unsigned short *)message.characters(), message.length());
    jstring jUrlStr = env->NewString((unsigned short *)url.characters(), url.length());
    jboolean result = env->CallBooleanMethod(m_javaGlue->object(env).get(), m_javaGlue->m_jsUnload, jUrlStr, jInputStr);
    env->DeleteLocalRef(jInputStr);
    env->DeleteLocalRef(jUrlStr);
    checkException(env);
    return result;
}

bool WebViewCore::jsInterrupt()
{
    JNIEnv* env = JSC::Bindings::getJNIEnv();
    jboolean result = env->CallBooleanMethod(m_javaGlue->object(env).get(), m_javaGlue->m_jsInterrupt);
    checkException(env);
    return result;
}

AutoJObject
WebViewCore::getJavaObject()
{
    return getRealObject(JSC::Bindings::getJNIEnv(), m_javaGlue->m_obj);
}

jobject
WebViewCore::getWebViewJavaObject()
{
    JNIEnv* env = JSC::Bindings::getJNIEnv();
    return env->GetObjectField(m_javaGlue->object(env).get(), gWebViewCoreFields.m_webView);
}

void WebViewCore::updateTextSelection() {
    WebCore::Node* focusNode = currentFocus();
    if (!focusNode)
        return;
    RenderObject* renderer = focusNode->renderer();
    if (!renderer || (!renderer->isTextArea() && !renderer->isTextField()))
        return;
    RenderTextControl* rtc = static_cast<RenderTextControl*>(renderer);
    JNIEnv* env = JSC::Bindings::getJNIEnv();
    env->CallVoidMethod(m_javaGlue->object(env).get(),
            m_javaGlue->m_updateTextSelection, reinterpret_cast<int>(focusNode),
            rtc->selectionStart(), rtc->selectionEnd(), m_textGeneration);
    checkException(env);
}

void WebViewCore::updateTextfield(WebCore::Node* ptr, bool changeToPassword,
        const WebCore::String& text)
{
    if (m_blockTextfieldUpdates)
        return;
    JNIEnv* env = JSC::Bindings::getJNIEnv();
    if (changeToPassword) {
        env->CallVoidMethod(m_javaGlue->object(env).get(), m_javaGlue->m_updateTextfield,
                (int) ptr, true, 0, m_textGeneration);
        checkException(env);
        return;
    }
    int length = text.length();
    jstring string = env->NewString((unsigned short *) text.characters(), length);
    env->CallVoidMethod(m_javaGlue->object(env).get(), m_javaGlue->m_updateTextfield,
            (int) ptr, false, string, m_textGeneration);
    env->DeleteLocalRef(string);
    checkException(env);
}

void WebViewCore::clearTextEntry()
{
    JNIEnv* env = JSC::Bindings::getJNIEnv();
    env->CallVoidMethod(m_javaGlue->object(env).get(),
        m_javaGlue->m_clearTextEntry);
}

void WebViewCore::setBackgroundColor(SkColor c)
{
    WebCore::FrameView* view = m_mainFrame->view();
    if (!view)
        return;

    // need (int) cast to find the right constructor
    WebCore::Color bcolor((int)SkColorGetR(c), (int)SkColorGetG(c),
                          (int)SkColorGetB(c), (int)SkColorGetA(c));
    view->setBaseBackgroundColor(bcolor);
}

jclass WebViewCore::getPluginClass(const WebCore::String& libName, const char* className)
{
    JNIEnv* env = JSC::Bindings::getJNIEnv();
<<<<<<< HEAD
=======
    AutoJObject obj = m_javaGlue->object(env);

>>>>>>> ab89d1aa
    jstring libString = env->NewString(libName.characters(), libName.length());
    jstring classString = env->NewStringUTF(className);
    jobject pluginClass = env->CallObjectMethod(m_javaGlue->object(env).get(),
                                           m_javaGlue->m_getPluginClass,
                                           libString, classString);
    checkException(env);

    // cleanup unneeded local JNI references
    env->DeleteLocalRef(libString);
    env->DeleteLocalRef(classString);

    if (pluginClass != NULL) {
        return static_cast<jclass>(pluginClass);
    } else {
        return NULL;
    }
}

<<<<<<< HEAD
jobject WebViewCore::createPluginJavaInstance(const WebCore::String& libName, NPP npp)
{
    JNIEnv* env = JSC::Bindings::getJNIEnv();
    jstring libString = env->NewString(libName.characters(), libName.length());
    jobject result = env->CallObjectMethod(m_javaGlue->object(env).get(),
                                           m_javaGlue->m_createPluginJavaInstance,
                                           libString, (int) npp);

    //cleanup unneeded local JNI references
    env->DeleteLocalRef(libString);

    checkException(env);
    return result;
}

void WebViewCore::showFullScreenPlugin(jobject webkitPlugin, NPP npp, int x,
        int y, int width, int height)
{
    JNIEnv* env = JSC::Bindings::getJNIEnv();
    env->CallVoidMethod(m_javaGlue->object(env).get(),
=======
void WebViewCore::showFullScreenPlugin(jobject childView, NPP npp, int x,
        int y, int width, int height)
{
    JNIEnv* env = JSC::Bindings::getJNIEnv();
    AutoJObject obj = m_javaGlue->object(env);

    env->CallVoidMethod(obj.get(),
>>>>>>> ab89d1aa
                        m_javaGlue->m_showFullScreenPlugin,
                        childView, (int)npp, x, y, width, height);
    checkException(env);
}

void WebViewCore::hideFullScreenPlugin()
{
    JNIEnv* env = JSC::Bindings::getJNIEnv();
<<<<<<< HEAD
    env->CallVoidMethod(m_javaGlue->object(env).get(),
            m_javaGlue->m_hideFullScreenPlugin);
=======
    AutoJObject obj = m_javaGlue->object(env);

    env->CallVoidMethod(obj.get(), m_javaGlue->m_hideFullScreenPlugin);
>>>>>>> ab89d1aa
    checkException(env);
}

void WebViewCore::updateFullScreenPlugin(int x, int y, int width, int height)
{
    JNIEnv* env = JSC::Bindings::getJNIEnv();
<<<<<<< HEAD
    env->CallVoidMethod(m_javaGlue->object(env).get(),
            m_javaGlue->m_updateFullScreenPlugin, x, y,
=======
    AutoJObject obj = m_javaGlue->object(env);

    env->CallVoidMethod(obj.get(), m_javaGlue->m_updateFullScreenPlugin, x, y,
>>>>>>> ab89d1aa
            width, height);
    checkException(env);
}

jobject WebViewCore::addSurface(jobject view, int x, int y, int width, int height)
{
    JNIEnv* env = JSC::Bindings::getJNIEnv();
<<<<<<< HEAD
    jobject result = env->CallObjectMethod(m_javaGlue->object(env).get(),
                                           m_javaGlue->m_createSurface,
                                           webkitPlugin, x, y, width, height);
=======
    AutoJObject obj = m_javaGlue->object(env);

    jobject result = env->CallObjectMethod(obj.get(),
                                           m_javaGlue->m_addSurface,
                                           view, x, y, width, height);
>>>>>>> ab89d1aa
    checkException(env);
    return result;
}

void WebViewCore::updateSurface(jobject childView, int x, int y, int width, int height)
{
    JNIEnv* env = JSC::Bindings::getJNIEnv();
<<<<<<< HEAD
    env->CallVoidMethod(m_javaGlue->object(env).get(),
            m_javaGlue->m_updateSurface, childView, x, y, width, height);
=======
    AutoJObject obj = m_javaGlue->object(env);

    env->CallVoidMethod(obj.get(), m_javaGlue->m_updateSurface, childView, x,
                        y, width, height);
>>>>>>> ab89d1aa
    checkException(env);
}

void WebViewCore::destroySurface(jobject childView)
{
    JNIEnv* env = JSC::Bindings::getJNIEnv();
<<<<<<< HEAD
    env->CallVoidMethod(m_javaGlue->object(env).get(), m_javaGlue->m_destroySurface, childView);
=======
    AutoJObject obj = m_javaGlue->object(env);

    env->CallVoidMethod(obj.get(), m_javaGlue->m_destroySurface, childView);
>>>>>>> ab89d1aa
    checkException(env);
}

jobject WebViewCore::getContext()
{
    JNIEnv* env = JSC::Bindings::getJNIEnv();
    AutoJObject obj = m_javaGlue->object(env);

    jobject result = env->CallObjectMethod(obj.get(), m_javaGlue->m_getContext);
    checkException(env);
    return result;
}

bool WebViewCore::validNodeAndBounds(Frame* frame, Node* node,
    const IntRect& originalAbsoluteBounds)
{
    bool valid = CacheBuilder::validNode(m_mainFrame, frame, node);
    if (!valid)
        return false;
    RenderObject* renderer = node->renderer();
    if (!renderer)
        return false;
    IntRect absBounds = node->hasTagName(HTMLNames::areaTag)
        ? CacheBuilder::getAreaRect(static_cast<HTMLAreaElement*>(node))
        : renderer->absoluteBoundingBoxRect();
    return absBounds == originalAbsoluteBounds;
}

//----------------------------------------------------------------------
// Native JNI methods
//----------------------------------------------------------------------
static jstring WebCoreStringToJString(JNIEnv *env, WebCore::String string)
{
    int length = string.length();
    if (!length)
        return 0;
    jstring ret = env->NewString((jchar *)string.characters(), length);
    env->DeleteLocalRef(ret);
    return ret;
}

static jstring RequestLabel(JNIEnv *env, jobject obj, int framePointer,
        int nodePointer)
{
    return WebCoreStringToJString(env, GET_NATIVE_VIEW(env, obj)->requestLabel(
            (WebCore::Frame*) framePointer, (WebCore::Node*) nodePointer));
}

static void UpdateFrameCacheIfLoading(JNIEnv *env, jobject obj)
{
    GET_NATIVE_VIEW(env, obj)->updateFrameCacheIfLoading();
}

static void SetSize(JNIEnv *env, jobject obj, jint width, jint height,
        jint screenWidth, jfloat scale, jint realScreenWidth, jint screenHeight,
        jboolean ignoreHeight)
{
#ifdef ANDROID_INSTRUMENT
    TimeCounterAuto counter(TimeCounter::WebViewCoreTimeCounter);
#endif
    WebViewCore* viewImpl = GET_NATIVE_VIEW(env, obj);
    LOGV("webviewcore::nativeSetSize(%u %u)\n viewImpl: %p", (unsigned)width, (unsigned)height, viewImpl);
    LOG_ASSERT(viewImpl, "viewImpl not set in nativeSetSize");
    viewImpl->setSizeScreenWidthAndScale(width, height, screenWidth, scale,
        realScreenWidth, screenHeight, ignoreHeight);
}

static void SetScrollOffset(JNIEnv *env, jobject obj, jint gen, jint x, jint y)
{
#ifdef ANDROID_INSTRUMENT
    TimeCounterAuto counter(TimeCounter::WebViewCoreTimeCounter);
#endif
    WebViewCore* viewImpl = GET_NATIVE_VIEW(env, obj);
    LOG_ASSERT(viewImpl, "need viewImpl");

    viewImpl->setScrollOffset(gen, x, y);
}

static void SetGlobalBounds(JNIEnv *env, jobject obj, jint x, jint y, jint h,
                            jint v)
{
#ifdef ANDROID_INSTRUMENT
    TimeCounterAuto counter(TimeCounter::WebViewCoreTimeCounter);
#endif
    WebViewCore* viewImpl = GET_NATIVE_VIEW(env, obj);
    LOG_ASSERT(viewImpl, "need viewImpl");

    viewImpl->setGlobalBounds(x, y, h, v);
}

static jboolean Key(JNIEnv *env, jobject obj, jint keyCode, jint unichar,
        jint repeatCount, jboolean isShift, jboolean isAlt, jboolean isSym,
        jboolean isDown)
{
#ifdef ANDROID_INSTRUMENT
    TimeCounterAuto counter(TimeCounter::WebViewCoreTimeCounter);
#endif
    return GET_NATIVE_VIEW(env, obj)->key(PlatformKeyboardEvent(keyCode,
        unichar, repeatCount, isDown, isShift, isAlt, isSym));
}

static void Click(JNIEnv *env, jobject obj, int framePtr, int nodePtr)
{
#ifdef ANDROID_INSTRUMENT
    TimeCounterAuto counter(TimeCounter::WebViewCoreTimeCounter);
#endif
    WebViewCore* viewImpl = GET_NATIVE_VIEW(env, obj);
    LOG_ASSERT(viewImpl, "viewImpl not set in Click");

    viewImpl->click(reinterpret_cast<WebCore::Frame*>(framePtr),
        reinterpret_cast<WebCore::Node*>(nodePtr));
}

static void DeleteSelection(JNIEnv *env, jobject obj, jint start, jint end,
        jint textGeneration)
{
#ifdef ANDROID_INSTRUMENT
    TimeCounterAuto counter(TimeCounter::WebViewCoreTimeCounter);
#endif
    WebViewCore* viewImpl = GET_NATIVE_VIEW(env, obj);
    viewImpl->deleteSelection(start, end, textGeneration);
}

static void SetSelection(JNIEnv *env, jobject obj, jint start, jint end)
{
#ifdef ANDROID_INSTRUMENT
    TimeCounterAuto counter(TimeCounter::WebViewCoreTimeCounter);
#endif
    WebViewCore* viewImpl = GET_NATIVE_VIEW(env, obj);
    viewImpl->setSelection(start, end);
}


static void ReplaceTextfieldText(JNIEnv *env, jobject obj,
    jint oldStart, jint oldEnd, jstring replace, jint start, jint end,
    jint textGeneration)
{
#ifdef ANDROID_INSTRUMENT
    TimeCounterAuto counter(TimeCounter::WebViewCoreTimeCounter);
#endif
    WebViewCore* viewImpl = GET_NATIVE_VIEW(env, obj);
    WebCore::String webcoreString = to_string(env, replace);
    viewImpl->replaceTextfieldText(oldStart,
            oldEnd, webcoreString, start, end, textGeneration);
}

static void PassToJs(JNIEnv *env, jobject obj,
    jint generation, jstring currentText, jint keyCode,
    jint keyValue, jboolean down, jboolean cap, jboolean fn, jboolean sym)
{
#ifdef ANDROID_INSTRUMENT
    TimeCounterAuto counter(TimeCounter::WebViewCoreTimeCounter);
#endif
    WebCore::String current = to_string(env, currentText);
    GET_NATIVE_VIEW(env, obj)->passToJs(generation, current,
        PlatformKeyboardEvent(keyCode, keyValue, 0, down, cap, fn, sym));
}

static void ScrollFocusedTextInput(JNIEnv *env, jobject obj, jfloat xPercent,
    jint y)
{
#ifdef ANDROID_INSTRUMENT
    TimeCounterAuto counter(TimeCounter::WebViewCoreTimeCounter);
#endif
    WebViewCore* viewImpl = GET_NATIVE_VIEW(env, obj);
    viewImpl->scrollFocusedTextInput(xPercent, y);
}

static void SetFocusControllerActive(JNIEnv *env, jobject obj, jboolean active)
{
#ifdef ANDROID_INSTRUMENT
    TimeCounterAuto counter(TimeCounter::WebViewCoreTimeCounter);
#endif
    LOGV("webviewcore::nativeSetFocusControllerActive()\n");
    WebViewCore* viewImpl = GET_NATIVE_VIEW(env, obj);
    LOG_ASSERT(viewImpl, "viewImpl not set in nativeSetFocusControllerActive");
    viewImpl->setFocusControllerActive(active);
}

static void SaveDocumentState(JNIEnv *env, jobject obj, jint frame)
{
#ifdef ANDROID_INSTRUMENT
    TimeCounterAuto counter(TimeCounter::WebViewCoreTimeCounter);
#endif
    LOGV("webviewcore::nativeSaveDocumentState()\n");
    WebViewCore* viewImpl = GET_NATIVE_VIEW(env, obj);
    LOG_ASSERT(viewImpl, "viewImpl not set in nativeSaveDocumentState");
    viewImpl->saveDocumentState((WebCore::Frame*) frame);
}

void WebViewCore::addVisitedLink(const UChar* string, int length)
{
    if (m_groupForVisitedLinks)
        m_groupForVisitedLinks->addVisitedLink(string, length);
}

static bool RecordContent(JNIEnv *env, jobject obj, jobject region, jobject pt)
{
#ifdef ANDROID_INSTRUMENT
    TimeCounterAuto counter(TimeCounter::WebViewCoreTimeCounter);
#endif
    WebViewCore* viewImpl = GET_NATIVE_VIEW(env, obj);
    SkRegion* nativeRegion = GraphicsJNI::getNativeRegion(env, region);
    SkIPoint nativePt;
    bool result = viewImpl->recordContent(nativeRegion, &nativePt);
    GraphicsJNI::ipoint_to_jpoint(nativePt, env, pt);
    return result;
}

static void SplitContent(JNIEnv *env, jobject obj)
{
#ifdef ANDROID_INSTRUMENT
    TimeCounterAuto counter(TimeCounter::WebViewCoreTimeCounter);
#endif
    WebViewCore* viewImpl = GET_NATIVE_VIEW(env, obj);
    viewImpl->splitContent();
}

static void SendListBoxChoice(JNIEnv* env, jobject obj, jint choice)
{
#ifdef ANDROID_INSTRUMENT
    TimeCounterAuto counter(TimeCounter::WebViewCoreTimeCounter);
#endif
    WebViewCore* viewImpl = GET_NATIVE_VIEW(env, obj);
    LOG_ASSERT(viewImpl, "viewImpl not set in nativeSendListBoxChoice");
    viewImpl->popupReply(choice);
}

// Set aside a predetermined amount of space in which to place the listbox
// choices, to avoid unnecessary allocations.
// The size here is arbitrary.  We want the size to be at least as great as the
// number of items in the average multiple-select listbox.
#define PREPARED_LISTBOX_STORAGE 10

static void SendListBoxChoices(JNIEnv* env, jobject obj, jbooleanArray jArray,
        jint size)
{
#ifdef ANDROID_INSTRUMENT
    TimeCounterAuto counter(TimeCounter::WebViewCoreTimeCounter);
#endif
    WebViewCore* viewImpl = GET_NATIVE_VIEW(env, obj);
    LOG_ASSERT(viewImpl, "viewImpl not set in nativeSendListBoxChoices");
    jboolean* ptrArray = env->GetBooleanArrayElements(jArray, 0);
    SkAutoSTMalloc<PREPARED_LISTBOX_STORAGE, int> storage(size);
    int* array = storage.get();
    int count = 0;
    for (int i = 0; i < size; i++) {
        if (ptrArray[i]) {
            array[count++] = i;
        }
    }
    env->ReleaseBooleanArrayElements(jArray, ptrArray, JNI_ABORT);
    viewImpl->popupReply(array, count);
}

static jstring FindAddress(JNIEnv *env, jobject obj, jstring addr,
    jboolean caseInsensitive)
{
#ifdef ANDROID_INSTRUMENT
    TimeCounterAuto counter(TimeCounter::WebViewCoreTimeCounter);
#endif
    if (!addr)
        return 0;
    int length = env->GetStringLength(addr);
    if (!length)
        return 0;
    const jchar* addrChars = env->GetStringChars(addr, 0);
    int start, end;
    bool success = CacheBuilder::FindAddress(addrChars, length,
        &start, &end, caseInsensitive) == CacheBuilder::FOUND_COMPLETE;
    jstring ret = 0;
    if (success) {
        ret = env->NewString((jchar*) addrChars + start, end - start);
        env->DeleteLocalRef(ret);
    }
    env->ReleaseStringChars(addr, addrChars);
    return ret;
}

static jint HandleTouchEvent(JNIEnv *env, jobject obj, jint action, jint x, jint y)
{
#ifdef ANDROID_INSTRUMENT
    TimeCounterAuto counter(TimeCounter::WebViewCoreTimeCounter);
#endif
    WebViewCore* viewImpl = GET_NATIVE_VIEW(env, obj);
    LOG_ASSERT(viewImpl, "viewImpl not set in %s", __FUNCTION__);
    return viewImpl->handleTouchEvent(action, x, y);
}

static void TouchUp(JNIEnv *env, jobject obj, jint touchGeneration,
        jint frame, jint node, jint x, jint y)
{
#ifdef ANDROID_INSTRUMENT
    TimeCounterAuto counter(TimeCounter::WebViewCoreTimeCounter);
#endif
    WebViewCore* viewImpl = GET_NATIVE_VIEW(env, obj);
    LOG_ASSERT(viewImpl, "viewImpl not set in %s", __FUNCTION__);
    viewImpl->touchUp(touchGeneration,
        (WebCore::Frame*) frame, (WebCore::Node*) node, x, y);
}

static jstring RetrieveHref(JNIEnv *env, jobject obj, jint frame,
        jint node)
{
#ifdef ANDROID_INSTRUMENT
    TimeCounterAuto counter(TimeCounter::WebViewCoreTimeCounter);
#endif
    WebViewCore* viewImpl = GET_NATIVE_VIEW(env, obj);
    LOG_ASSERT(viewImpl, "viewImpl not set in %s", __FUNCTION__);
    WebCore::String result = viewImpl->retrieveHref((WebCore::Frame*) frame,
            (WebCore::Node*) node);
    if (!result.isEmpty())
        return WebCoreStringToJString(env, result);
    return 0;
}

static jstring RetrieveAnchorText(JNIEnv *env, jobject obj, jint frame,
        jint node)
{
#ifdef ANDROID_INSTRUMENT
    TimeCounterAuto counter(TimeCounter::WebViewCoreTimeCounter);
#endif
    WebViewCore* viewImpl = GET_NATIVE_VIEW(env, obj);
    LOG_ASSERT(viewImpl, "viewImpl not set in %s", __FUNCTION__);
    WebCore::String result = viewImpl->retrieveAnchorText((WebCore::Frame*) frame,
            (WebCore::Node*) node);
    if (!result.isEmpty())
        return WebCoreStringToJString(env, result);
    return 0;
}


static void MoveFocus(JNIEnv *env, jobject obj, jint framePtr, jint nodePtr)
{
#ifdef ANDROID_INSTRUMENT
    TimeCounterAuto counter(TimeCounter::WebViewCoreTimeCounter);
#endif
    WebViewCore* viewImpl = GET_NATIVE_VIEW(env, obj);
    LOG_ASSERT(viewImpl, "viewImpl not set in %s", __FUNCTION__);
    viewImpl->moveFocus((WebCore::Frame*) framePtr, (WebCore::Node*) nodePtr);
}

static void MoveMouse(JNIEnv *env, jobject obj, jint frame,
        jint x, jint y)
{
#ifdef ANDROID_INSTRUMENT
    TimeCounterAuto counter(TimeCounter::WebViewCoreTimeCounter);
#endif
    WebViewCore* viewImpl = GET_NATIVE_VIEW(env, obj);
    LOG_ASSERT(viewImpl, "viewImpl not set in %s", __FUNCTION__);
    viewImpl->moveMouse((WebCore::Frame*) frame, x, y);
}

static void MoveMouseIfLatest(JNIEnv *env, jobject obj, jint moveGeneration,
        jint frame, jint x, jint y)
{
#ifdef ANDROID_INSTRUMENT
    TimeCounterAuto counter(TimeCounter::WebViewCoreTimeCounter);
#endif
    WebViewCore* viewImpl = GET_NATIVE_VIEW(env, obj);
    LOG_ASSERT(viewImpl, "viewImpl not set in %s", __FUNCTION__);
    viewImpl->moveMouseIfLatest(moveGeneration,
        (WebCore::Frame*) frame, x, y);
}

static void UpdateFrameCache(JNIEnv *env, jobject obj)
{
#ifdef ANDROID_INSTRUMENT
    TimeCounterAuto counter(TimeCounter::WebViewCoreTimeCounter);
#endif
    WebViewCore* viewImpl = GET_NATIVE_VIEW(env, obj);
    LOG_ASSERT(viewImpl, "viewImpl not set in %s", __FUNCTION__);
    viewImpl->updateFrameCache();
}

static jint GetContentMinPrefWidth(JNIEnv *env, jobject obj)
{
#ifdef ANDROID_INSTRUMENT
    TimeCounterAuto counter(TimeCounter::WebViewCoreTimeCounter);
#endif
    WebViewCore* viewImpl = GET_NATIVE_VIEW(env, obj);
    LOG_ASSERT(viewImpl, "viewImpl not set in %s", __FUNCTION__);

    WebCore::Frame* frame = viewImpl->mainFrame();
    if (frame) {
        WebCore::Document* document = frame->document();
        if (document) {
            WebCore::RenderObject* renderer = document->renderer();
            if (renderer && renderer->isRenderView()) {
                return renderer->minPrefWidth();
            }
        }
    }
    return 0;
}

static void SetViewportSettingsFromNative(JNIEnv *env, jobject obj)
{
#ifdef ANDROID_INSTRUMENT
    TimeCounterAuto counter(TimeCounter::WebViewCoreTimeCounter);
#endif
    WebViewCore* viewImpl = GET_NATIVE_VIEW(env, obj);
    LOG_ASSERT(viewImpl, "viewImpl not set in %s", __FUNCTION__);

    WebCore::Settings* s = viewImpl->mainFrame()->page()->settings();
    if (!s)
        return;

#ifdef ANDROID_META_SUPPORT
    env->SetIntField(obj, gWebViewCoreFields.m_viewportWidth, s->viewportWidth());
    env->SetIntField(obj, gWebViewCoreFields.m_viewportHeight, s->viewportHeight());
    env->SetIntField(obj, gWebViewCoreFields.m_viewportInitialScale, s->viewportInitialScale());
    env->SetIntField(obj, gWebViewCoreFields.m_viewportMinimumScale, s->viewportMinimumScale());
    env->SetIntField(obj, gWebViewCoreFields.m_viewportMaximumScale, s->viewportMaximumScale());
    env->SetBooleanField(obj, gWebViewCoreFields.m_viewportUserScalable, s->viewportUserScalable());
    env->SetIntField(obj, gWebViewCoreFields.m_viewportDensityDpi, s->viewportTargetDensityDpi());
#endif
}

static void SetBackgroundColor(JNIEnv *env, jobject obj, jint color)
{
#ifdef ANDROID_INSTRUMENT
    TimeCounterAuto counter(TimeCounter::WebViewCoreTimeCounter);
#endif
    WebViewCore* viewImpl = GET_NATIVE_VIEW(env, obj);
    LOG_ASSERT(viewImpl, "viewImpl not set in %s", __FUNCTION__);

    viewImpl->setBackgroundColor((SkColor) color);
}

static void DumpDomTree(JNIEnv *env, jobject obj, jboolean useFile)
{
    WebViewCore* viewImpl = GET_NATIVE_VIEW(env, obj);
    LOG_ASSERT(viewImpl, "viewImpl not set in %s", __FUNCTION__);

    viewImpl->dumpDomTree(useFile);
}

static void DumpRenderTree(JNIEnv *env, jobject obj, jboolean useFile)
{
    WebViewCore* viewImpl = GET_NATIVE_VIEW(env, obj);
    LOG_ASSERT(viewImpl, "viewImpl not set in %s", __FUNCTION__);

    viewImpl->dumpRenderTree(useFile);
}

static void DumpNavTree(JNIEnv *env, jobject obj)
{
    WebViewCore* viewImpl = GET_NATIVE_VIEW(env, obj);
    LOG_ASSERT(viewImpl, "viewImpl not set in %s", __FUNCTION__);

    viewImpl->dumpNavTree();
}

static void SetJsFlags(JNIEnv *env, jobject obj, jstring flags)
{
#if USE(V8)
    WebCore::String flagsString = to_string(env, flags);
    WebCore::CString utf8String = flagsString.utf8();
    WebCore::ScriptController::setFlags(utf8String.data(), utf8String.length());
#endif
}


// Called from the Java side to set a new quota for the origin or new appcache
// max size in response to a notification that the original quota was exceeded or
// that the appcache has reached its maximum size.
static void SetNewStorageLimit(JNIEnv* env, jobject obj, jlong quota) {
#if ENABLE(DATABASE) || ENABLE(OFFLINE_WEB_APPLICATIONS)
    WebViewCore* viewImpl = GET_NATIVE_VIEW(env, obj);
    Frame* frame = viewImpl->mainFrame();

    // The main thread is blocked awaiting this response, so now we can wake it
    // up.
    ChromeClientAndroid* chromeC = static_cast<ChromeClientAndroid*>(frame->page()->chrome()->client());
    chromeC->wakeUpMainThreadWithNewQuota(quota);
#endif
}

// Called from Java to provide a Geolocation permission state for the specified origin.
static void GeolocationPermissionsProvide(JNIEnv* env, jobject obj, jstring origin, jboolean allow, jboolean remember) {
    WebViewCore* viewImpl = GET_NATIVE_VIEW(env, obj);
    Frame* frame = viewImpl->mainFrame();

    ChromeClientAndroid* chromeClient = static_cast<ChromeClientAndroid*>(frame->page()->chrome()->client());
    chromeClient->provideGeolocationPermissions(to_string(env, origin), allow, remember);
}

static void RegisterURLSchemeAsLocal(JNIEnv* env, jobject obj, jstring scheme) {
#ifdef ANDROID_INSTRUMENT
    TimeCounterAuto counter(TimeCounter::WebViewCoreTimeCounter);
#endif
    WebCore::SecurityOrigin::registerURLSchemeAsLocal(to_string(env, scheme));
}

static void ClearContent(JNIEnv *env, jobject obj)
{
#ifdef ANDROID_INSTRUMENT
    TimeCounterAuto counter(TimeCounter::WebViewCoreTimeCounter);
#endif
    WebViewCore* viewImpl = GET_NATIVE_VIEW(env, obj);
    viewImpl->clearContent();
}

static void CopyContentToPicture(JNIEnv *env, jobject obj, jobject pict)
{
#ifdef ANDROID_INSTRUMENT
    TimeCounterAuto counter(TimeCounter::WebViewCoreTimeCounter);
#endif
    WebViewCore* viewImpl = GET_NATIVE_VIEW(env, obj);
    if (!viewImpl)
        return;
    SkPicture* picture = GraphicsJNI::getNativePicture(env, pict);
    viewImpl->copyContentToPicture(picture);
}

static bool DrawContent(JNIEnv *env, jobject obj, jobject canv, jint color)
{
    // Note: this is called from UI thread, don't count it for WebViewCoreTimeCounter
    WebViewCore* viewImpl = GET_NATIVE_VIEW(env, obj);
    SkCanvas* canvas = GraphicsJNI::getNativeCanvas(env, canv);
    return viewImpl->drawContent(canvas, color);
}

static bool FocusBoundsChanged(JNIEnv* env, jobject obj)
{
    return GET_NATIVE_VIEW(env, obj)->focusBoundsChanged();
}

static bool PictureReady(JNIEnv* env, jobject obj)
{
    return GET_NATIVE_VIEW(env, obj)->pictureReady();
}

static void Pause(JNIEnv* env, jobject obj)
{
    // This is called for the foreground tab when the browser is put to the
    // background (and also for any tab when it is put to the background of the
    // browser). The browser can only be killed by the system when it is in the
    // background, so saving the Geolocation permission state now ensures that
    // is maintained when the browser is killed.
    ChromeClient* chromeClient = GET_NATIVE_VIEW(env, obj)->mainFrame()->page()->chrome()->client();
    ChromeClientAndroid* chromeClientAndroid = static_cast<ChromeClientAndroid*>(chromeClient);
    chromeClientAndroid->storeGeolocationPermissions();

    Frame* mainFrame = GET_NATIVE_VIEW(env, obj)->mainFrame();
    for (Frame* frame = mainFrame; frame; frame = frame->tree()->traverseNext()) {
        Geolocation* geolocation = frame->domWindow()->navigator()->optionalGeolocation();
        if (geolocation)
            geolocation->suspend();
    }

    ANPEvent event;
    SkANP::InitEvent(&event, kLifecycle_ANPEventType);
    event.data.lifecycle.action = kPause_ANPLifecycleAction;
    GET_NATIVE_VIEW(env, obj)->sendPluginEvent(event);
}

static void Resume(JNIEnv* env, jobject obj)
{
    Frame* mainFrame = GET_NATIVE_VIEW(env, obj)->mainFrame();
    for (Frame* frame = mainFrame; frame; frame = frame->tree()->traverseNext()) {
        Geolocation* geolocation = frame->domWindow()->navigator()->optionalGeolocation();
        if (geolocation)
            geolocation->resume();
    }

    ANPEvent event;
    SkANP::InitEvent(&event, kLifecycle_ANPEventType);
    event.data.lifecycle.action = kResume_ANPLifecycleAction;
    GET_NATIVE_VIEW(env, obj)->sendPluginEvent(event);
}

static void FreeMemory(JNIEnv* env, jobject obj)
{
    ANPEvent event;
    SkANP::InitEvent(&event, kLifecycle_ANPEventType);
    event.data.lifecycle.action = kFreeMemory_ANPLifecycleAction;
    GET_NATIVE_VIEW(env, obj)->sendPluginEvent(event);
}

static void ProvideVisitedHistory(JNIEnv *env, jobject obj, jobject hist)
{
    WebViewCore* viewImpl = GET_NATIVE_VIEW(env, obj);
    LOG_ASSERT(viewImpl, "viewImpl not set in %s", __FUNCTION__);

    jobjectArray array = static_cast<jobjectArray>(hist);

    jsize len = env->GetArrayLength(array);
    for (jsize i = 0; i < len; i++) {
        jstring item = static_cast<jstring>(env->GetObjectArrayElement(array, i));
        const UChar* str = static_cast<const UChar*>(env->GetStringChars(item, NULL));
        jsize len = env->GetStringLength(item);
        viewImpl->addVisitedLink(str, len);
        env->ReleaseStringChars(item, str);
        env->DeleteLocalRef(item);
    }
}

// Notification from the UI thread that the plugin's full-screen surface has been discarded
static void FullScreenPluginHidden(JNIEnv* env, jobject obj, jint npp)
{
    WebViewCore* viewImpl = GET_NATIVE_VIEW(env, obj);
    PluginWidgetAndroid* plugin = viewImpl->getPluginWidget((NPP)npp);
    plugin->exitFullScreen(false);
}

static WebCore::IntRect jrect_to_webrect(JNIEnv* env, jobject obj)
{
    int L, T, R, B;
    GraphicsJNI::get_jrect(env, obj, &L, &T, &R, &B);
    return WebCore::IntRect(L, T, R - L, B - T);
}

static bool ValidNodeAndBounds(JNIEnv *env, jobject obj, int frame, int node,
    jobject rect)
{
    IntRect nativeRect = jrect_to_webrect(env, rect);
    return GET_NATIVE_VIEW(env, obj)->validNodeAndBounds(
            reinterpret_cast<Frame*>(frame),
            reinterpret_cast<Node*>(node), nativeRect);
}

// ----------------------------------------------------------------------------

/*
 * JNI registration.
 */
static JNINativeMethod gJavaWebViewCoreMethods[] = {
    { "nativeClearContent", "()V",
        (void*) ClearContent },
    { "nativeCopyContentToPicture", "(Landroid/graphics/Picture;)V",
        (void*) CopyContentToPicture },
    { "nativeDrawContent", "(Landroid/graphics/Canvas;I)Z",
        (void*) DrawContent } ,
    { "nativeFocusBoundsChanged", "()Z",
        (void*) FocusBoundsChanged } ,
    { "nativeKey", "(IIIZZZZ)Z",
        (void*) Key },
    { "nativeClick", "(II)V",
        (void*) Click },
    { "nativePictureReady", "()Z",
        (void*) PictureReady } ,
    { "nativeSendListBoxChoices", "([ZI)V",
        (void*) SendListBoxChoices },
    { "nativeSendListBoxChoice", "(I)V",
        (void*) SendListBoxChoice },
    { "nativeSetSize", "(IIIFIIZ)V",
        (void*) SetSize },
    { "nativeSetScrollOffset", "(III)V",
        (void*) SetScrollOffset },
    { "nativeSetGlobalBounds", "(IIII)V",
        (void*) SetGlobalBounds },
    { "nativeSetSelection", "(II)V",
        (void*) SetSelection } ,
    { "nativeDeleteSelection", "(III)V",
        (void*) DeleteSelection } ,
    { "nativeReplaceTextfieldText", "(IILjava/lang/String;III)V",
        (void*) ReplaceTextfieldText } ,
    { "nativeMoveFocus", "(II)V",
        (void*) MoveFocus },
    { "nativeMoveMouse", "(III)V",
        (void*) MoveMouse },
    { "nativeMoveMouseIfLatest", "(IIII)V",
        (void*) MoveMouseIfLatest },
    { "passToJs", "(ILjava/lang/String;IIZZZZ)V",
        (void*) PassToJs },
    { "nativeScrollFocusedTextInput", "(FI)V",
        (void*) ScrollFocusedTextInput },
    { "nativeSetFocusControllerActive", "(Z)V",
        (void*) SetFocusControllerActive },
    { "nativeSaveDocumentState", "(I)V",
        (void*) SaveDocumentState },
    { "nativeFindAddress", "(Ljava/lang/String;Z)Ljava/lang/String;",
        (void*) FindAddress },
    { "nativeHandleTouchEvent", "(III)I",
            (void*) HandleTouchEvent },
    { "nativeTouchUp", "(IIIII)V",
        (void*) TouchUp },
    { "nativeRetrieveHref", "(II)Ljava/lang/String;",
        (void*) RetrieveHref },
    { "nativeRetrieveAnchorText", "(II)Ljava/lang/String;",
        (void*) RetrieveAnchorText },
    { "nativeUpdateFrameCache", "()V",
        (void*) UpdateFrameCache },
    { "nativeGetContentMinPrefWidth", "()I",
        (void*) GetContentMinPrefWidth },
    { "nativeRecordContent", "(Landroid/graphics/Region;Landroid/graphics/Point;)Z",
        (void*) RecordContent },
    { "setViewportSettingsFromNative", "()V",
        (void*) SetViewportSettingsFromNative },
    { "nativeSplitContent", "()V",
        (void*) SplitContent },
    { "nativeSetBackgroundColor", "(I)V",
        (void*) SetBackgroundColor },
    { "nativeRegisterURLSchemeAsLocal", "(Ljava/lang/String;)V",
        (void*) RegisterURLSchemeAsLocal },
    { "nativeDumpDomTree", "(Z)V",
        (void*) DumpDomTree },
    { "nativeDumpRenderTree", "(Z)V",
        (void*) DumpRenderTree },
    { "nativeDumpNavTree", "()V",
        (void*) DumpNavTree },
    { "nativeSetNewStorageLimit", "(J)V",
        (void*) SetNewStorageLimit },
    { "nativeGeolocationPermissionsProvide", "(Ljava/lang/String;ZZ)V",
        (void*) GeolocationPermissionsProvide },
    { "nativePause", "()V", (void*) Pause },
    { "nativeResume", "()V", (void*) Resume },
    { "nativeFreeMemory", "()V", (void*) FreeMemory },
    { "nativeSetJsFlags", "(Ljava/lang/String;)V", (void*) SetJsFlags },
    { "nativeRequestLabel", "(II)Ljava/lang/String;",
        (void*) RequestLabel },
    { "nativeUpdateFrameCacheIfLoading", "()V",
        (void*) UpdateFrameCacheIfLoading },
    { "nativeProvideVisitedHistory", "([Ljava/lang/String;)V",
        (void*) ProvideVisitedHistory },
    { "nativeFullScreenPluginHidden", "(I)V",
        (void*) FullScreenPluginHidden },
    { "nativeValidNodeAndBounds", "(IILandroid/graphics/Rect;)Z",
        (void*) ValidNodeAndBounds },
};

int register_webviewcore(JNIEnv* env)
{
    jclass widget = env->FindClass("android/webkit/WebViewCore");
    LOG_ASSERT(widget,
            "Unable to find class android/webkit/WebViewCore");
    gWebViewCoreFields.m_nativeClass = env->GetFieldID(widget, "mNativeClass",
            "I");
    LOG_ASSERT(gWebViewCoreFields.m_nativeClass,
            "Unable to find android/webkit/WebViewCore.mNativeClass");
    gWebViewCoreFields.m_viewportWidth = env->GetFieldID(widget,
            "mViewportWidth", "I");
    LOG_ASSERT(gWebViewCoreFields.m_viewportWidth,
            "Unable to find android/webkit/WebViewCore.mViewportWidth");
    gWebViewCoreFields.m_viewportHeight = env->GetFieldID(widget,
            "mViewportHeight", "I");
    LOG_ASSERT(gWebViewCoreFields.m_viewportHeight,
            "Unable to find android/webkit/WebViewCore.mViewportHeight");
    gWebViewCoreFields.m_viewportInitialScale = env->GetFieldID(widget,
            "mViewportInitialScale", "I");
    LOG_ASSERT(gWebViewCoreFields.m_viewportInitialScale,
            "Unable to find android/webkit/WebViewCore.mViewportInitialScale");
    gWebViewCoreFields.m_viewportMinimumScale = env->GetFieldID(widget,
            "mViewportMinimumScale", "I");
    LOG_ASSERT(gWebViewCoreFields.m_viewportMinimumScale,
            "Unable to find android/webkit/WebViewCore.mViewportMinimumScale");
    gWebViewCoreFields.m_viewportMaximumScale = env->GetFieldID(widget,
            "mViewportMaximumScale", "I");
    LOG_ASSERT(gWebViewCoreFields.m_viewportMaximumScale,
            "Unable to find android/webkit/WebViewCore.mViewportMaximumScale");
    gWebViewCoreFields.m_viewportUserScalable = env->GetFieldID(widget,
            "mViewportUserScalable", "Z");
    LOG_ASSERT(gWebViewCoreFields.m_viewportUserScalable,
            "Unable to find android/webkit/WebViewCore.mViewportUserScalable");
    gWebViewCoreFields.m_viewportDensityDpi = env->GetFieldID(widget,
            "mViewportDensityDpi", "I");
    LOG_ASSERT(gWebViewCoreFields.m_viewportDensityDpi,
            "Unable to find android/webkit/WebViewCore.mViewportDensityDpi");
    gWebViewCoreFields.m_webView = env->GetFieldID(widget,
            "mWebView", "Landroid/webkit/WebView;");
    LOG_ASSERT(gWebViewCoreFields.m_webView,
            "Unable to find android/webkit/WebViewCore.mWebView");

    return jniRegisterNativeMethods(env, "android/webkit/WebViewCore",
            gJavaWebViewCoreMethods, NELEM(gJavaWebViewCoreMethods));
}

} /* namespace android */<|MERGE_RESOLUTION|>--- conflicted
+++ resolved
@@ -2262,11 +2262,7 @@
 jclass WebViewCore::getPluginClass(const WebCore::String& libName, const char* className)
 {
     JNIEnv* env = JSC::Bindings::getJNIEnv();
-<<<<<<< HEAD
-=======
-    AutoJObject obj = m_javaGlue->object(env);
-
->>>>>>> ab89d1aa
+
     jstring libString = env->NewString(libName.characters(), libName.length());
     jstring classString = env->NewStringUTF(className);
     jobject pluginClass = env->CallObjectMethod(m_javaGlue->object(env).get(),
@@ -2285,28 +2281,6 @@
     }
 }
 
-<<<<<<< HEAD
-jobject WebViewCore::createPluginJavaInstance(const WebCore::String& libName, NPP npp)
-{
-    JNIEnv* env = JSC::Bindings::getJNIEnv();
-    jstring libString = env->NewString(libName.characters(), libName.length());
-    jobject result = env->CallObjectMethod(m_javaGlue->object(env).get(),
-                                           m_javaGlue->m_createPluginJavaInstance,
-                                           libString, (int) npp);
-
-    //cleanup unneeded local JNI references
-    env->DeleteLocalRef(libString);
-
-    checkException(env);
-    return result;
-}
-
-void WebViewCore::showFullScreenPlugin(jobject webkitPlugin, NPP npp, int x,
-        int y, int width, int height)
-{
-    JNIEnv* env = JSC::Bindings::getJNIEnv();
-    env->CallVoidMethod(m_javaGlue->object(env).get(),
-=======
 void WebViewCore::showFullScreenPlugin(jobject childView, NPP npp, int x,
         int y, int width, int height)
 {
@@ -2314,7 +2288,6 @@
     AutoJObject obj = m_javaGlue->object(env);
 
     env->CallVoidMethod(obj.get(),
->>>>>>> ab89d1aa
                         m_javaGlue->m_showFullScreenPlugin,
                         childView, (int)npp, x, y, width, height);
     checkException(env);
@@ -2323,28 +2296,16 @@
 void WebViewCore::hideFullScreenPlugin()
 {
     JNIEnv* env = JSC::Bindings::getJNIEnv();
-<<<<<<< HEAD
     env->CallVoidMethod(m_javaGlue->object(env).get(),
-            m_javaGlue->m_hideFullScreenPlugin);
-=======
-    AutoJObject obj = m_javaGlue->object(env);
-
-    env->CallVoidMethod(obj.get(), m_javaGlue->m_hideFullScreenPlugin);
->>>>>>> ab89d1aa
+                        m_javaGlue->m_hideFullScreenPlugin);
     checkException(env);
 }
 
 void WebViewCore::updateFullScreenPlugin(int x, int y, int width, int height)
 {
     JNIEnv* env = JSC::Bindings::getJNIEnv();
-<<<<<<< HEAD
     env->CallVoidMethod(m_javaGlue->object(env).get(),
             m_javaGlue->m_updateFullScreenPlugin, x, y,
-=======
-    AutoJObject obj = m_javaGlue->object(env);
-
-    env->CallVoidMethod(obj.get(), m_javaGlue->m_updateFullScreenPlugin, x, y,
->>>>>>> ab89d1aa
             width, height);
     checkException(env);
 }
@@ -2352,17 +2313,9 @@
 jobject WebViewCore::addSurface(jobject view, int x, int y, int width, int height)
 {
     JNIEnv* env = JSC::Bindings::getJNIEnv();
-<<<<<<< HEAD
     jobject result = env->CallObjectMethod(m_javaGlue->object(env).get(),
-                                           m_javaGlue->m_createSurface,
-                                           webkitPlugin, x, y, width, height);
-=======
-    AutoJObject obj = m_javaGlue->object(env);
-
-    jobject result = env->CallObjectMethod(obj.get(),
                                            m_javaGlue->m_addSurface,
                                            view, x, y, width, height);
->>>>>>> ab89d1aa
     checkException(env);
     return result;
 }
@@ -2370,28 +2323,16 @@
 void WebViewCore::updateSurface(jobject childView, int x, int y, int width, int height)
 {
     JNIEnv* env = JSC::Bindings::getJNIEnv();
-<<<<<<< HEAD
     env->CallVoidMethod(m_javaGlue->object(env).get(),
-            m_javaGlue->m_updateSurface, childView, x, y, width, height);
-=======
-    AutoJObject obj = m_javaGlue->object(env);
-
-    env->CallVoidMethod(obj.get(), m_javaGlue->m_updateSurface, childView, x,
-                        y, width, height);
->>>>>>> ab89d1aa
+                        m_javaGlue->m_updateSurface, childView,
+                        x, y, width, height);
     checkException(env);
 }
 
 void WebViewCore::destroySurface(jobject childView)
 {
     JNIEnv* env = JSC::Bindings::getJNIEnv();
-<<<<<<< HEAD
     env->CallVoidMethod(m_javaGlue->object(env).get(), m_javaGlue->m_destroySurface, childView);
-=======
-    AutoJObject obj = m_javaGlue->object(env);
-
-    env->CallVoidMethod(obj.get(), m_javaGlue->m_destroySurface, childView);
->>>>>>> ab89d1aa
     checkException(env);
 }
 
