--- conflicted
+++ resolved
@@ -2364,12 +2364,7 @@
         return;
 
     jstring libString = env->NewStringUTF(libName);
-<<<<<<< HEAD
-    jstring classString = env->NewStringUTF(className);
-    env->CallVoidMethod(m_javaGlue->object(env).get(),
-=======
     env->CallVoidMethod(obj.get(),
->>>>>>> 4ca6bde9
                         m_javaGlue->m_startFullScreenPluginActivity,
                         libString, (int) npp);
     checkException(env);
@@ -2378,18 +2373,15 @@
 jobject WebViewCore::createSurface(jobject webkitPlugin, int x, int y, int width, int height)
 {
     JNIEnv* env = JSC::Bindings::getJNIEnv();
-
-<<<<<<< HEAD
-    jstring libString = env->NewStringUTF(libName);
-    jstring classString = env->NewStringUTF(className);
-    jobject result = env->CallObjectMethod(m_javaGlue->object(env).get(),
-                                           m_javaGlue->m_createSurface, libString,
-                                           classString,(int) npp, x, y, width, height);
-=======
+    AutoJObject obj = m_javaGlue->object(env);
+    // if it is called during DESTROY is handled, the real object of WebViewCore
+    // can be gone. Check before using it.
+    if (!obj.get())
+        return 0;
+
     jobject result = env->CallObjectMethod(obj.get(),
                                            m_javaGlue->m_createSurface,
                                            webkitPlugin, x, y, width, height);
->>>>>>> 4ca6bde9
     checkException(env);
     return result;
 
