--- conflicted
+++ resolved
@@ -226,19 +226,11 @@
 
 WebHistoryItem::WebHistoryItem(JNIEnv* env, jobject obj,
         WebCore::HistoryItem* item) {
-<<<<<<< HEAD
-    mObject = env->NewWeakGlobalRef(obj);
-    mScale = 100;
-    mActive = false;
-    mParent = NULL;
-    mHistoryItem = item;
-=======
-    m_object = adoptGlobalRef(env, obj);
+    m_object = env->NewWeakGlobalRef(obj);
     m_parent = 0;
     m_scale = 100;
     m_active = false;
     m_historyItem = item;
->>>>>>> 130cd407
 }
 
 WebHistoryItem::~WebHistoryItem() {
@@ -246,11 +238,7 @@
         JNIEnv* env = JSC::Bindings::getJNIEnv();
         if (!env)
             return;
-<<<<<<< HEAD
-        env->DeleteWeakGlobalRef(mObject);
-=======
-        env->DeleteGlobalRef(m_object);
->>>>>>> 130cd407
+        env->DeleteWeakGlobalRef(m_object);
     }
 }
 
