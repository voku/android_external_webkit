/*
 * Copyright 2007, The Android Open Source Project
 *
 * Redistribution and use in source and binary forms, with or without
 * modification, are permitted provided that the following conditions
 * are met:
 *  * Redistributions of source code must retain the above copyright
 *    notice, this list of conditions and the following disclaimer.
 *  * Redistributions in binary form must reproduce the above copyright
 *    notice, this list of conditions and the following disclaimer in the
 *    documentation and/or other materials provided with the distribution.
 *
 * THIS SOFTWARE IS PROVIDED BY THE COPYRIGHT HOLDERS ``AS IS'' AND ANY
 * EXPRESS OR IMPLIED WARRANTIES, INCLUDING, BUT NOT LIMITED TO, THE
 * IMPLIED WARRANTIES OF MERCHANTABILITY AND FITNESS FOR A PARTICULAR
 * PURPOSE ARE DISCLAIMED.  IN NO EVENT SHALL THE COPYRIGHT OWNER OR
 * CONTRIBUTORS BE LIABLE FOR ANY DIRECT, INDIRECT, INCIDENTAL, SPECIAL,
 * EXEMPLARY, OR CONSEQUENTIAL DAMAGES (INCLUDING, BUT NOT LIMITED TO,
 * PROCUREMENT OF SUBSTITUTE GOODS OR SERVICES; LOSS OF USE, DATA, OR
 * PROFITS; OR BUSINESS INTERRUPTION) HOWEVER CAUSED AND ON ANY THEORY
 * OF LIABILITY, WHETHER IN CONTRACT, STRICT LIABILITY, OR TORT
 * (INCLUDING NEGLIGENCE OR OTHERWISE) ARISING IN ANY WAY OUT OF THE USE
 * OF THIS SOFTWARE, EVEN IF ADVISED OF THE POSSIBILITY OF SUCH DAMAGE.
 */

#define LOG_TAG "webhistory"

#include <config.h>
#include <wtf/OwnPtr.h>
#include <wtf/Platform.h>

#include "WebHistory.h"

#include "BackForwardList.h"
#include "CString.h"
#include "DocumentLoader.h"
#include "Frame.h"
#include "FrameLoader.h"
#include "FrameLoaderClientAndroid.h"
#include "FrameTree.h"
#include "HistoryItem.h"
#include "IconDatabase.h"
#include "Page.h"
#include "TextEncoding.h"
#include "WebCoreFrameBridge.h"
#include "WebCoreJni.h"
#include "jni_utility.h"

#include <JNIHelp.h>
#include <SkUtils.h>
#include <utils/misc.h>

namespace android {

// Forward declarations
static void write_item(WTF::Vector<char>& v, WebCore::HistoryItem* item);
static void write_children_recursive(WTF::Vector<char>& v, WebCore::HistoryItem* parent);
static bool read_item_recursive(WebCore::HistoryItem* child, const char** pData, int length);

// Field ids for WebHistoryItems
struct WebHistoryItemFields {
    jmethodID   mInit;
    jmethodID   mUpdate;
    jfieldID    mTitle;
    jfieldID    mUrl;
} gWebHistoryItem;

struct WebBackForwardListFields {
    jmethodID   mAddHistoryItem;
    jmethodID   mRemoveHistoryItem;
    jfieldID    mCurrentIndex;
} gWebBackForwardList;

//--------------------------------------------------------------------------
// WebBackForwardList native methods.
//--------------------------------------------------------------------------

static void WebHistoryClose(JNIEnv* env, jobject obj, jint frame)
{
    LOG_ASSERT(frame, "Close needs a valid Frame pointer!");
    WebCore::Frame* pFrame = (WebCore::Frame*)frame;

    WebCore::BackForwardList* list = pFrame->page()->backForwardList();
    RefPtr<WebCore::HistoryItem> current = list->currentItem();
    // Remove each item instead of using close(). close() is intended to be used
    // right before the list is deleted.
    WebCore::HistoryItemVector& entries = list->entries();
    int size = entries.size();
    for (int i = size - 1; i >= 0; --i)
        list->removeItem(entries[i].get());
    // Add the current item back to the list.
    if (current) {
        current->setBridge(0);
        // addItem will update the children to match the newly created bridge
        list->addItem(current);

        /*
         * The Grand Prix site uses anchor navigations to change the display.
         * WebKit tries to be smart and not load child frames that have the
         * same history urls during an anchor navigation. This means that the
         * current history item stored in the child frame's loader does not
         * match the item found in the history tree. If we remove all the
         * entries in the back/foward list, we have to restore the entire tree
         * or else a HistoryItem might have a deleted parent.
         *
         * In order to restore the history tree correctly, we have to look up
         * all the frames first and then look up the history item. We do this
         * because the history item in the tree may be null at this point.
         * Unfortunately, a HistoryItem can only search its immediately
         * children so we do a breadth-first rebuild of the tree.
         */

        // Keep a small list of child frames to traverse.
        WTF::Vector<WebCore::Frame*> frameQueue;
        // Fix the top-level item.
        pFrame->loader()->history()->setCurrentItem(current.get());
        WebCore::Frame* child = pFrame->tree()->firstChild();
        // Remember the parent history item so we can search for a child item.
        RefPtr<WebCore::HistoryItem> parent = current;
        while (child) {
            // Use the old history item since the current one may have a
            // deleted parent.
            WebCore::HistoryItem* item = parent->childItemWithTarget(child->tree()->name());
            child->loader()->history()->setCurrentItem(item);
            // Append the first child to the queue if it exists. If there is no
            // item, then we do not need to traverse the children since there
            // will be no parent history item.
            WebCore::Frame* firstChild;
            if (item && (firstChild = child->tree()->firstChild()))
                frameQueue.append(firstChild);
            child = child->tree()->nextSibling();
            // If we don't have a sibling for this frame and the queue isn't
            // empty, use the next entry in the queue.
            if (!child && !frameQueue.isEmpty()) {
                child = frameQueue.at(0);
                frameQueue.remove(0);
                // Figure out the parent history item used when searching for
                // the history item to use.
                parent = child->tree()->parent()->loader()->history()->currentItem();
            }
        }
    }
}

static void WebHistoryRestoreIndex(JNIEnv* env, jobject obj, jint frame, jint index)
{
    LOG_ASSERT(frame, "RestoreState needs a valid Frame pointer!");
    WebCore::Frame* pFrame = (WebCore::Frame*)frame;
    WebCore::Page* page = pFrame->page();

    // Set the current index in the list.
    WebCore::BackForwardList* list = page->backForwardList();
    WebCore::HistoryItem* currentItem = list->entries()[index].get();
    list->goToItem(currentItem);

    // Update the current and previous history item.
    WebCore::FrameLoader* loader = pFrame->loader();
    loader->history()->setCurrentItem(currentItem);

    // load the current page with FrameLoadTypeIndexedBackForward so that it
    // will use cache when it is possible
    page->goToItem(currentItem, FrameLoadTypeIndexedBackForward);
}

static void WebHistoryInflate(JNIEnv* env, jobject obj, jint frame, jbyteArray data)
{
    LOG_ASSERT(frame, "Inflate needs a valid frame pointer!");
    LOG_ASSERT(data, "Inflate needs a valid data pointer!");

    // Get the actual bytes and the length from the java array.
    const jbyte* bytes = env->GetByteArrayElements(data, NULL);
    jsize size = env->GetArrayLength(data);

    // Inflate the history tree into one HistoryItem or null if the inflation
    // failed.
    RefPtr<WebCore::HistoryItem> newItem = WebCore::HistoryItem::create();
    RefPtr<WebHistoryItem> bridge = new WebHistoryItem(env, obj, newItem.get());
    newItem->setBridge(bridge.get());

    // Inflate the item recursively. If it fails, that is ok. We'll have an
    // incomplete HistoryItem but that is better than crashing due to a null
    // item.
    // We have a 2nd local variable since read_item_recursive may change the
    // ptr's value. We can't pass &bytes since we have to send bytes to
    // ReleaseByteArrayElements unchanged.
    const char* ptr = reinterpret_cast<const char*>(bytes);
    read_item_recursive(newItem.get(), &ptr, (int)size);
    env->ReleaseByteArrayElements(data, const_cast<jbyte*>(bytes), JNI_ABORT);
    bridge->setActive();

    // Add the new item to the back/forward list.
    WebCore::Frame* pFrame = (WebCore::Frame*)frame;
    pFrame->page()->backForwardList()->addItem(newItem);

    // Update the item.
    bridge->updateHistoryItem(newItem.get());
}

// 6 empty strings + no document state + children count = 8 unsigned values
// 1 char for isTargetItem and 1 char is for scale.
#define HISTORY_MIN_SIZE ((int)(sizeof(unsigned) * 9 + sizeof(char)))

jbyteArray WebHistory::Flatten(JNIEnv* env, WTF::Vector<char>& v, WebCore::HistoryItem* item)
{
    if (!item)
        return NULL;

    // Reserve a vector of chars with an initial size of HISTORY_MIN_SIZE.
    v.reserveCapacity(HISTORY_MIN_SIZE);

    // Write the top-level history item and then write all the children
    // recursively.
    LOG_ASSERT(item->bridge(), "Why don't we have a bridge object here?");
    write_item(v, item);
    write_children_recursive(v, item);

    // Try to create a new java byte array.
    jbyteArray b = env->NewByteArray(v.size());
    if (!b)
        return NULL;

    // Write our flattened data to the java array.
    env->SetByteArrayRegion(b, 0, v.size(), (const jbyte*)v.data());
    return b;
}

WebHistoryItem::WebHistoryItem(JNIEnv* env, jobject obj,
<<<<<<< HEAD
        WebCore::HistoryItem* item) {
    m_object = env->NewWeakGlobalRef(obj);
=======
        WebCore::HistoryItem* item) : WebCore::AndroidWebHistoryBridge(item) {
    m_object = adoptGlobalRef(env, obj);
>>>>>>> 66f4cc35
    m_parent = 0;
}

WebHistoryItem::~WebHistoryItem() {
    if (m_object) {
        JNIEnv* env = JSC::Bindings::getJNIEnv();
        if (!env)
            return;
        env->DeleteWeakGlobalRef(m_object);
    }
}

void WebHistoryItem::updateHistoryItem(WebCore::HistoryItem* item) {
    // Do not want to update during inflation.
    if (!m_active)
        return;
    WebHistoryItem* webItem = this;
    // Now we need to update the top-most WebHistoryItem based on the top-most
    // HistoryItem.
    if (m_parent) {
        webItem = m_parent.get();
        if (webItem->hasOneRef()) {
            // if the parent only has one ref, it is from this WebHistoryItem.
            // This means that the matching WebCore::HistoryItem has been freed.
            // This can happen during clear().
            LOGW("Can't updateHistoryItem as the top HistoryItem is gone");
            return;
        }
        while (webItem->parent())
            webItem = webItem->parent();
        item = webItem->historyItem();
        if (!item) {
            // If a HistoryItem only exists for page cache, it is possible that
            // the parent HistoryItem destroyed before the child HistoryItem. If
            // it happens, skip updating.
            LOGW("Can't updateHistoryItem as the top HistoryItem is gone");
            return;
        }
    }
    JNIEnv* env = JSC::Bindings::getJNIEnv();
    if (!env)
        return;

    // Don't do anything if the item has been gc'd already
    AutoJObject realItem = getRealObject(env, webItem->m_object);
    if (!realItem.get())
        return;

    const WebCore::String& urlString = item->urlString();
    jstring urlStr = NULL;
    if (!urlString.isNull())
        urlStr = env->NewString((unsigned short*)urlString.characters(), urlString.length());
    const WebCore::String& originalUrlString = item->originalURLString();
    jstring originalUrlStr = NULL;
    if (!originalUrlString.isNull()) {
    	originalUrlStr = env->NewString(
                (unsigned short*) originalUrlString.characters(), 
                originalUrlString.length());
    }
    const WebCore::String& titleString = item->title();
    jstring titleStr = NULL;
    if (!titleString.isNull())
        titleStr = env->NewString((unsigned short*)titleString.characters(), titleString.length());

    // Try to get the favicon from the history item. For some pages like Grand
    // Prix, there are history items with anchors. If the icon fails for the
    // item, try to get the icon using the url without the ref.
    jobject favicon = NULL;
    WebCore::String url = item->urlString();
    if (item->url().hasFragmentIdentifier()) {
        int refIndex = url.reverseFind('#');
        url = url.substring(0, refIndex);
    }
    WebCore::Image* icon = WebCore::iconDatabase()->iconForPageURL(url,
            WebCore::IntSize(16, 16));

    if (icon)
        favicon = webcoreImageToJavaBitmap(env, icon);

    WTF::Vector<char> data;
    jbyteArray array = WebHistory::Flatten(env, data, item);
    env->CallVoidMethod(realItem.get(), gWebHistoryItem.mUpdate, urlStr,
            originalUrlStr, titleStr, favicon, array);
    env->DeleteLocalRef(urlStr);
    env->DeleteLocalRef(originalUrlStr);
    env->DeleteLocalRef(titleStr);
    if (favicon)
        env->DeleteLocalRef(favicon);
    env->DeleteLocalRef(array);
}

static void historyItemChanged(WebCore::HistoryItem* item) {
    LOG_ASSERT(item, "historyItemChanged called with a null item");

    if (item->bridge())
        item->bridge()->updateHistoryItem(item);
}

void WebHistory::AddItem(const AutoJObject& list, WebCore::HistoryItem* item)
{
    LOG_ASSERT(item, "newItem must take a valid HistoryItem!");
    // Item already added. Should only happen when we are inflating the list.
    if (item->bridge() || !list.get())
        return;

    JNIEnv* env = list.env();
    // Allocate a blank WebHistoryItem
    jclass clazz = env->FindClass("android/webkit/WebHistoryItem");
    jobject newItem = env->NewObject(clazz, gWebHistoryItem.mInit);

    // Create the bridge, make it active, and attach it to the item.
    WebHistoryItem* bridge = new WebHistoryItem(env, newItem, item);
    bridge->setActive();
    item->setBridge(bridge);

    // Update the history item which will flatten the data and call update on
    // the java item.
    bridge->updateHistoryItem(item);

    // Add it to the list.
    env->CallVoidMethod(list.get(), gWebBackForwardList.mAddHistoryItem, newItem);

    // Delete our local reference.
    env->DeleteLocalRef(newItem);
}

void WebHistory::RemoveItem(const AutoJObject& list, int index)
{
    if (list.get())
        list.env()->CallVoidMethod(list.get(), gWebBackForwardList.mRemoveHistoryItem, index);
}

void WebHistory::UpdateHistoryIndex(const AutoJObject& list, int newIndex)
{
    if (list.get())
        list.env()->SetIntField(list.get(), gWebBackForwardList.mCurrentIndex, newIndex);
}

static void write_string(WTF::Vector<char>& v, const WebCore::String& str)
{
    unsigned strLen = str.length();
    // Only do work if the string has data.
    if (strLen) {
        // Determine how much to grow the vector. Use the worst case for utf8 to
        // avoid reading the string twice. Add sizeof(unsigned) to hold the
        // string length in utf8.
        unsigned vectorLen = v.size() + sizeof(unsigned);
        unsigned length = (strLen << 2) + vectorLen;
        // Grow the vector. This will change the value of v.size() but we
        // remember the original size above.
        v.grow(length);
        // Grab the position to write to.
        char* data = v.begin() + vectorLen;
        // Write the actual string
        int l = SkUTF16_ToUTF8(str.characters(), strLen, data);
        LOGV("Writing string       %d %.*s", l, l, data);
        // Go back and write the utf8 length. Subtract sizeof(unsigned) from
        // data to get the position to write the length.
        memcpy(data - sizeof(unsigned), (char*)&l, sizeof(unsigned));
        // Shrink the internal state of the vector so we match what was
        // actually written.
        v.shrink(vectorLen + l);
    } else
        v.append((char*)&strLen, sizeof(unsigned));
}

static void write_item(WTF::Vector<char>& v, WebCore::HistoryItem* item)
{
    // Original url
    write_string(v, item->originalURLString());

    // Url
    write_string(v, item->urlString());

    // Title
    write_string(v, item->title());

    // Form content type
    write_string(v, item->formContentType());

    // Form data
    const WebCore::FormData* formData = item->formData();
    if (formData) {
        write_string(v, formData->flattenToString());
        // save the identifier as it is not included in the flatten data
        int64_t id = formData->identifier();
        v.append((char*)&id, sizeof(int64_t));
    } else
        write_string(v, WebCore::String()); // Empty constructor does not allocate a buffer.

    // Target
    write_string(v, item->target());

    AndroidWebHistoryBridge* bridge = item->bridge();
    LOG_ASSERT(bridge, "We should have a bridge here!");
    // Screen scale
    int scale = bridge->scale();
    LOGV("Writing scale %d", scale);
    v.append((char*)&scale, sizeof(int));

    // Document state
    const WTF::Vector<WebCore::String>& docState = item->documentState();
    WTF::Vector<WebCore::String>::const_iterator end = docState.end();
    unsigned stateSize = docState.size();
    LOGV("Writing docState     %d", stateSize);
    v.append((char*)&stateSize, sizeof(unsigned));
    for (WTF::Vector<WebCore::String>::const_iterator i = docState.begin(); i != end; ++i) {
        write_string(v, *i);
    }

    // Is target item
    LOGV("Writing isTargetItem %d", item->isTargetItem());
    v.append((char)item->isTargetItem());

    // Children count
    unsigned childCount = item->children().size();
    LOGV("Writing childCount   %d", childCount);
    v.append((char*)&childCount, sizeof(unsigned));
}

static void write_children_recursive(WTF::Vector<char>& v, WebCore::HistoryItem* parent)
{
    const WebCore::HistoryItemVector& children = parent->children();
    WebCore::HistoryItemVector::const_iterator end = children.end();
    for (WebCore::HistoryItemVector::const_iterator i = children.begin(); i != end; ++i) {
        WebCore::HistoryItem* item = (*i).get();
        LOG_ASSERT(parent->bridge(),
                "The parent item should have a bridge object!");
        if (!item->bridge()) {
            WebHistoryItem* bridge = new WebHistoryItem(static_cast<WebHistoryItem*>(parent->bridge()));
            item->setBridge(bridge);
            bridge->setActive();
        } else {
            // The only time this item's parent may not be the same as the
            // parent's bridge is during history close. In that case, the
            // parent must not have a parent bridge.
            WebHistoryItem* bridge = static_cast<WebHistoryItem*>(item->bridge());
            WebHistoryItem* parentBridge = static_cast<WebHistoryItem*>(parent->bridge());
            LOG_ASSERT(parentBridge->parent() == 0 ||
                    bridge->parent() == parentBridge,
                    "Somehow this item has an incorrect parent");
            bridge->setParent(parentBridge);
        }
        write_item(v, item);
        write_children_recursive(v, item);
    }
}

static bool read_item_recursive(WebCore::HistoryItem* newItem,
        const char** pData, int length)
{
    if (!pData || length < HISTORY_MIN_SIZE)
        return false;

    const WebCore::TextEncoding& e = WebCore::UTF8Encoding();
    const char* data = *pData;
    const char* end = data + length;
    int sizeofUnsigned = (int)sizeof(unsigned);

    // Read the original url
    // Read the expected length of the string.
    int l;
    memcpy(&l, data, sizeofUnsigned);
    // Increment data pointer by the size of an unsigned int.
    data += sizeofUnsigned;
    if (l) {
        LOGV("Original url    %d %.*s", l, l, data);
        // If we have a length, check if that length exceeds the data length
        // and return null if there is not enough data.
        if (data + l < end)
            newItem->setOriginalURLString(e.decode(data, l));
        else
            return false;
        // Increment the data pointer by the length of the string.
        data += l;
    }
    // Check if we have enough data left to continue.
    if (end - data < sizeofUnsigned)
        return false;

    // Read the url
    memcpy(&l, data, sizeofUnsigned);
    data += sizeofUnsigned;
    if (l) {
        LOGV("Url             %d %.*s", l, l, data);
        if (data + l < end)
            newItem->setURLString(e.decode(data, l));
        else
            return false;
        data += l;
    }
    if (end - data < sizeofUnsigned)
        return false;

    // Read the title
    memcpy(&l, data, sizeofUnsigned);
    data += sizeofUnsigned;
    if (l) {
        LOGV("Title           %d %.*s", l, l, data);
        if (data + l < end)
            newItem->setTitle(e.decode(data, l));
        else
            return false;
        data += l;
    }
    if (end - data < sizeofUnsigned)
        return false;

    // Generate a new ResourceRequest object for populating form information.
    WebCore::String formContentType;
    WTF::PassRefPtr<WebCore::FormData> formData = NULL;

    // Read the form content type
    memcpy(&l, data, sizeofUnsigned);
    data += sizeofUnsigned;
    if (l) {
        LOGV("Content type    %d %.*s", l, l, data);
        if (data + l < end)
            formContentType = e.decode(data, l);
        else
            return false;
        data += l;
    }
    if (end - data < sizeofUnsigned)
        return false;

    // Read the form data
    memcpy(&l, data, sizeofUnsigned);
    data += sizeofUnsigned;
    if (l) {
        LOGV("Form data       %d %.*s", l, l, data);
        if (data + l < end)
            formData = WebCore::FormData::create(data, l);
        else
            return false;
        data += l;
        // Read the identifier
        {
            int64_t id;
            int size = (int)sizeof(int64_t);
            memcpy(&id, data, size);
            data += size;
            if (id)
                formData->setIdentifier(id);
        }
    }
    if (end - data < sizeofUnsigned)
        return false;

    // Set up the form info
    if (formData != NULL) {
        WebCore::ResourceRequest r;
        r.setHTTPMethod("POST");
        r.setHTTPContentType(formContentType);
        r.setHTTPBody(formData);
        newItem->setFormInfoFromRequest(r);
    }

    // Read the target
    memcpy(&l, data, sizeofUnsigned);
    data += sizeofUnsigned;
    if (l) {
        LOGV("Target          %d %.*s", l, l, data);
        if (data + l < end)
            newItem->setTarget(e.decode(data, l));
        else
            return false;
        data += l;
    }
    if (end - data < sizeofUnsigned)
        return false;

    AndroidWebHistoryBridge* bridge = newItem->bridge();
    LOG_ASSERT(bridge, "There should be a bridge object during inflate");
    // Read the screen scale
    memcpy(&l, data, sizeofUnsigned);
    LOGV("Screen scale    %d", l);
    bridge->setScale(l);
    data += sizeofUnsigned;
    if (end - data < sizeofUnsigned)
        return false;

    // Read the document state
    memcpy(&l, data, sizeofUnsigned);
    LOGV("Document state  %d", l);
    data += sizeofUnsigned;
    if (l) {
        // Check if we have enough data to at least parse the sizes of each
        // document state string.
        if (data + l * sizeofUnsigned >= end)
            return false;
        // Create a new vector and reserve enough space for the document state.
        WTF::Vector<WebCore::String> docState;
        docState.reserveCapacity(l);
        while (l--) {
            // Check each time if we have enough to parse the length of the next
            // string.
            if (end - data < sizeofUnsigned)
                return false;
            int strLen;
            memcpy(&strLen, data, sizeofUnsigned);
            data += sizeofUnsigned;
            if (data + strLen < end)
                docState.append(e.decode(data, strLen));
            else
                return false;
            LOGV("\t\t%d %.*s", strLen, strLen, data);
            data += strLen;
        }
        newItem->setDocumentState(docState);
    }
    // Check if we have enough to read the next byte
    if (data >= end)
        return false;

    // Read is target item
    // Cast the value to unsigned char in order to make a negative value larger
    // than 1. A value that is not 0 or 1 is a failure.
    unsigned char c = (unsigned char)data[0];
    if (c > 1)
        return false;
    LOGV("Target item     %d", c);
    newItem->setIsTargetItem((bool)c);
    data++;
    if (end - data < sizeofUnsigned)
        return false;

    // Read the child count
    memcpy(&l, data, sizeofUnsigned);
    LOGV("Child count     %d", l);
    data += sizeofUnsigned;
    *pData = data;
    if (l) {
        // Check if we have the minimum amount need to parse l children.
        if (data + l * HISTORY_MIN_SIZE >= end)
            return false;
        while (l--) {
            // No need to check the length each time because read_item_recursive
            // will return null if there isn't enough data left to parse.
            WTF::PassRefPtr<WebCore::HistoryItem> child = WebCore::HistoryItem::create();
            // Set a bridge that will not call into java.
            child->setBridge(new WebHistoryItem(static_cast<WebHistoryItem*>(bridge)));
            // Read the child item.
            if (!read_item_recursive(child.get(), pData, end - data)) {
                child.clear();
                return false;
            }
            child->bridge()->setActive();
            newItem->addChildItem(child);
        }
    }
    return true;
}

// On arm, this test will cause memory corruption since converting char* will
// byte align the result and this test does not use memset (it probably
// should).
// On the simulator, using HistoryItem will invoke the IconDatabase which will
// initialize the main thread. Since this is invoked by the Zygote process, the
// main thread will be incorrect and an assert will fire later.
// In conclusion, define UNIT_TEST only if you know what you are doing.
#ifdef UNIT_TEST
static void unit_test()
{
    LOGD("Entering history unit test!");
    const char* test1 = new char[0];
    WTF::RefPtr<WebCore::HistoryItem> item = WebCore::HistoryItem::create();
    WebCore::HistoryItem* testItem = item.get();
    testItem->setBridge(new WebHistoryItem(0));
    LOG_ASSERT(!read_item_recursive(testItem, &test1, 0), "0 length array should fail!");
    delete[] test1;
    const char* test2 = new char[2];
    LOG_ASSERT(!read_item_recursive(testItem, &test2, 2), "Small array should fail!");
    delete[] test2;
    LOG_ASSERT(!read_item_recursive(testItem, NULL, HISTORY_MIN_SIZE), "Null data should fail!");
    // Original Url
    char* test3 = new char[HISTORY_MIN_SIZE];
    const char* ptr = (const char*)test3;
    memset(test3, 0, HISTORY_MIN_SIZE);
    *(int*)test3 = 4000;
    LOG_ASSERT(!read_item_recursive(testItem, &ptr, HISTORY_MIN_SIZE), "4000 length originalUrl should fail!");
    // Url
    int offset = 4;
    memset(test3, 0, HISTORY_MIN_SIZE);
    ptr = (const char*)test3;
    *(int*)(test3 + offset) = 4000;
    LOG_ASSERT(!read_item_recursive(testItem, &ptr, HISTORY_MIN_SIZE), "4000 length url should fail!");
    // Title
    offset += 4;
    memset(test3, 0, HISTORY_MIN_SIZE);
    ptr = (const char*)test3;
    *(int*)(test3 + offset) = 4000;
    LOG_ASSERT(!read_item_recursive(testItem, &ptr, HISTORY_MIN_SIZE), "4000 length title should fail!");
    // Form content type
    offset += 4;
    memset(test3, 0, HISTORY_MIN_SIZE);
    ptr = (const char*)test3;
    *(int*)(test3 + offset) = 4000;
    LOG_ASSERT(!read_item_recursive(testItem, &ptr, HISTORY_MIN_SIZE), "4000 length contentType should fail!");
    // Form data
    offset += 4;
    memset(test3, 0, HISTORY_MIN_SIZE);
    ptr = (const char*)test3;
    *(int*)(test3 + offset) = 4000;
    LOG_ASSERT(!read_item_recursive(testItem, &ptr, HISTORY_MIN_SIZE), "4000 length form data should fail!");
    // Target
    offset += 4;
    memset(test3, 0, HISTORY_MIN_SIZE);
    ptr = (const char*)test3;
    *(int*)(test3 + offset) = 4000;
    LOG_ASSERT(!read_item_recursive(testItem, &ptr, HISTORY_MIN_SIZE), "4000 length target should fail!");
    offset += 4; // Scale
    // Document state 
    offset += 4;
    memset(test3, 0, HISTORY_MIN_SIZE);
    ptr = (const char*)test3;
    *(int*)(test3 + offset) = 4000;
    LOG_ASSERT(!read_item_recursive(testItem, &ptr, HISTORY_MIN_SIZE), "4000 length document state should fail!");
    // Is target item
    offset += 1;
    memset(test3, 0, HISTORY_MIN_SIZE);
    ptr = (const char*)test3;
    *(char*)(test3 + offset) = '!';
    LOG_ASSERT(!read_item_recursive(testItem, &ptr, HISTORY_MIN_SIZE), "IsTargetItem should fail with ! as the value!");
    // Child count
    offset += 4;
    memset(test3, 0, HISTORY_MIN_SIZE);
    ptr = (const char*)test3;
    *(int*)(test3 + offset) = 4000;
    LOG_ASSERT(!read_item_recursive(testItem, &ptr, HISTORY_MIN_SIZE), "4000 kids should fail!");
    offset = 36;
    // Test document state
    delete[] test3;
    test3 = new char[HISTORY_MIN_SIZE + sizeof(unsigned)];
    memset(test3, 0, HISTORY_MIN_SIZE + sizeof(unsigned));
    ptr = (const char*)test3;
    *(int*)(test3 + offset) = 1;
    *(int*)(test3 + offset + 4) = 20;
    LOG_ASSERT(!read_item_recursive(testItem, &ptr, HISTORY_MIN_SIZE + sizeof(unsigned)), "1 20 length document state string should fail!");
    delete[] test3;
    test3 = new char[HISTORY_MIN_SIZE + 2 * sizeof(unsigned)];
    memset(test3, 0, HISTORY_MIN_SIZE + 2 * sizeof(unsigned));
    ptr = (const char*)test3;
    *(int*)(test3 + offset) = 2;
    *(int*)(test3 + offset + 4) = 0;
    *(int*)(test3 + offset + 8) = 20;
    LOG_ASSERT(!read_item_recursive(testItem, &ptr, HISTORY_MIN_SIZE + 2 * sizeof(unsigned) ), "2 20 length document state string should fail!");
    delete[] test3;
}
#endif

//---------------------------------------------------------
// JNI registration
//---------------------------------------------------------
static JNINativeMethod gWebBackForwardListMethods[] = {
    { "nativeClose", "(I)V",
        (void*) WebHistoryClose },
    { "restoreIndex", "(II)V",
        (void*) WebHistoryRestoreIndex }
};

static JNINativeMethod gWebHistoryItemMethods[] = {
    { "inflate", "(I[B)V",
        (void*) WebHistoryInflate }
};

int register_webhistory(JNIEnv* env)
{
    // Get notified of all changes to history items.
    WebCore::notifyHistoryItemChanged = historyItemChanged;
#ifdef UNIT_TEST
    unit_test();
#endif
    // Find WebHistoryItem, its constructor, and the update method.
    jclass clazz = env->FindClass("android/webkit/WebHistoryItem");
    LOG_ASSERT(clazz, "Unable to find class android/webkit/WebHistoryItem");
    gWebHistoryItem.mInit = env->GetMethodID(clazz, "<init>", "()V");
    LOG_ASSERT(gWebHistoryItem.mInit, "Could not find WebHistoryItem constructor");
    gWebHistoryItem.mUpdate = env->GetMethodID(clazz, "update",
            "(Ljava/lang/String;Ljava/lang/String;Ljava/lang/String;Landroid/graphics/Bitmap;[B)V");
    LOG_ASSERT(gWebHistoryItem.mUpdate, "Could not find method update in WebHistoryItem");

    // Find the field ids for mTitle and mUrl.
    gWebHistoryItem.mTitle = env->GetFieldID(clazz, "mTitle", "Ljava/lang/String;");
    LOG_ASSERT(gWebHistoryItem.mTitle, "Could not find field mTitle in WebHistoryItem");
    gWebHistoryItem.mUrl = env->GetFieldID(clazz, "mUrl", "Ljava/lang/String;");
    LOG_ASSERT(gWebHistoryItem.mUrl, "Could not find field mUrl in WebHistoryItem");

    // Find the WebBackForwardList object, the addHistoryItem and
    // removeHistoryItem methods and the mCurrentIndex field.
    clazz = env->FindClass("android/webkit/WebBackForwardList");
    LOG_ASSERT(clazz, "Unable to find class android/webkit/WebBackForwardList");
    gWebBackForwardList.mAddHistoryItem = env->GetMethodID(clazz, "addHistoryItem",
            "(Landroid/webkit/WebHistoryItem;)V");
    LOG_ASSERT(gWebBackForwardList.mAddHistoryItem, "Could not find method addHistoryItem");
    gWebBackForwardList.mRemoveHistoryItem = env->GetMethodID(clazz, "removeHistoryItem",
            "(I)V");
    LOG_ASSERT(gWebBackForwardList.mRemoveHistoryItem, "Could not find method removeHistoryItem");
    gWebBackForwardList.mCurrentIndex = env->GetFieldID(clazz, "mCurrentIndex", "I");
    LOG_ASSERT(gWebBackForwardList.mCurrentIndex, "Could not find field mCurrentIndex");

    int result = jniRegisterNativeMethods(env, "android/webkit/WebBackForwardList",
            gWebBackForwardListMethods, NELEM(gWebBackForwardListMethods));
    return (result < 0) ? result : jniRegisterNativeMethods(env, "android/webkit/WebHistoryItem",
            gWebHistoryItemMethods, NELEM(gWebHistoryItemMethods));
}

} /* namespace android */<|MERGE_RESOLUTION|>--- conflicted
+++ resolved
@@ -225,13 +225,8 @@
 }
 
 WebHistoryItem::WebHistoryItem(JNIEnv* env, jobject obj,
-<<<<<<< HEAD
-        WebCore::HistoryItem* item) {
-    m_object = env->NewWeakGlobalRef(obj);
-=======
         WebCore::HistoryItem* item) : WebCore::AndroidWebHistoryBridge(item) {
     m_object = adoptGlobalRef(env, obj);
->>>>>>> 66f4cc35
     m_parent = 0;
 }
 
