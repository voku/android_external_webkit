/*
 * Copyright 2007, The Android Open Source Project
 *
 * Redistribution and use in source and binary forms, with or without
 * modification, are permitted provided that the following conditions
 * are met:
 *  * Redistributions of source code must retain the above copyright
 *    notice, this list of conditions and the following disclaimer.
 *  * Redistributions in binary form must reproduce the above copyright
 *    notice, this list of conditions and the following disclaimer in the
 *    documentation and/or other materials provided with the distribution.
 *
 * THIS SOFTWARE IS PROVIDED BY THE COPYRIGHT HOLDERS ``AS IS'' AND ANY
 * EXPRESS OR IMPLIED WARRANTIES, INCLUDING, BUT NOT LIMITED TO, THE
 * IMPLIED WARRANTIES OF MERCHANTABILITY AND FITNESS FOR A PARTICULAR
 * PURPOSE ARE DISCLAIMED.  IN NO EVENT SHALL THE COPYRIGHT OWNER OR
 * CONTRIBUTORS BE LIABLE FOR ANY DIRECT, INDIRECT, INCIDENTAL, SPECIAL,
 * EXEMPLARY, OR CONSEQUENTIAL DAMAGES (INCLUDING, BUT NOT LIMITED TO,
 * PROCUREMENT OF SUBSTITUTE GOODS OR SERVICES; LOSS OF USE, DATA, OR
 * PROFITS; OR BUSINESS INTERRUPTION) HOWEVER CAUSED AND ON ANY THEORY
 * OF LIABILITY, WHETHER IN CONTRACT, STRICT LIABILITY, OR TORT
 * (INCLUDING NEGLIGENCE OR OTHERWISE) ARISING IN ANY WAY OUT OF THE USE
 * OF THIS SOFTWARE, EVEN IF ADVISED OF THE POSSIBILITY OF SUCH DAMAGE.
 */

#define LOG_TAG "webviewglue"

#include <config.h>

#include "android_graphics.h"
#include "AndroidAnimation.h"
#include "AndroidLog.h"
#include "AtomicString.h"
#include "CachedFrame.h"
#include "CachedNode.h"
#include "CachedRoot.h"
#include "CString.h"
#include "FindCanvas.h"
#include "Frame.h"
#include "GraphicsJNI.h"
#include "HTMLInputElement.h"
#include "IntPoint.h"
#include "IntRect.h"
#include "LayerAndroid.h"
#include "Node.h"
#include "PlatformGraphicsContext.h"
#include "PlatformString.h"
#include "SelectText.h"
#include "SkBlurMaskFilter.h"
#include "SkCanvas.h"
#include "SkCornerPathEffect.h"
#include "SkDumpCanvas.h"
#include "SkPath.h"
#include "SkPicture.h"
#include "SkPixelXorXfermode.h"
#include "SkRect.h"
#include "SkTime.h"
#include "WebCoreJni.h"
#include "WebViewCore.h"
#include "jni_utility.h"

#ifdef ANDROID_INSTRUMENT
#include "TimeCounter.h"
#endif

#ifdef GET_NATIVE_VIEW
#undef GET_NATIVE_VIEW
#endif

#define GET_NATIVE_VIEW(env, obj) ((WebView*)env->GetIntField(obj, gWebViewField))

#include <ui/KeycodeLabels.h>
#include <JNIHelp.h>
#include <jni.h>

namespace android {

static jfieldID gWebViewField;

//-------------------------------------

static jmethodID GetJMethod(JNIEnv* env, jclass clazz, const char name[], const char signature[])
{
    jmethodID m = env->GetMethodID(clazz, name, signature);
    LOG_ASSERT(m, "Could not find method %s", name);
    return m;
}

//-------------------------------------
// This class provides JNI for making calls into native code from the UI side
// of the multi-threaded WebView.
class WebView
{
public:
enum FrameCachePermission {
    DontAllowNewer,
    AllowNewer,
    AllowNewest
};

struct JavaGlue {
    jweak       m_obj;
    jmethodID   m_clearTextEntry;
    jmethodID   m_overrideLoading;
    jmethodID   m_scrollBy;
    jmethodID   m_sendMoveFocus;
    jmethodID   m_sendMoveMouse;
    jmethodID   m_sendMoveMouseIfLatest;
    jmethodID   m_sendMotionUp;
    jmethodID   m_domChangedFocus;
    jmethodID   m_getScaledMaxXScroll;
    jmethodID   m_getScaledMaxYScroll;
    jmethodID   m_getVisibleRect;
    jmethodID   m_rebuildWebTextView;
    jmethodID   m_viewInvalidate;
    jmethodID   m_viewInvalidateRect;
    jmethodID   m_postInvalidateDelayed;
    jfieldID    m_rectLeft;
    jfieldID    m_rectTop;
    jmethodID   m_rectWidth;
    jmethodID   m_rectHeight;
    AutoJObject object(JNIEnv* env) {
        return getRealObject(env, m_obj);
    }
} m_javaGlue;

WebView(JNIEnv* env, jobject javaWebView, int viewImpl)
{
    jclass clazz = env->FindClass("android/webkit/WebView");
 //   m_javaGlue = new JavaGlue;
    m_javaGlue.m_obj = env->NewWeakGlobalRef(javaWebView);
    m_javaGlue.m_scrollBy = GetJMethod(env, clazz, "setContentScrollBy", "(IIZ)Z");
    m_javaGlue.m_clearTextEntry = GetJMethod(env, clazz, "clearTextEntry", "()V");
    m_javaGlue.m_overrideLoading = GetJMethod(env, clazz, "overrideLoading", "(Ljava/lang/String;)V");
    m_javaGlue.m_sendMoveFocus = GetJMethod(env, clazz, "sendMoveFocus", "(II)V");
    m_javaGlue.m_sendMoveMouse = GetJMethod(env, clazz, "sendMoveMouse", "(IIII)V");
    m_javaGlue.m_sendMoveMouseIfLatest = GetJMethod(env, clazz, "sendMoveMouseIfLatest", "(Z)V");
    m_javaGlue.m_sendMotionUp = GetJMethod(env, clazz, "sendMotionUp", "(IIIII)V");
    m_javaGlue.m_domChangedFocus = GetJMethod(env, clazz, "domChangedFocus", "()V");
    m_javaGlue.m_getScaledMaxXScroll = GetJMethod(env, clazz, "getScaledMaxXScroll", "()I");
    m_javaGlue.m_getScaledMaxYScroll = GetJMethod(env, clazz, "getScaledMaxYScroll", "()I");
    m_javaGlue.m_getVisibleRect = GetJMethod(env, clazz, "sendOurVisibleRect", "()Landroid/graphics/Rect;");
    m_javaGlue.m_rebuildWebTextView = GetJMethod(env, clazz, "rebuildWebTextView", "()V");
    m_javaGlue.m_viewInvalidate = GetJMethod(env, clazz, "viewInvalidate", "()V");
    m_javaGlue.m_viewInvalidateRect = GetJMethod(env, clazz, "viewInvalidate", "(IIII)V");
    m_javaGlue.m_postInvalidateDelayed = GetJMethod(env, clazz,
        "viewInvalidateDelayed", "(JIIII)V");
    jclass rectClass = env->FindClass("android/graphics/Rect");
    LOG_ASSERT(rectClass, "Could not find Rect class");
    m_javaGlue.m_rectLeft = env->GetFieldID(rectClass, "left", "I");
    m_javaGlue.m_rectTop = env->GetFieldID(rectClass, "top", "I");
    m_javaGlue.m_rectWidth = GetJMethod(env, rectClass, "width", "()I");
    m_javaGlue.m_rectHeight = GetJMethod(env, rectClass, "height", "()I");

    env->SetIntField(javaWebView, gWebViewField, (jint)this);
    m_viewImpl = (WebViewCore*) viewImpl;
    m_frameCacheUI = 0;
    m_navPictureUI = 0;
    m_generation = 0;
    m_heightCanMeasure = false;
    m_followedLink = false;
    m_lastDx = 0;
    m_lastDxTime = 0;
    m_ringAnimationEnd = 0;
    m_selStart.setEmpty();
    m_selEnd.setEmpty();
    m_matches = 0;
    m_hasCurrentLocation = false;
    m_isFindPaintSetUp = false;
}

~WebView()
{
    if (m_javaGlue.m_obj)
    {
        JNIEnv* env = JSC::Bindings::getJNIEnv();
        env->DeleteWeakGlobalRef(m_javaGlue.m_obj);
        m_javaGlue.m_obj = 0;
    }
    delete m_frameCacheUI;
    delete m_navPictureUI;
    if (m_matches)
        delete m_matches;
}

WebViewCore* getWebViewCore() const {
    return m_viewImpl;
}

// removes the cursor altogether (e.g., when going to a new page)
void clearCursor()
{
    CachedRoot* root = getFrameCache(AllowNewer);
    if (!root)
        return;
    DBG_NAV_LOG("");
    m_viewImpl->m_hasCursorBounds = false;
    root->clearCursor();
    viewInvalidate();
}

// leaves the cursor where it is, but suppresses drawing it
void hideCursor()
{
    CachedRoot* root = getFrameCache(AllowNewer);
    if (!root)
        return;
    DBG_NAV_LOG("");
    m_viewImpl->m_hasCursorBounds = false;
    root->hideCursor();
    viewInvalidate();
}

void clearTextEntry()
{
    DEBUG_NAV_UI_LOGD("%s", __FUNCTION__);
    JNIEnv* env = JSC::Bindings::getJNIEnv();
    env->CallVoidMethod(m_javaGlue.object(env).get(), m_javaGlue.m_clearTextEntry);
    checkException(env);
}

#if DUMP_NAV_CACHE
void debugDump()
{
    CachedRoot* root = getFrameCache(DontAllowNewer);
    if (root)
        root->mDebug.print();
}
#endif

// Traverse our stored array of buttons that are in our picture, and update
// their subpictures according to their current state.
// Called from the UI thread.  This is the one place in the UI thread where we
// access the buttons stored in the WebCore thread.
// hasFocus keeps track of whether the WebView has focus && windowFocus.
// If not, we do not want to draw the button in a selected or pressed state
void nativeRecordButtons(bool hasFocus, bool pressed, bool invalidate)
{
    bool cursorIsOnButton = false;
    const CachedNode* cachedCursor = 0;
    // Lock the mutex, since we now share with the WebCore thread.
    m_viewImpl->gButtonMutex.lock();
    if (m_viewImpl->m_buttons.size()) {
        // FIXME: In a future change, we should keep track of whether the selection
        // has changed to short circuit (note that we would still need to update
        // if we received new buttons from the WebCore thread).
        WebCore::Node* cursor = 0;
        CachedRoot* root = getFrameCache(DontAllowNewer);
        if (root) {
            cachedCursor = root->currentCursor();
            if (cachedCursor)
                cursor = (WebCore::Node*) cachedCursor->nodePointer();
        }

        // Traverse the array, and update each button, depending on whether it
        // is selected.
        Container* end = m_viewImpl->m_buttons.end();
        for (Container* ptr = m_viewImpl->m_buttons.begin(); ptr != end; ptr++) {
            WebCore::RenderSkinAndroid::State state;
            if (ptr->matches(cursor)) {
                cursorIsOnButton = true;
                // If the WebView is out of focus/window focus, set the state to
                // normal, but still keep track of the fact that the selected is a
                // button
                if (!hasFocus) {
                    state = WebCore::RenderSkinAndroid::kNormal;
                } else if (m_followedLink || pressed) {
                    state = WebCore::RenderSkinAndroid::kPressed;
                } else {
                    state = WebCore::RenderSkinAndroid::kFocused;
                }
            } else {
                state = WebCore::RenderSkinAndroid::kNormal;
            }
            ptr->updateFocusState(state);
        }
    }
    m_viewImpl->gButtonMutex.unlock();
    if (invalidate && cachedCursor && cursorIsOnButton) {
        const WebCore::IntRect& b = cachedCursor->getBounds();
        viewInvalidateRect(b.x(), b.y(), b.right(), b.bottom());
    }
}

// These two functions separate out the particular look of the drawn find
// matches from the code that draws them.  This function sets up the paints that
// are used to draw the matches.
void setUpFindPaint()
{
    // Set up the foreground paint
    m_findPaint.setAntiAlias(true);
    const SkScalar roundiness = SkIntToScalar(2);
    SkCornerPathEffect* cornerEffect = new SkCornerPathEffect(roundiness);
    m_findPaint.setPathEffect(cornerEffect);
    m_findPaint.setARGB(255, 132, 190, 0);

    // Set up the background blur paint.
    m_findBlurPaint.setAntiAlias(true);
    m_findBlurPaint.setARGB(204, 0, 0, 0);
    m_findBlurPaint.setPathEffect(cornerEffect);
    cornerEffect->unref();
    SkMaskFilter* blurFilter = SkBlurMaskFilter::Create(SK_Scalar1,
            SkBlurMaskFilter::kNormal_BlurStyle);
    m_findBlurPaint.setMaskFilter(blurFilter)->unref();
    m_isFindPaintSetUp = true;
}

// Draw the match specified by region to the canvas.
void drawMatch(const SkRegion& region, SkCanvas* canvas, bool focused)
{
    // For the match which has focus, use a filled paint.  For the others, use
    // a stroked paint.
    if (focused) {
        m_findPaint.setStyle(SkPaint::kFill_Style);
        m_findBlurPaint.setStyle(SkPaint::kFill_Style);
    } else {
        m_findPaint.setStyle(SkPaint::kStroke_Style);
        m_findPaint.setStrokeWidth(SK_Scalar1);
        m_findBlurPaint.setStyle(SkPaint::kStroke_Style);
        m_findBlurPaint.setStrokeWidth(SkIntToScalar(2));
    }
    // Find the path for the current match
    SkPath matchPath;
    region.getBoundaryPath(&matchPath);
    // Offset the path for a blurred shadow
    SkPath blurPath;
    matchPath.offset(SK_Scalar1, SkIntToScalar(2), &blurPath);
    int saveCount = 0;
    if (!focused) {
        saveCount = canvas->save();
        canvas->clipPath(matchPath, SkRegion::kDifference_Op);
    }
    // Draw the blurred background
    canvas->drawPath(blurPath, m_findBlurPaint);
    if (!focused) {
        canvas->restoreToCount(saveCount);
    }
    // Draw the foreground
    canvas->drawPath(matchPath, m_findPaint);
}

bool scrollRectOnScreen(int left, int top, int right, int bottom)
{
    WebCore::IntRect visible;
    getVisibleRect(&visible);
    int dx = 0;
    if (left < visible.x()) {
        dx = left - visible.x();
    // Only scroll right if the entire width can fit on screen.
    } else if (right > visible.right() && right - left < visible.width()) {
        dx = right - visible.right();
    }
    int dy = 0;
    if (top < visible.y()) {
        dy = top - visible.y();
    // Only scroll down if the entire height can fit on screen
    } else if (bottom > visible.bottom() && bottom - top < visible.height()) {
        dy = bottom - visible.bottom();
    }
    if ((dx|dy) == 0 || !scrollBy(dx, dy))
        return false;
    viewInvalidate();
    return true;
}

// Put a cap on the number of matches to draw.  If the current page has more
// matches than this, only draw the focused match.
#define MAX_NUMBER_OF_MATCHES_TO_DRAW 101

void drawMatches(SkCanvas* canvas)
{
    if (!m_matches || !m_matches->size())
        return;
    if (m_findIndex >= m_matches->size())
        m_findIndex = 0;
    const MatchInfo& matchInfo = (*m_matches)[m_findIndex];
    const SkRegion& currentMatchRegion = matchInfo.getLocation();
    const SkIRect& currentMatchBounds = currentMatchRegion.getBounds();
    if (scrollRectOnScreen(currentMatchBounds.fLeft, currentMatchBounds.fTop,
            currentMatchBounds.fRight, currentMatchBounds.fBottom))
        return;

    // Set up the paints used for drawing the matches
    if (!m_isFindPaintSetUp)
        setUpFindPaint();

    // Draw the current match
    drawMatch(currentMatchRegion, canvas, true);
    // Now draw the picture, so that it shows up on top of the rectangle
    canvas->drawPicture(*matchInfo.getPicture());

    // Draw the rest
    unsigned numberOfMatches = m_matches->size();
    if (numberOfMatches > 1
            && numberOfMatches < MAX_NUMBER_OF_MATCHES_TO_DRAW) {
        WebCore::IntRect visible;
        getVisibleRect(&visible);
        SkIRect visibleIRect(visible);
        for(unsigned i = 0; i < numberOfMatches; i++) {
            // The current match has already been drawn
            if (i == m_findIndex)
                continue;
            const SkRegion& region = (*m_matches)[i].getLocation();
            // Do not draw matches which intersect the current one, or if it is
            // offscreen
            if (currentMatchRegion.intersects(region)
                    || !region.intersects(visibleIRect))
                continue;
            drawMatch(region, canvas, false);
        }
    }
}

void resetCursorRing()
{
    m_followedLink = false;
    m_viewImpl->m_hasCursorBounds = false;
}

void drawCursorRing(SkCanvas* canvas)
{
    const CachedRoot* root = getFrameCache(AllowNewer);
    if (!root) {
        DBG_NAV_LOG("!root");
        resetCursorRing();
        return;
    }
    const CachedFrame* frame;
    const CachedNode* node = root->currentCursor(&frame);
    if (!node) {
        DBG_NAV_LOGV("%s", "!node");
        resetCursorRing();
        return;
    }
    if (node->isHidden()) {
        DBG_NAV_LOG("node->isHidden()");
        m_viewImpl->m_hasCursorBounds = false;
        return;
    }
    const WTF::Vector<WebCore::IntRect>* rings = &node->cursorRings();
    if (!rings->size()) {
        DBG_NAV_LOG("!rings->size()");
        m_viewImpl->m_hasCursorBounds = false;
        return;
    }
    bool isButton = false;
    m_viewImpl->gButtonMutex.lock();
    // If this is a button drawn by us (rather than webkit) do not draw the
    // cursor ring, since its cursor will be shown by a change in what we draw.
    // Should be in sync with recordButtons, since that will be called
    // before this.
    if (m_viewImpl->m_buttons.size() > 0) {
        WebCore::Node* cursorPointer = (WebCore::Node*) node->nodePointer();
        Container* end = m_viewImpl->m_buttons.end();
        for (Container* ptr = m_viewImpl->m_buttons.begin(); ptr != end; ptr++) {
            if (ptr->matches(cursorPointer)) {
                isButton = true;
                break;
            }
        }
    }
    m_viewImpl->gButtonMutex.unlock();
    WebCore::IntRect bounds = node->bounds();
    updateCursorBounds(root, frame, node);

    WTF::Vector<WebCore::IntRect> oneRing;
    bool useHitBounds = node->useHitBounds();
    if (useHitBounds) {
        bounds = node->hitBounds();
    }
    if (useHitBounds || node->useBounds()) {
        oneRing.append(bounds);
        rings = &oneRing;
    }
    bounds.inflate(SkScalarCeil(CURSOR_RING_OUTER_DIAMETER));
    if (canvas->quickReject(bounds, SkCanvas::kAA_EdgeType)) {
        DBG_NAV_LOGD("canvas->quickReject cursorNode=%d (nodePointer=%p)"
            " bounds=(%d,%d,w=%d,h=%d)", node->index(), node->nodePointer(),
            bounds.x(), bounds.y(), bounds.width(), bounds.height());
        m_followedLink = false;
        return;
    }
    if (!node->hasCursorRing() || (node->isPlugin() && node->isFocus()))
        return;
    CursorRing::Flavor flavor = CursorRing::NORMAL_FLAVOR;
    if (!isButton) {
        flavor = node->isSyntheticLink()
            ? CursorRing::FAKE_FLAVOR : CursorRing::NORMAL_FLAVOR;
        if (m_followedLink) {
            flavor = static_cast<CursorRing::Flavor>
                    (flavor + CursorRing::NORMAL_ANIMATING);
        }
#if DEBUG_NAV_UI
        const WebCore::IntRect& ring = (*rings)[0];
        DBG_NAV_LOGD("cursorNode=%d (nodePointer=%p) flavor=%s rings=%d"
            " (%d, %d, %d, %d) isPlugin=%s",
            node->index(), node->nodePointer(),
            flavor == CursorRing::FAKE_FLAVOR ? "FAKE_FLAVOR" :
            flavor == CursorRing::NORMAL_ANIMATING ? "NORMAL_ANIMATING" :
            flavor == CursorRing::FAKE_ANIMATING ? "FAKE_ANIMATING" : "NORMAL_FLAVOR",
            rings->size(), ring.x(), ring.y(), ring.width(), ring.height(),
            node->isPlugin() ? "true" : "false");
#endif
    }
    if (isButton || flavor >= CursorRing::NORMAL_ANIMATING) {
        SkMSec time = SkTime::GetMSecs();
        if (time < m_ringAnimationEnd) {
            // views assume that inval bounds coordinates are non-negative
            bounds.intersect(WebCore::IntRect(0, 0, INT_MAX, INT_MAX));
            postInvalidateDelayed(m_ringAnimationEnd - time, bounds);
        } else {
            if (m_followedLink)
                hideCursor();
            m_followedLink = false;
            flavor = static_cast<CursorRing::Flavor>
                    (flavor - CursorRing::NORMAL_ANIMATING);
        }
    }
    if (!isButton)
        CursorRing::DrawRing(canvas, *rings, flavor);
}

bool cursorIsTextInput(FrameCachePermission allowNewer)
{
    CachedRoot* root = getFrameCache(allowNewer);
    if (!root) {
        DBG_NAV_LOG("!root");
        return false;
    }
    const CachedNode* cursor = root->currentCursor();
    if (!cursor) {
        DBG_NAV_LOG("!cursor");
        return false;
    }
    DBG_NAV_LOGD("%s", cursor->isTextInput() ? "true" : "false");
    return cursor->isTextInput();
}

void cursorRingBounds(WebCore::IntRect* bounds)
{
    DBG_NAV_LOGD("%s", "");
    CachedRoot* root = getFrameCache(DontAllowNewer);
    if (root) {
        const CachedNode* cachedNode = root->currentCursor();
        if (cachedNode) {
            cachedNode->cursorRingBounds(bounds);
            DBG_NAV_LOGD("bounds={%d,%d,%d,%d}", bounds->x(), bounds->y(),
                bounds->width(), bounds->height());
            return;
        }
    }
    *bounds = WebCore::IntRect(0, 0, 0, 0);
}

void fixCursor()
{
    m_viewImpl->gCursorBoundsMutex.lock();
    bool hasCursorBounds = m_viewImpl->m_hasCursorBounds;
    IntRect bounds = m_viewImpl->m_cursorBounds;
    m_viewImpl->gCursorBoundsMutex.unlock();
    if (!hasCursorBounds)
        return;
    int x, y;
    const CachedFrame* frame;
    const CachedNode* node = m_frameCacheUI->findAt(bounds, &frame, &x, &y, false);
    if (!node)
        return;
    // require that node have approximately the same bounds (+/- 4) and the same
    // center (+/- 2)
    IntPoint oldCenter = IntPoint(bounds.x() + (bounds.width() >> 1),
        bounds.y() + (bounds.height() >> 1));
    IntRect newBounds = node->bounds();
    IntPoint newCenter = IntPoint(newBounds.x() + (newBounds.width() >> 1),
        newBounds.y() + (newBounds.height() >> 1));
    DBG_NAV_LOGD("oldCenter=(%d,%d) newCenter=(%d,%d)"
        " bounds=(%d,%d,w=%d,h=%d) newBounds=(%d,%d,w=%d,h=%d)",
        oldCenter.x(), oldCenter.y(), newCenter.x(), newCenter.y(),
        bounds.x(), bounds.y(), bounds.width(), bounds.height(),
        newBounds.x(), newBounds.y(), newBounds.width(), newBounds.height());
    if (abs(oldCenter.x() - newCenter.x()) > 2)
        return;
    if (abs(oldCenter.y() - newCenter.y()) > 2)
        return;
    if (abs(bounds.x() - newBounds.x()) > 4)
        return;
    if (abs(bounds.y() - newBounds.y()) > 4)
        return;
    if (abs(bounds.right() - newBounds.right()) > 4)
        return;
    if (abs(bounds.bottom() - newBounds.bottom()) > 4)
        return;
    DBG_NAV_LOGD("node=%p frame=%p x=%d y=%d bounds=(%d,%d,w=%d,h=%d)",
        node, frame, x, y, bounds.x(), bounds.y(), bounds.width(),
        bounds.height());
    m_frameCacheUI->setCursor(const_cast<CachedFrame*>(frame),
        const_cast<CachedNode*>(node));
}

CachedRoot* getFrameCache(FrameCachePermission allowNewer)
{
    if (!m_viewImpl->m_updatedFrameCache) {
        DBG_NAV_LOGV("%s", "!m_viewImpl->m_updatedFrameCache");
        return m_frameCacheUI;
    }
    if (allowNewer == DontAllowNewer && m_viewImpl->m_lastGeneration < m_generation) {
        DBG_NAV_LOGD("allowNewer==DontAllowNewer m_viewImpl->m_lastGeneration=%d"
            " < m_generation=%d", m_viewImpl->m_lastGeneration, m_generation);
        return m_frameCacheUI;
    }
    DBG_NAV_LOGD("%s", "m_viewImpl->m_updatedFrameCache == true");
    bool hadCursor = m_frameCacheUI && m_frameCacheUI->currentCursor();
    const CachedNode* oldFocus = m_frameCacheUI ? m_frameCacheUI->currentFocus() : 0;
    m_viewImpl->gFrameCacheMutex.lock();
    delete m_frameCacheUI;
    delete m_navPictureUI;
    m_viewImpl->m_updatedFrameCache = false;
    m_frameCacheUI = m_viewImpl->m_frameCacheKit;
    m_navPictureUI = m_viewImpl->m_navPictureKit;
    m_viewImpl->m_frameCacheKit = 0;
    m_viewImpl->m_navPictureKit = 0;
    m_viewImpl->gFrameCacheMutex.unlock();
    fixCursor();
    if (oldFocus && m_frameCacheUI) {
        const CachedNode* newFocus = m_frameCacheUI->currentFocus();
        if (newFocus && oldFocus != newFocus && newFocus->isTextInput()
                && oldFocus->isTextInput()
                && newFocus != m_frameCacheUI->currentCursor()) {
            // The focus has changed.  We may need to update things.
            LOG_ASSERT(m_javaGlue.m_obj, "A java object was not associated with this native WebView!");
            JNIEnv* env = JSC::Bindings::getJNIEnv();
            env->CallVoidMethod(m_javaGlue.object(env).get(),
                    m_javaGlue.m_domChangedFocus);
            checkException(env);
        }
    }
    if (hadCursor && (!m_frameCacheUI || !m_frameCacheUI->currentCursor()))
        viewInvalidate(); // redraw in case cursor ring is still visible
    return m_frameCacheUI;
}

int getScaledMaxXScroll()
{
    LOG_ASSERT(m_javaGlue.m_obj, "A java object was not associated with this native WebView!");
    JNIEnv* env = JSC::Bindings::getJNIEnv();
    int result = env->CallIntMethod(m_javaGlue.object(env).get(), m_javaGlue.m_getScaledMaxXScroll);
    checkException(env);
    return result;
}

int getScaledMaxYScroll()
{
    LOG_ASSERT(m_javaGlue.m_obj, "A java object was not associated with this native WebView!");
    JNIEnv* env = JSC::Bindings::getJNIEnv();
    int result = env->CallIntMethod(m_javaGlue.object(env).get(), m_javaGlue.m_getScaledMaxYScroll);
    checkException(env);
    return result;
}

void getVisibleRect(WebCore::IntRect* rect)
{
    LOG_ASSERT(m_javaGlue.m_obj, "A java object was not associated with this native WebView!");
    JNIEnv* env = JSC::Bindings::getJNIEnv();
    jobject jRect = env->CallObjectMethod(m_javaGlue.object(env).get(), m_javaGlue.m_getVisibleRect);
    checkException(env);
    int left = (int) env->GetIntField(jRect, m_javaGlue.m_rectLeft);
    checkException(env);
    rect->setX(left);
    int top = (int) env->GetIntField(jRect, m_javaGlue.m_rectTop);
    checkException(env);
    rect->setY(top);
    int width = (int) env->CallIntMethod(jRect, m_javaGlue.m_rectWidth);
    checkException(env);
    rect->setWidth(width);
    int height = (int) env->CallIntMethod(jRect, m_javaGlue.m_rectHeight);
    checkException(env);
    rect->setHeight(height);
    env->DeleteLocalRef(jRect);
    checkException(env);
}

static CachedFrame::Direction KeyToDirection(KeyCode keyCode)
{
    switch (keyCode) {
        case kKeyCodeDpadRight:
            DBG_NAV_LOGD("keyCode=%s", "right");
            return CachedFrame::RIGHT;
        case kKeyCodeDpadLeft:
            DBG_NAV_LOGD("keyCode=%s", "left");
            return CachedFrame::LEFT;
        case kKeyCodeDpadDown:
            DBG_NAV_LOGD("keyCode=%s", "down");
            return CachedFrame::DOWN;
        case kKeyCodeDpadUp:
            DBG_NAV_LOGD("keyCode=%s", "up");
            return CachedFrame::UP;
        default:
            DBG_NAV_LOGD("bad key %d sent", keyCode);
            return CachedFrame::UNINITIALIZED;
    }
}

WebCore::String imageURI(int x, int y)
{
    const CachedRoot* root = getFrameCache(DontAllowNewer);
    return root ? root->imageURI(x, y) : WebCore::String();
}

bool cursorWantsKeyEvents()
{
    const CachedRoot* root = getFrameCache(DontAllowNewer);
    if (root) {
        const CachedNode* focus = root->currentCursor();
        if (focus)
            return focus->wantsKeyEvents();
    }
    return false;
}

// This needs to be called each time we call CachedRoot::setCursor() with
// non-null CachedNode/CachedFrame, since otherwise the WebViewCore's data
// about the cursor is incorrect.  When we call setCursor(0,0), we need
// to set m_viewImpl->hasCursorBounds to false.
void updateCursorBounds(const CachedRoot* root, const CachedFrame* cachedFrame,
        const CachedNode* cachedNode)
{
    LOG_ASSERT(root, "updateCursorBounds: root cannot be null");
    LOG_ASSERT(cachedNode, "updateCursorBounds: cachedNode cannot be null");
    LOG_ASSERT(cachedFrame, "updateCursorBounds: cachedFrame cannot be null");
    m_viewImpl->gCursorBoundsMutex.lock();
    m_viewImpl->m_hasCursorBounds = !cachedNode->isHidden();
    // If m_viewImpl->m_hasCursorBounds is false, we never look at the other
    // values, so do not bother setting them.
    if (m_viewImpl->m_hasCursorBounds) {
        WebCore::IntRect bounds = cachedNode->bounds();
        if (m_viewImpl->m_cursorBounds != bounds)
            DBG_NAV_LOGD("new cursor bounds=(%d,%d,w=%d,h=%d)",
                bounds.x(), bounds.y(), bounds.width(), bounds.height());
        m_viewImpl->m_cursorBounds = cachedNode->bounds();
        m_viewImpl->m_cursorHitBounds = cachedNode->hitBounds();
        m_viewImpl->m_cursorFrame = cachedFrame->framePointer();
        root->getSimulatedMousePosition(&m_viewImpl->m_cursorLocation);
        m_viewImpl->m_cursorNode = cachedNode->nodePointer();
    }
    m_viewImpl->gCursorBoundsMutex.unlock();
}

/* returns true if the key had no effect (neither scrolled nor changed cursor) */
bool moveCursor(int keyCode, int count, bool ignoreScroll)
{
    CachedRoot* root = getFrameCache(AllowNewer);
    if (!root) {
        DBG_NAV_LOG("!root");
        return true;
    }

    m_viewImpl->m_moveGeneration++;
    CachedFrame::Direction direction = KeyToDirection((KeyCode) keyCode);
    const CachedFrame* cachedFrame, * oldFrame = 0;
    const CachedNode* cursor = root->currentCursor(&oldFrame);
    WebCore::IntPoint cursorLocation = root->cursorLocation();
    DBG_NAV_LOGD("old cursor %d (nativeNode=%p) cursorLocation={%d, %d}",
        cursor ? cursor->index() : 0,
        cursor ? cursor->nodePointer() : 0, cursorLocation.x(), cursorLocation.y());
    WebCore::IntRect visibleRect;
    getVisibleRect(&visibleRect);
    DBG_NAV_LOGD("getVisibleRect %d,%d,%d,%d",
        visibleRect.x(), visibleRect.y(), visibleRect.width(), visibleRect.height());
    root->setVisibleRect(visibleRect);
    int xMax = getScaledMaxXScroll();
    int yMax = getScaledMaxYScroll();
    root->setMaxScroll(xMax, yMax);
    const CachedNode* cachedNode = 0;
    int dx = 0;
    int dy = 0;
    int counter = count;
    if (!cursor || !m_followedLink)
        root->setScrollOnly(m_followedLink);
    while (--counter >= 0) {
        WebCore::IntPoint scroll = WebCore::IntPoint(0, 0);
        cachedNode = root->moveCursor(direction, &cachedFrame, &scroll);
        dx += scroll.x();
        dy += scroll.y();
    }
    DBG_NAV_LOGD("new cursor %d (nativeNode=%p) cursorLocation={%d, %d}"
        "bounds={%d,%d,w=%d,h=%d}", cachedNode ? cachedNode->index() : 0,
        cachedNode ? cachedNode->nodePointer() : 0,
            root->cursorLocation().x(), root->cursorLocation().y(),
            cachedNode ? cachedNode->bounds().x() : 0,
            cachedNode ? cachedNode->bounds().y() : 0,
            cachedNode ? cachedNode->bounds().width() : 0,
            cachedNode ? cachedNode->bounds().height() : 0);
    // If !m_heightCanMeasure (such as in the browser), we want to scroll no
    // matter what
    if (!ignoreScroll && (!m_heightCanMeasure ||
            !cachedNode ||
            (cursor && cursor->nodePointer() == cachedNode->nodePointer())))
    {
        if (count == 1 && dx != 0 && dy == 0 && -m_lastDx == dx &&
                SkTime::GetMSecs() - m_lastDxTime < 1000)
            root->checkForJiggle(&dx);
        DBG_NAV_LOGD("scrollBy %d,%d", dx, dy);
        if ((dx | dy))
            this->scrollBy(dx, dy);
        m_lastDx = dx;
        m_lastDxTime = SkTime::GetMSecs();
    }
    bool result = false;
    if (cachedNode) {
        updateCursorBounds(root, cachedFrame, cachedNode);
        root->setCursor(const_cast<CachedFrame*>(cachedFrame),
                const_cast<CachedNode*>(cachedNode));
        bool disableFocusController = cachedNode != root->currentFocus()
                && cachedNode->wantsKeyEvents();
        sendMoveMouseIfLatest(disableFocusController);
        viewInvalidate();
    } else {
        int docHeight = root->documentHeight();
        int docWidth = root->documentWidth();
        if (visibleRect.bottom() + dy > docHeight)
            dy = docHeight - visibleRect.bottom();
        else if (visibleRect.y() + dy < 0)
            dy = -visibleRect.y();
        if (visibleRect.right() + dx > docWidth)
            dx = docWidth - visibleRect.right();
        else if (visibleRect.x() < 0)
            dx = -visibleRect.x();
        result = direction == CachedFrame::LEFT ? dx >= 0 :
            direction == CachedFrame::RIGHT ? dx <= 0 :
            direction == CachedFrame::UP ? dy >= 0 : dy <= 0;
    }
    return result;
}

void notifyProgressFinished()
{
    DBG_NAV_LOGD("cursorIsTextInput=%d", cursorIsTextInput(DontAllowNewer));
    rebuildWebTextView();
#if DEBUG_NAV_UI
    if (m_frameCacheUI) {
        const CachedNode* focus = m_frameCacheUI->currentFocus();
        DBG_NAV_LOGD("focus %d (nativeNode=%p)",
            focus ? focus->index() : 0,
            focus ? focus->nodePointer() : 0);
    }
#endif
}

const CachedNode* findAt(CachedRoot* root, const WebCore::IntRect& rect,
    const CachedFrame** framePtr, int* rxPtr, int* ryPtr)
{
    *rxPtr = 0;
    *ryPtr = 0;
    *framePtr = 0;
    if (!root)
        return 0;
    WebCore::IntRect visibleRect;
    getVisibleRect(&visibleRect);
    root->setVisibleRect(visibleRect);
    return root->findAt(rect, framePtr, rxPtr, ryPtr, true);
}

void selectBestAt(const WebCore::IntRect& rect)
{
    const CachedFrame* frame;
    int rx, ry;
    bool disableFocusController = false;
    CachedRoot* root = getFrameCache(DontAllowNewer);
    const CachedNode* node = findAt(root, rect, &frame, &rx, &ry);

    if (!node) {
        DBG_NAV_LOGD("no nodes found root=%p", root);
        disableFocusController = true;
        m_viewImpl->m_hasCursorBounds = false;
        if (root)
            root->setCursor(0, 0);
    } else {
        DBG_NAV_LOGD("CachedNode:%p (%d)", node, node->index());
        root->rootHistory()->setMouseBounds(node->bounds());
        updateCursorBounds(root, frame, node);
        root->setCursor(const_cast<CachedFrame*>(frame),
                const_cast<CachedNode*>(node));
        if (!node->wantsKeyEvents()) {
            disableFocusController = true;
        }
    }
    sendMoveMouseIfLatest(disableFocusController);
    viewInvalidate();
}

WebCore::IntRect getNavBounds()
{
    CachedRoot* root = getFrameCache(DontAllowNewer);
    return root ? root->rootHistory()->navBounds() :
        WebCore::IntRect(0, 0, 0, 0);
}

void setNavBounds(const WebCore::IntRect& rect)
{
    CachedRoot* root = getFrameCache(DontAllowNewer);
    if (!root)
        return;
    root->rootHistory()->setNavBounds(rect);
}



const CachedNode* m_cacheHitNode;
const CachedFrame* m_cacheHitFrame;

bool pointInNavCache(int x, int y, int slop)
{
    CachedRoot* root = getFrameCache(AllowNewer);
    if (!root)
        return false;
    IntRect rect = IntRect(x - slop, y - slop, slop * 2, slop * 2);
    int rx, ry;
    return (m_cacheHitNode = findAt(root, rect, &m_cacheHitFrame, &rx, &ry));
}

bool motionUp(int x, int y, int slop)
{
    bool pageScrolled = false;
    m_followedLink = false;
    IntRect rect = IntRect(x - slop, y - slop, slop * 2, slop * 2);
    int rx, ry;
    CachedRoot* root = getFrameCache(AllowNewer);
    if (!root)
        return 0;
    const CachedFrame* frame = 0;
    const CachedNode* result = slop ? findAt(root, rect, &frame, &rx, &ry) : 0;
    if (!result) {
        DBG_NAV_LOGD("no nodes found root=%p", root);
        setNavBounds(rect);
        m_viewImpl->m_hasCursorBounds = false;
        root->hideCursor();
        int dx = root->checkForCenter(x, y);
        if (dx) {
            scrollBy(dx, 0);
            pageScrolled = true;
        }
        sendMotionUp(frame ? (WebCore::Frame*) frame->framePointer() : 0,
            0, x, y);
        viewInvalidate();
        clearTextEntry();
        return pageScrolled;
    }
    DBG_NAV_LOGD("CachedNode:%p (%d) x=%d y=%d rx=%d ry=%d", result,
        result->index(), x, y, rx, ry);
    WebCore::IntRect navBounds = WebCore::IntRect(rx, ry, 1, 1);
    setNavBounds(navBounds);
    root->rootHistory()->setMouseBounds(navBounds);
    updateCursorBounds(root, frame, result);
    root->setCursor(const_cast<CachedFrame*>(frame),
        const_cast<CachedNode*>(result));
    bool syntheticLink = result->isSyntheticLink();
    if (!syntheticLink) {
        sendMotionUp(
            (WebCore::Frame*) frame->framePointer(),
            (WebCore::Node*) result->nodePointer(), rx, ry);
    }
    viewInvalidate();
    if (!result->isTextInput()) {
        clearTextEntry();
        setFollowedLink(true);
        if (syntheticLink)
            overrideUrlLoading(result->getExport());
    }
    return pageScrolled;
}

int getBlockLeftEdge(int x, int y, float scale)
{
    CachedRoot* root = getFrameCache(AllowNewer);
    if (root)
        return root->getBlockLeftEdge(x, y, scale);
    return -1;
}

void overrideUrlLoading(const WebCore::String& url)
{
    JNIEnv* env = JSC::Bindings::getJNIEnv();
    jstring jName = env->NewString((jchar*) url.characters(), url.length());
    env->CallVoidMethod(m_javaGlue.object(env).get(),
            m_javaGlue.m_overrideLoading, jName);
    env->DeleteLocalRef(jName);
}

void setFindIsUp(bool up)
{
    m_viewImpl->m_findIsUp = up;
    if (!up)
        m_hasCurrentLocation = false;
}

void setFollowedLink(bool followed)
{
    if ((m_followedLink = followed) != false) {
        m_ringAnimationEnd = SkTime::GetMSecs() + 500;
        viewInvalidate();
    }
}

void setHeightCanMeasure(bool measure)
{
    m_heightCanMeasure = measure;
}

SkIRect m_selStart, m_selEnd;
SkRegion m_selRegion;
#define MIN_ARROW_DISTANCE (20 * 20)

void moveSelection(int x, int y, bool extendSelection)
{
    CachedRoot* root = getFrameCache(DontAllowNewer);
    if (!root)
        return;
    const SkPicture& picture = *m_navPictureUI;
    WebCore::IntRect r;
    getVisibleRect(&r);
    SkIRect area;
    area.set(r.x(), r.y(), r.right(), r.bottom());
    m_selEnd = CopyPaste::findClosest(picture, area, x, y);
    if (!extendSelection)
        m_selStart = m_selEnd;
    DBG_NAV_LOGD("x=%d y=%d extendSelection=%s m_selStart=(%d, %d, %d, %d)"
        " m_selEnd=(%d, %d, %d, %d)", x, y, extendSelection ? "true" : "false",
        m_selStart.fLeft, m_selStart.fTop, m_selStart.fRight, m_selStart.fBottom,
        m_selEnd.fLeft, m_selEnd.fTop, m_selEnd.fRight, m_selEnd.fBottom);
}

const String getSelection()
{
    WebCore::IntRect r;
    getVisibleRect(&r);
    SkIRect area;
    area.set(r.x(), r.y(), r.right(), r.bottom());
    String result = CopyPaste::text(*m_navPictureUI, area, m_selRegion);
    DBG_NAV_LOGD("text=%s", result.latin1().data());
    return result;
}

void drawSelectionRegion(SkCanvas* canvas)
{
    CachedRoot* root = getFrameCache(DontAllowNewer);
    if (!root)
        return;
    WebCore::IntRect r;
    getVisibleRect(&r);
    SkIRect area;
    area.set(r.x(), r.y(), r.right(), r.bottom());
    m_selRegion.setEmpty();
    CopyPaste::buildSelection(*m_navPictureUI, area, m_selStart, m_selEnd, &m_selRegion);
    SkPath path;
    m_selRegion.getBoundaryPath(&path);
    SkPaint paint;
    paint.setAntiAlias(true);
    paint.setColor(SkColorSetARGB(0x40, 255, 51, 204));
    canvas->drawPath(path, paint);
}

void drawSelectionPointer(SkCanvas* canvas, float scale, int x, int y, bool ex)
{
    SkPath path;
    if (ex)
        getSelectionCaret(&path);
    else
        getSelectionArrow(&path);
    SkPaint paint;
    paint.setAntiAlias(true);
    paint.setStyle(SkPaint::kStroke_Style);
    paint.setColor(SK_ColorBLACK);
    SkPixelXorXfermode xorMode(SK_ColorWHITE);
    if (ex)
        paint.setXfermode(&xorMode);
    else
        paint.setStrokeWidth(SK_Scalar1 * 2);
    int sc = canvas->save();
    canvas->scale(scale, scale);
    canvas->translate(SkIntToScalar(x), SkIntToScalar(y));
    canvas->drawPath(path, paint);
    if (!ex) {
        paint.setStyle(SkPaint::kFill_Style);
        paint.setColor(SK_ColorWHITE);
        canvas->drawPath(path, paint);
    }
    canvas->restoreToCount(sc);
}

void getSelectionArrow(SkPath* path)
{
    const int arrow[] = {
        0, 14, 3, 11, 5, 15, 9, 15, 7, 11, 11, 11
    };
    for (unsigned index = 0; index < sizeof(arrow)/sizeof(arrow[0]); index += 2)
        path->lineTo(SkIntToScalar(arrow[index]), SkIntToScalar(arrow[index + 1]));
    path->close();
}

void getSelectionCaret(SkPath* path)
{
    SkScalar height = SkIntToScalar(m_selStart.fBottom - m_selStart.fTop);
    SkScalar dist = height / 4;
    path->moveTo(0, -height / 2);
    path->rLineTo(0, height);
    path->rLineTo(-dist, dist);
    path->rMoveTo(0, -SK_Scalar1/2);
    path->rLineTo(dist * 2, 0);
    path->rMoveTo(0, SK_Scalar1/2);
    path->rLineTo(-dist, -dist);
}

void sendMoveFocus(WebCore::Frame* framePtr, WebCore::Node* nodePtr)
{
    DBG_NAV_LOGD("framePtr=%p nodePtr=%p", framePtr, nodePtr);
    JNIEnv* env = JSC::Bindings::getJNIEnv();
    env->CallVoidMethod(m_javaGlue.object(env).get(),
        m_javaGlue.m_sendMoveFocus, (jint) framePtr, (jint) nodePtr);
    checkException(env);
}

void sendMoveMouse(WebCore::Frame* framePtr, WebCore::Node* nodePtr, int x, int y)
{
    DBG_NAV_LOGD("framePtr=%p nodePtr=%p x=%d y=%d", framePtr, nodePtr, x, y);
    JNIEnv* env = JSC::Bindings::getJNIEnv();
    env->CallVoidMethod(m_javaGlue.object(env).get(), m_javaGlue.m_sendMoveMouse,
        (jint) framePtr, (jint) nodePtr, x, y);
    checkException(env);
}

void sendMoveMouseIfLatest(bool disableFocusController)
{
    LOG_ASSERT(m_javaGlue.m_obj, "A java object was not associated with this native WebView!");
    JNIEnv* env = JSC::Bindings::getJNIEnv();
    env->CallVoidMethod(m_javaGlue.object(env).get(),
            m_javaGlue.m_sendMoveMouseIfLatest, disableFocusController);
    checkException(env);
}

void sendMotionUp(
    WebCore::Frame* framePtr, WebCore::Node* nodePtr, int x, int y)
{
    m_viewImpl->m_touchGeneration = ++m_generation;
    DBG_NAV_LOGD("m_generation=%d framePtr=%p nodePtr=%p x=%d y=%d",
        m_generation, framePtr, nodePtr, x, y);
    LOG_ASSERT(m_javaGlue.m_obj, "A WebView was not associated with this WebViewNative!");
    JNIEnv* env = JSC::Bindings::getJNIEnv();
    env->CallVoidMethod(m_javaGlue.object(env).get(), m_javaGlue.m_sendMotionUp,
        m_generation, (jint) framePtr, (jint) nodePtr, x, y);
    checkException(env);
}

// This function is only used by findNext and setMatches.  In it, we store
// upper left corner of the match specified by m_findIndex in
// m_currentMatchLocation.
void inline storeCurrentMatchLocation()
{
    SkASSERT(m_findIndex < m_matches->size());
    const SkIRect& bounds = (*m_matches)[m_findIndex].getLocation().getBounds();
    m_currentMatchLocation.set(bounds.fLeft, bounds.fTop);
    m_hasCurrentLocation = true;
}

void findNext(bool forward)
{
    if (!m_matches || !m_matches->size())
        return;
    if (forward) {
        m_findIndex++;
        if (m_findIndex == m_matches->size())
            m_findIndex = 0;
    } else {
        if (m_findIndex == 0) {
            m_findIndex = m_matches->size() - 1;
        } else {
            m_findIndex--;
        }
    }
    storeCurrentMatchLocation();
    viewInvalidate();
}

// With this call, WebView takes ownership of matches, and is responsible for
// deleting it.
void setMatches(WTF::Vector<MatchInfo>* matches)
{
    if (m_matches)
        delete m_matches;
    m_matches = matches;
    if (m_matches->size()) {
        if (m_hasCurrentLocation) {
            for (unsigned i = 0; i < m_matches->size(); i++) {
                const SkIRect& rect = (*m_matches)[i].getLocation().getBounds();
                if (rect.fLeft == m_currentMatchLocation.fX
                        && rect.fTop == m_currentMatchLocation.fY) {
                    m_findIndex = i;
                    viewInvalidate();
                    return;
                }
            }
        }
        // If we did not have a stored location, or if we were unable to restore
        // it, store the new one.
        m_findIndex = 0;
        storeCurrentMatchLocation();
    } else {
        m_hasCurrentLocation = false;
    }
    viewInvalidate();
}

bool scrollBy(int dx, int dy)
{
    LOG_ASSERT(m_javaGlue.m_obj, "A java object was not associated with this native WebView!");

    JNIEnv* env = JSC::Bindings::getJNIEnv();
    bool result = env->CallBooleanMethod(m_javaGlue.object(env).get(),
        m_javaGlue.m_scrollBy, dx, dy, true);
    checkException(env);
    return result;
}

bool hasCursorNode()
{
    CachedRoot* root = getFrameCache(DontAllowNewer);
    if (!root) {
        DBG_NAV_LOG("!root");
        return false;
    }
    const CachedNode* cursorNode = root->currentCursor();
    DBG_NAV_LOGD("cursorNode=%d (nodePointer=%p)",
        cursorNode ? cursorNode->index() : -1,
        cursorNode ? cursorNode->nodePointer() : 0);
    return cursorNode;
}

bool hasFocusNode()
{
    CachedRoot* root = getFrameCache(DontAllowNewer);
    if (!root) {
        DBG_NAV_LOG("!root");
        return false;
    }
    const CachedNode* focusNode = root->currentFocus();
    DBG_NAV_LOGD("focusNode=%d (nodePointer=%p)",
        focusNode ? focusNode->index() : -1,
        focusNode ? focusNode->nodePointer() : 0);
    return focusNode;
}

void rebuildWebTextView()
{
    JNIEnv* env = JSC::Bindings::getJNIEnv();
    env->CallVoidMethod(m_javaGlue.object(env).get(),
            m_javaGlue.m_rebuildWebTextView);
    checkException(env);
}

<<<<<<< HEAD
void displaySoftKeyboard(bool isTextView)
{
    JNIEnv* env = JSC::Bindings::getJNIEnv();
    env->CallVoidMethod(m_javaGlue.object(env).get(),
            m_javaGlue.m_displaySoftKeyboard, isTextView);
    checkException(env);
}

=======
>>>>>>> 9653e7ce
void viewInvalidate()
{
    JNIEnv* env = JSC::Bindings::getJNIEnv();
    env->CallVoidMethod(m_javaGlue.object(env).get(), m_javaGlue.m_viewInvalidate);
    checkException(env);
}

void viewInvalidateRect(int l, int t, int r, int b)
{
    JNIEnv* env = JSC::Bindings::getJNIEnv();
    env->CallVoidMethod(m_javaGlue.object(env).get(), m_javaGlue.m_viewInvalidateRect, l, r, t, b);
    checkException(env);
}

void postInvalidateDelayed(int64_t delay, const WebCore::IntRect& bounds)
{
    JNIEnv* env = JSC::Bindings::getJNIEnv();
    env->CallVoidMethod(m_javaGlue.object(env).get(), m_javaGlue.m_postInvalidateDelayed,
        delay, bounds.x(), bounds.y(), bounds.right(), bounds.bottom());
    checkException(env);
}

int moveGeneration()
{
    return m_viewImpl->m_moveGeneration;
}

private: // local state for WebView
    // private to getFrameCache(); other functions operate in a different thread
    CachedRoot* m_frameCacheUI; // navigation data ready for use
    WebViewCore* m_viewImpl;
    int m_generation; // associate unique ID with sent kit focus to match with ui
    SkPicture* m_navPictureUI;
    bool m_followedLink;
    SkMSec m_ringAnimationEnd;
    // Corresponds to the same-named boolean on the java side.
    bool m_heightCanMeasure;
    int m_lastDx;
    SkMSec m_lastDxTime;
    WTF::Vector<MatchInfo>* m_matches;
    // Stores the location of the current match.
    SkIPoint m_currentMatchLocation;
    // Tells whether the value in m_currentMatchLocation is valid.
    bool m_hasCurrentLocation;
    // Tells whether we have done the setup to draw the Find matches.
    bool m_isFindPaintSetUp;
    // Paint used to draw our Find matches.
    SkPaint m_findPaint;
    // Paint used for the background of our Find matches.
    SkPaint m_findBlurPaint;
    unsigned m_findIndex;
}; // end of WebView class

/*
 * Native JNI methods
 */
static jstring WebCoreStringToJString(JNIEnv *env, WebCore::String string)
{
    int length = string.length();
    if (!length)
        return 0;
    jstring ret = env->NewString((jchar *)string.characters(), length);
    env->DeleteLocalRef(ret);
    return ret;
}

static int nativeCacheHitFramePointer(JNIEnv *env, jobject obj)
{
    return reinterpret_cast<int>(GET_NATIVE_VIEW(env, obj)
            ->m_cacheHitFrame->framePointer());
}

static jobject nativeCacheHitNodeBounds(JNIEnv *env, jobject obj)
{
    WebCore::IntRect bounds = GET_NATIVE_VIEW(env, obj)
        ->m_cacheHitNode->originalAbsoluteBounds();
    jclass rectClass = env->FindClass("android/graphics/Rect");
    jmethodID init = env->GetMethodID(rectClass, "<init>", "(IIII)V");
    jobject rect = env->NewObject(rectClass, init, bounds.x(),
        bounds.y(), bounds.right(), bounds.bottom());
    return rect;
}

static int nativeCacheHitNodePointer(JNIEnv *env, jobject obj)
{
    return reinterpret_cast<int>(GET_NATIVE_VIEW(env, obj)
        ->m_cacheHitNode->nodePointer());
}

static void nativeClearCursor(JNIEnv *env, jobject obj)
{
    WebView* view = GET_NATIVE_VIEW(env, obj);
    LOG_ASSERT(view, "view not set in %s", __FUNCTION__);
    view->clearCursor();
}

static void nativeCreate(JNIEnv *env, jobject obj, int viewImpl)
{
    WebView* webview = new WebView(env, obj, viewImpl);
    // NEED THIS OR SOMETHING LIKE IT!
    //Release(obj);
}

static jint nativeCursorFramePointer(JNIEnv *env, jobject obj)
{
    WebView* view = GET_NATIVE_VIEW(env, obj);
    CachedRoot* root = view->getFrameCache(WebView::DontAllowNewer);
    if (!root)
        return 0;
    const CachedFrame* frame = 0;
    (void) root->currentCursor(&frame);
    return reinterpret_cast<int>(frame ? frame->framePointer() : 0);
}

static const CachedNode* getCursorNode(JNIEnv *env, jobject obj)
{
    WebView* view = GET_NATIVE_VIEW(env, obj);
    CachedRoot* root = view->getFrameCache(WebView::DontAllowNewer);
    return root ? root->currentCursor() : 0;
}

static const CachedNode* getCursorNode(JNIEnv *env, jobject obj,
    const CachedFrame** frame)
{
    WebView* view = GET_NATIVE_VIEW(env, obj);
    CachedRoot* root = view->getFrameCache(WebView::DontAllowNewer);
    return root ? root->currentCursor(frame) : 0;
}

static const CachedNode* getFocusCandidate(JNIEnv *env, jobject obj)
{
    WebView* view = GET_NATIVE_VIEW(env, obj);
    CachedRoot* root = view->getFrameCache(WebView::DontAllowNewer);
    if (!root)
        return 0;
    const CachedNode* cursor = root->currentCursor();
    if (cursor && cursor->wantsKeyEvents())
        return cursor;
    return root->currentFocus();
}

static const CachedNode* getFocusNode(JNIEnv *env, jobject obj)
{
    WebView* view = GET_NATIVE_VIEW(env, obj);
    CachedRoot* root = view->getFrameCache(WebView::DontAllowNewer);
    return root ? root->currentFocus() : 0;
}

static const CachedInput* getInputCandidate(JNIEnv *env, jobject obj)
{
    WebView* view = GET_NATIVE_VIEW(env, obj);
    CachedRoot* root = view->getFrameCache(WebView::DontAllowNewer);
    if (!root)
        return 0;
    const CachedFrame* frame;
    const CachedNode* cursor = root->currentCursor(&frame);
    if (!cursor || !cursor->wantsKeyEvents())
        cursor = root->currentFocus(&frame);
    return cursor ? frame->textInput(cursor) : 0;
}

static jboolean nativeCursorMatchesFocus(JNIEnv *env, jobject obj)
{
    const CachedNode* cursor = getCursorNode(env, obj);
    const CachedNode* focus = getFocusNode(env, obj);
    return cursor && focus && cursor->nodePointer() == focus->nodePointer();
}

static jobject nativeCursorNodeBounds(JNIEnv *env, jobject obj)
{
    const CachedNode* node = getCursorNode(env, obj);
    WebCore::IntRect bounds = node ? node->getBounds()
        : WebCore::IntRect(0, 0, 0, 0);
    jclass rectClass = env->FindClass("android/graphics/Rect");
    jmethodID init = env->GetMethodID(rectClass, "<init>", "(IIII)V");
    jobject rect = env->NewObject(rectClass, init, bounds.x(),
        bounds.y(), bounds.right(), bounds.bottom());
    return rect;
}

static jint nativeCursorNodePointer(JNIEnv *env, jobject obj)
{
    const CachedNode* node = getCursorNode(env, obj);
    return reinterpret_cast<int>(node ? node->nodePointer() : 0);
}

static jobject nativeCursorPosition(JNIEnv *env, jobject obj)
{
    WebView* view = GET_NATIVE_VIEW(env, obj);
    const CachedRoot* root = view->getFrameCache(WebView::DontAllowNewer);
    WebCore::IntPoint pos = WebCore::IntPoint(0, 0);
    if (root)
        root->getSimulatedMousePosition(&pos);
    jclass pointClass = env->FindClass("android/graphics/Point");
    jmethodID init = env->GetMethodID(pointClass, "<init>", "(II)V");
    jobject point = env->NewObject(pointClass, init, pos.x(), pos.y());
    return point;
}

static WebCore::IntRect jrect_to_webrect(JNIEnv* env, jobject obj)
{
    int L, T, R, B;
    GraphicsJNI::get_jrect(env, obj, &L, &T, &R, &B);
    return WebCore::IntRect(L, T, R - L, B - T);
}

static bool nativeCursorIntersects(JNIEnv *env, jobject obj, jobject visRect)
{
    const CachedNode* node = getCursorNode(env, obj);
    return node ? node->getBounds().intersects(jrect_to_webrect(env, visRect))
        : false;
}

static bool nativeCursorIsAnchor(JNIEnv *env, jobject obj)
{
    const CachedNode* node = getCursorNode(env, obj);
    return node ? node->isAnchor() : false;
}

static bool nativeCursorIsTextInput(JNIEnv *env, jobject obj)
{
    const CachedNode* node = getCursorNode(env, obj);
    return node ? node->isTextInput() : false;
}

static jobject nativeCursorText(JNIEnv *env, jobject obj)
{
    const CachedNode* node = getCursorNode(env, obj);
    if (!node)
        return 0;
    WebCore::String value = node->getExport();
    return !value.isEmpty() ? env->NewString((jchar *)value.characters(),
        value.length()) : 0;
}

static void nativeDebugDump(JNIEnv *env, jobject obj)
{
#if DUMP_NAV_CACHE
    WebView* view = GET_NATIVE_VIEW(env, obj);
    LOG_ASSERT(view, "view not set in %s", __FUNCTION__);
    view->debugDump();
#endif
}

static void nativeDrawMatches(JNIEnv *env, jobject obj, jobject canv)
{
    SkCanvas* canvas = GraphicsJNI::getNativeCanvas(env, canv);
    if (!canv) {
        DBG_NAV_LOG("!canv");
        return;
    }
    WebView* view = GET_NATIVE_VIEW(env, obj);
    if (!view) {
        DBG_NAV_LOG("!view");
        return;
    }
    view->drawMatches(canvas);
}

static void nativeDrawLayers(JNIEnv *env, jobject obj,
    jint layer, jfloat scrollX, jfloat scrollY,
    jfloat scale, jobject canv)
{
    if (!env)
        return;
    if (!layer)
        return;
    if (!canv)
        return;

#if USE(ACCELERATED_COMPOSITING)
    LayerAndroid* layerImpl = reinterpret_cast<LayerAndroid*>(layer);
    SkCanvas* canvas = GraphicsJNI::getNativeCanvas(env, canv);
    if (canvas)
        layerImpl->paintOn(scrollX, scrollY, scale, canvas);
#endif
}

static void nativeUpdateLayers(JNIEnv *env, jobject obj,
                               jint layer, jint updates)
{
    if (!env)
        return;
    if (!layer)
        return;
    if (!updates)
        return;

#if USE(ACCELERATED_COMPOSITING)
    Vector<RefPtr<AndroidAnimationValue> >* updatesImpl =
        reinterpret_cast<Vector<RefPtr<AndroidAnimationValue> >* >(updates);
    if (updatesImpl) {
        for (unsigned int i = 0; i < updatesImpl->size(); i++)
            (updatesImpl->at(i))->apply();
        delete updatesImpl;
    }
#endif
}

static bool nativeLayersHaveAnimations(JNIEnv *env, jobject obj, jint layer)
{
    if (!env)
        return false;
    if (!layer)
        return false;
#if USE(ACCELERATED_COMPOSITING)
    LayerAndroid* layerImpl = reinterpret_cast<LayerAndroid*>(layer);
    return layerImpl->hasAnimations();
#else
    return false;
#endif
}

static int nativeEvaluateLayersAnimations(JNIEnv *env, jobject obj, jint layer)
{
    if (!env)
        return 0;
    if (!layer)
        return 0;
#if USE(ACCELERATED_COMPOSITING)
    LayerAndroid* layerImpl = reinterpret_cast<LayerAndroid*>(layer);
    return reinterpret_cast<int>(layerImpl->evaluateAnimations());
#else
    return 0;
#endif
}

static void nativeDestroyLayer(JNIEnv *env, jobject obj, jint layer)
{
    if (!env)
        return;
    if (!layer)
        return;
#if USE(ACCELERATED_COMPOSITING)
    LayerAndroid* layerImpl = reinterpret_cast<LayerAndroid*>(layer);
    delete layerImpl;
#endif
}

static void nativeDrawCursorRing(JNIEnv *env, jobject obj, jobject canv)
{
    SkCanvas* canvas = GraphicsJNI::getNativeCanvas(env, canv);
    if (!canv) {
        DBG_NAV_LOG("!canv");
        return;
    }
    WebView* view = GET_NATIVE_VIEW(env, obj);
    if (!view) {
        DBG_NAV_LOG("!view");
        return;
    }
    view->drawCursorRing(canvas);
}

static void nativeDrawSelectionPointer(JNIEnv *env, jobject obj,
    jobject canv, jfloat scale, jint x, jint y, bool ex)
{
    SkCanvas* canvas = GraphicsJNI::getNativeCanvas(env, canv);
    if (!canv) {
        DBG_NAV_LOG("!canv");
        return;
    }
    WebView* view = GET_NATIVE_VIEW(env, obj);
    if (!view) {
        DBG_NAV_LOG("!view");
        return;
    }
    view->drawSelectionPointer(canvas, scale, x, y, ex);
}

static void nativeDrawSelectionRegion(JNIEnv *env, jobject obj, jobject canv)
{
    SkCanvas* canvas = GraphicsJNI::getNativeCanvas(env, canv);
    if (!canv) {
        DBG_NAV_LOG("!canv");
        return;
    }
    WebView* view = GET_NATIVE_VIEW(env, obj);
    if (!view) {
        DBG_NAV_LOG("!view");
        return;
    }
    view->drawSelectionRegion(canvas);
}

static jobject nativeImageURI(JNIEnv *env, jobject obj, jint x, jint y)
{
    WebView* view = GET_NATIVE_VIEW(env, obj);
    LOG_ASSERT(view, "view not set in %s", __FUNCTION__);
    WebCore::String uri = view->imageURI(x, y);
    jstring ret = 0;
    unsigned len = uri.length();
    if (len) {
        ret = env->NewString((jchar*) uri.characters(), len);
        env->DeleteLocalRef(ret);
    }
    return ret;
}

static jint nativeFocusCandidateFramePointer(JNIEnv *env, jobject obj)
{
    WebView* view = GET_NATIVE_VIEW(env, obj);
    CachedRoot* root = view->getFrameCache(WebView::DontAllowNewer);
    if (!root)
        return 0;
    const CachedFrame* frame = 0;
    const CachedNode* cursor = root->currentCursor(&frame);
    if (!cursor || !cursor->wantsKeyEvents())
        (void) root->currentFocus(&frame);
    return reinterpret_cast<int>(frame ? frame->framePointer() : 0);
}

static bool nativeFocusCandidateIsPassword(JNIEnv *env, jobject obj)
{
    const CachedInput* input = getInputCandidate(env, obj);
    return input && input->inputType() == WebCore::HTMLInputElement::PASSWORD;
}

static bool nativeFocusCandidateIsRtlText(JNIEnv *env, jobject obj)
{
    const CachedInput* input = getInputCandidate(env, obj);
    return input ? input->isRtlText() : false;
}

static bool nativeFocusCandidateIsTextInput(JNIEnv *env, jobject obj)
{
    const CachedNode* node = getFocusCandidate(env, obj);
    return node ? node->isTextInput() : false;
}

static jint nativeFocusCandidateMaxLength(JNIEnv *env, jobject obj)
{
    const CachedInput* input = getInputCandidate(env, obj);
    return input ? input->maxLength() : false;
}

static jobject nativeFocusCandidateName(JNIEnv *env, jobject obj)
{
    const CachedInput* input = getInputCandidate(env, obj);
    if (!input)
        return 0;
    const WebCore::String& name = input->name();
    return env->NewString((jchar*)name.characters(), name.length());
}

static jobject nativeFocusCandidateNodeBounds(JNIEnv *env, jobject obj)
{
    const CachedNode* node = getFocusCandidate(env, obj);
    WebCore::IntRect bounds = node ? node->getBounds()
        : WebCore::IntRect(0, 0, 0, 0);
    jclass rectClass = env->FindClass("android/graphics/Rect");
    jmethodID init = env->GetMethodID(rectClass, "<init>", "(IIII)V");
    jobject rect = env->NewObject(rectClass, init, bounds.x(),
        bounds.y(), bounds.right(), bounds.bottom());
    return rect;
}

static jint nativeFocusCandidatePointer(JNIEnv *env, jobject obj)
{
    const CachedNode* node = getFocusCandidate(env, obj);
    return reinterpret_cast<int>(node ? node->nodePointer() : 0);
}

static jobject nativeFocusCandidateText(JNIEnv *env, jobject obj)
{
    const CachedNode* node = getFocusCandidate(env, obj);
    if (!node)
        return 0;
    WebCore::String value = node->getExport();
    return !value.isEmpty() ? env->NewString((jchar *)value.characters(),
        value.length()) : 0;
}

static jint nativeFocusCandidateTextSize(JNIEnv *env, jobject obj)
{
    const CachedInput* input = getInputCandidate(env, obj);
    return input ? input->textSize() : 0;
}

enum type {
    NONE = -1,
    NORMAL_TEXT_FIELD = 0,
    TEXT_AREA = 1,
    PASSWORD = 2,
    SEARCH = 3,
    EMAIL = 4,
    NUMBER = 5,
    TELEPHONE = 6,
    URL = 7
};

static int nativeFocusCandidateType(JNIEnv *env, jobject obj)
{
    const CachedInput* input = getInputCandidate(env, obj);
    if (!input) return NONE;
    if (!input->isTextField()) return TEXT_AREA;
    switch (input->inputType()) {
    case HTMLInputElement::PASSWORD:
        return PASSWORD;
    case HTMLInputElement::SEARCH:
        return SEARCH;
    case HTMLInputElement::EMAIL:
        return EMAIL;
    case HTMLInputElement::NUMBER:
        return NUMBER;
    case HTMLInputElement::TELEPHONE:
        return TELEPHONE;
    case HTMLInputElement::URL:
        return URL;
    default:
        return NORMAL_TEXT_FIELD;
    }
}

static bool nativeFocusIsPlugin(JNIEnv *env, jobject obj)
{
    const CachedNode* node = getFocusNode(env, obj);
    return node ? node->isPlugin() : false;
}

static jint nativeFocusNodePointer(JNIEnv *env, jobject obj)
{
    const CachedNode* node = getFocusNode(env, obj);
    return node ? reinterpret_cast<int>(node->nodePointer()) : 0;
}

static bool nativeCursorWantsKeyEvents(JNIEnv* env, jobject jwebview) {
    WebView* view = GET_NATIVE_VIEW(env, jwebview);
    LOG_ASSERT(view, "view not set in %s", __FUNCTION__);
    return view->cursorWantsKeyEvents();
}

static void nativeHideCursor(JNIEnv *env, jobject obj)
{
    WebView* view = GET_NATIVE_VIEW(env, obj);
    LOG_ASSERT(view, "view not set in %s", __FUNCTION__);
    view->hideCursor();
}

static void nativeInstrumentReport(JNIEnv *env, jobject obj)
{
#ifdef ANDROID_INSTRUMENT
    TimeCounter::reportNow();
#endif
}

static void nativeSelectBestAt(JNIEnv *env, jobject obj, jobject jrect)
{
    WebView* view = GET_NATIVE_VIEW(env, obj);
    LOG_ASSERT(view, "view not set in %s", __FUNCTION__);
    WebCore::IntRect rect = jrect_to_webrect(env, jrect);
    view->selectBestAt(rect);
}

static jint nativeTextGeneration(JNIEnv *env, jobject obj)
{
    WebView* view = GET_NATIVE_VIEW(env, obj);
    CachedRoot* root = view->getFrameCache(WebView::DontAllowNewer);
    return root ? root->textGeneration() : 0;
}

static bool nativePointInNavCache(JNIEnv *env, jobject obj,
    int x, int y, int slop)
{
    return GET_NATIVE_VIEW(env, obj)->pointInNavCache(x, y, slop);
}

static bool nativeMotionUp(JNIEnv *env, jobject obj,
    int x, int y, int slop)
{
    WebView* view = GET_NATIVE_VIEW(env, obj);
    LOG_ASSERT(view, "view not set in %s", __FUNCTION__);
    return view->motionUp(x, y, slop);
}

static bool nativeHasCursorNode(JNIEnv *env, jobject obj)
{
    return GET_NATIVE_VIEW(env, obj)->hasCursorNode();
}

static bool nativeHasFocusNode(JNIEnv *env, jobject obj)
{
    return GET_NATIVE_VIEW(env, obj)->hasFocusNode();
}

static bool nativeMoveCursor(JNIEnv *env, jobject obj,
    int key, int count, bool ignoreScroll)
{
    WebView* view = GET_NATIVE_VIEW(env, obj);
    DBG_NAV_LOGD("env=%p obj=%p view=%p", env, obj, view);
    LOG_ASSERT(view, "view not set in %s", __FUNCTION__);
    return view->moveCursor(key, count, ignoreScroll);
}

static void nativeRecordButtons(JNIEnv* env, jobject obj, bool hasFocus,
        bool pressed, bool invalidate)
{
    WebView* view = GET_NATIVE_VIEW(env, obj);
    LOG_ASSERT(view, "view not set in %s", __FUNCTION__);
    view->nativeRecordButtons(hasFocus, pressed, invalidate);
}

static void nativeSetFindIsUp(JNIEnv *env, jobject obj)
{
    WebView* view = GET_NATIVE_VIEW(env, obj);
    LOG_ASSERT(view, "view not set in %s", __FUNCTION__);
    view->setFindIsUp(false);
}

static void nativeSetFollowedLink(JNIEnv *env, jobject obj, bool followed)
{
    WebView* view = GET_NATIVE_VIEW(env, obj);
    LOG_ASSERT(view, "view not set in %s", __FUNCTION__);
    view->setFollowedLink(followed);
}

static void nativeSetHeightCanMeasure(JNIEnv *env, jobject obj, bool measure)
{
    WebView* view = GET_NATIVE_VIEW(env, obj);
    LOG_ASSERT(view, "view not set in nativeSetHeightCanMeasure");
    view->setHeightCanMeasure(measure);
}

static jobject nativeGetCursorRingBounds(JNIEnv *env, jobject obj)
{
    WebView* view = GET_NATIVE_VIEW(env, obj);
    LOG_ASSERT(view, "view not set in %s", __FUNCTION__);
    jclass rectClass = env->FindClass("android/graphics/Rect");
    LOG_ASSERT(rectClass, "Could not find Rect class!");
    jmethodID init = env->GetMethodID(rectClass, "<init>", "(IIII)V");
    LOG_ASSERT(init, "Could not find constructor for Rect");
    WebCore::IntRect webRect;
    view->cursorRingBounds(&webRect);
    jobject rect = env->NewObject(rectClass, init, webRect.x(),
        webRect.y(), webRect.right(), webRect.bottom());
    return rect;
}

static int nativeFindAll(JNIEnv *env, jobject obj, jstring findLower,
        jstring findUpper)
{
    // If one or the other is null, do not search.
    if (!(findLower && findUpper))
        return 0;
    // Obtain the characters for both the lower case string and the upper case
    // string representing the same word.
    const jchar* findLowerChars = env->GetStringChars(findLower, 0);
    const jchar* findUpperChars = env->GetStringChars(findUpper, 0);
    // If one or the other is null, do not search.
    if (!(findLowerChars && findUpperChars)) {
        if (findLowerChars)
            env->ReleaseStringChars(findLower, findLowerChars);
        if (findUpperChars)
            env->ReleaseStringChars(findUpper, findUpperChars);
        checkException(env);
        return 0;
    }
    WebView* view = GET_NATIVE_VIEW(env, obj);
    LOG_ASSERT(view, "view not set in nativeFindAll");
    view->setFindIsUp(true);
    CachedRoot* root = view->getFrameCache(WebView::AllowNewer);
    if (!root) {
        env->ReleaseStringChars(findLower, findLowerChars);
        env->ReleaseStringChars(findUpper, findUpperChars);
        checkException(env);
        return 0;
    }
    int length = env->GetStringLength(findLower);
    // If the lengths of the strings do not match, then they are not the same
    // word, so do not search.
    if (!length || env->GetStringLength(findUpper) != length) {
        env->ReleaseStringChars(findLower, findLowerChars);
        env->ReleaseStringChars(findUpper, findUpperChars);
        checkException(env);
        return 0;
    }
    int width = root->documentWidth();
    int height = root->documentHeight();
    // Create a FindCanvas, which allows us to fake draw into it so we can
    // figure out where our search string is rendered (and how many times).
    FindCanvas canvas(width, height, (const UChar*) findLowerChars,
            (const UChar*) findUpperChars, length << 1);
    SkBitmap bitmap;
    bitmap.setConfig(SkBitmap::kARGB_8888_Config, width, height);
    canvas.setBitmapDevice(bitmap);
    canvas.drawPicture(*(root->getPicture()));
    WTF::Vector<MatchInfo>* matches = canvas.detachMatches();
    // With setMatches, the WebView takes ownership of matches
    view->setMatches(matches);

    env->ReleaseStringChars(findLower, findLowerChars);
    env->ReleaseStringChars(findUpper, findUpperChars);
    checkException(env);
    return canvas.found();
}

static void nativeFindNext(JNIEnv *env, jobject obj, bool forward)
{
    WebView* view = GET_NATIVE_VIEW(env, obj);
    LOG_ASSERT(view, "view not set in nativeFindNext");
    view->findNext(forward);
}

static void nativeUpdateCachedTextfield(JNIEnv *env, jobject obj, jstring updatedText, jint generation)
{
    WebView* view = GET_NATIVE_VIEW(env, obj);
    LOG_ASSERT(view, "view not set in nativeUpdateCachedTextfield");
    CachedRoot* root = view->getFrameCache(WebView::DontAllowNewer);
    if (!root)
        return;
    const CachedNode* cachedFocusNode = root->currentFocus();
    if (!cachedFocusNode || !cachedFocusNode->isTextInput())
        return;
    WebCore::String webcoreString = to_string(env, updatedText);
    (const_cast<CachedNode*>(cachedFocusNode))->setExport(webcoreString);
    root->setTextGeneration(generation);
    checkException(env);
}

static jint nativeGetBlockLeftEdge(JNIEnv *env, jobject obj, jint x, jint y,
        jfloat scale)
{
    WebView* view = GET_NATIVE_VIEW(env, obj);
    LOG_ASSERT(view, "view not set in %s", __FUNCTION__);
    if (!view)
        return -1;
    return view->getBlockLeftEdge(x, y, scale);
}

static void nativeDestroy(JNIEnv *env, jobject obj)
{
    WebView* view = GET_NATIVE_VIEW(env, obj);
    LOGD("nativeDestroy view: %p", view);
    LOG_ASSERT(view, "view not set in nativeDestroy");
    delete view;
}

static void nativeMoveCursorToNextTextInput(JNIEnv *env, jobject obj)
{
    WebView* view = GET_NATIVE_VIEW(env, obj);
    CachedRoot* root = view->getFrameCache(WebView::DontAllowNewer);
    if (!root)
        return;
    const CachedNode* current = root->currentCursor();
    if (!current)
        current = root->currentFocus();
    if (!current)
        return;
    const CachedFrame* frame;
    const CachedNode* next = root->nextTextField(current, &frame, true);
    if (!next)
        return;
    const WebCore::IntRect& bounds = next->bounds();
    root->rootHistory()->setMouseBounds(bounds);
    view->updateCursorBounds(root, frame, next);
    root->setCursor(const_cast<CachedFrame*>(frame),
            const_cast<CachedNode*>(next));
    view->sendMoveFocus(static_cast<WebCore::Frame*>(frame->framePointer()),
            static_cast<WebCore::Node*>(next->nodePointer()));
    view->scrollRectOnScreen(bounds.x(), bounds.y(), bounds.right(),
            bounds.bottom());
    view->getWebViewCore()->m_moveGeneration++;
}

static jint nativeTextFieldAction(JNIEnv *env, jobject obj)
{
    WebView* view = GET_NATIVE_VIEW(env, obj);
    CachedRoot* root = view->getFrameCache(WebView::DontAllowNewer);
    if (!root)
        return static_cast<jint>(CachedRoot::FAILURE);
    return static_cast<jint>(root->currentTextFieldAction());
}

static int nativeMoveGeneration(JNIEnv *env, jobject obj)
{
    WebView* view = GET_NATIVE_VIEW(env, obj);
    if (!view)
        return 0;
    return view->moveGeneration();
}

static void nativeMoveSelection(JNIEnv *env, jobject obj, int x, int y, bool ex)
{
    WebView* view = GET_NATIVE_VIEW(env, obj);
    LOG_ASSERT(view, "view not set in %s", __FUNCTION__);
    view->moveSelection(x, y, ex);
}

static jobject nativeGetSelection(JNIEnv *env, jobject obj)
{
    WebView* view = GET_NATIVE_VIEW(env, obj);
    LOG_ASSERT(view, "view not set in %s", __FUNCTION__);
    String selection = view->getSelection();
    return env->NewString((jchar*)selection.characters(), selection.length());
}

#ifdef ANDROID_DUMP_DISPLAY_TREE
static void dumpToFile(const char text[], void* file) {
    fwrite(text, 1, strlen(text), reinterpret_cast<FILE*>(file));
    fwrite("\n", 1, 1, reinterpret_cast<FILE*>(file));
}
#endif

static void nativeDumpDisplayTree(JNIEnv* env, jobject jwebview, jstring jurl)
{
#ifdef ANDROID_DUMP_DISPLAY_TREE
    WebView* view = GET_NATIVE_VIEW(env, jwebview);
    LOG_ASSERT(view, "view not set in %s", __FUNCTION__);

    if (view && view->getWebViewCore()) {
        FILE* file = fopen(DISPLAY_TREE_LOG_FILE, "w");
        if (file) {
            SkFormatDumper dumper(dumpToFile, file);
            // dump the URL
            if (jurl) {
                const char* str = env->GetStringUTFChars(jurl, 0);
                SkDebugf("Dumping %s to %s\n", str, DISPLAY_TREE_LOG_FILE);
                dumpToFile(str, file);
                env->ReleaseStringUTFChars(jurl, str);
            }
            // now dump the display tree
            SkDumpCanvas canvas(&dumper);
            // this will playback the picture into the canvas, which will
            // spew its contents to the dumper
            view->getWebViewCore()->drawContent(&canvas, 0);
            // we're done with the file now
            fwrite("\n", 1, 1, file);
            fclose(file);
        }
    }
#endif
}

/*
 * JNI registration
 */
static JNINativeMethod gJavaWebViewMethods[] = {
    { "nativeCacheHitFramePointer", "()I",
        (void*) nativeCacheHitFramePointer },
    { "nativeCacheHitNodeBounds", "()Landroid/graphics/Rect;",
        (void*) nativeCacheHitNodeBounds },
    { "nativeCacheHitNodePointer", "()I",
        (void*) nativeCacheHitNodePointer },
    { "nativeClearCursor", "()V",
        (void*) nativeClearCursor },
    { "nativeCreate", "(I)V",
        (void*) nativeCreate },
    { "nativeCursorFramePointer", "()I",
        (void*) nativeCursorFramePointer },
    { "nativeCursorMatchesFocus", "()Z",
        (void*) nativeCursorMatchesFocus },
    { "nativeCursorNodeBounds", "()Landroid/graphics/Rect;",
        (void*) nativeCursorNodeBounds },
    { "nativeCursorNodePointer", "()I",
        (void*) nativeCursorNodePointer },
    { "nativeCursorIntersects", "(Landroid/graphics/Rect;)Z",
        (void*) nativeCursorIntersects },
    { "nativeCursorIsAnchor", "()Z",
        (void*) nativeCursorIsAnchor },
    { "nativeCursorIsTextInput", "()Z",
        (void*) nativeCursorIsTextInput },
    { "nativeCursorPosition", "()Landroid/graphics/Point;",
        (void*) nativeCursorPosition },
    { "nativeCursorText", "()Ljava/lang/String;",
        (void*) nativeCursorText },
    { "nativeCursorWantsKeyEvents", "()Z",
        (void*)nativeCursorWantsKeyEvents },
    { "nativeDebugDump", "()V",
        (void*) nativeDebugDump },
    { "nativeDestroy", "()V",
        (void*) nativeDestroy },
    { "nativeDrawCursorRing", "(Landroid/graphics/Canvas;)V",
        (void*) nativeDrawCursorRing },
    { "nativeDestroyLayer", "(I)V",
        (void*) nativeDestroyLayer },
    { "nativeLayersHaveAnimations", "(I)Z",
        (void*) nativeLayersHaveAnimations },
    { "nativeEvaluateLayersAnimations", "(I)I",
        (void*) nativeEvaluateLayersAnimations },
    { "nativeDrawLayers", "(IFFFLandroid/graphics/Canvas;)V",
        (void*) nativeDrawLayers },
    { "nativeUpdateLayers", "(II)V",
        (void*) nativeUpdateLayers },
    { "nativeDrawMatches", "(Landroid/graphics/Canvas;)V",
        (void*) nativeDrawMatches },
    { "nativeDrawSelectionPointer", "(Landroid/graphics/Canvas;FIIZ)V",
        (void*) nativeDrawSelectionPointer },
    { "nativeDrawSelectionRegion", "(Landroid/graphics/Canvas;)V",
        (void*) nativeDrawSelectionRegion },
    { "nativeDumpDisplayTree", "(Ljava/lang/String;)V",
        (void*) nativeDumpDisplayTree },
    { "nativeFindAll", "(Ljava/lang/String;Ljava/lang/String;)I",
        (void*) nativeFindAll },
    { "nativeFindNext", "(Z)V",
        (void*) nativeFindNext },
    { "nativeFocusCandidateFramePointer", "()I",
        (void*) nativeFocusCandidateFramePointer },
    { "nativeFocusCandidateIsPassword", "()Z",
        (void*) nativeFocusCandidateIsPassword },
    { "nativeFocusCandidateIsRtlText", "()Z",
        (void*) nativeFocusCandidateIsRtlText },
    { "nativeFocusCandidateIsTextInput", "()Z",
        (void*) nativeFocusCandidateIsTextInput },
    { "nativeFocusCandidateMaxLength", "()I",
        (void*) nativeFocusCandidateMaxLength },
    { "nativeFocusCandidateName", "()Ljava/lang/String;",
        (void*) nativeFocusCandidateName },
    { "nativeFocusCandidateNodeBounds", "()Landroid/graphics/Rect;",
        (void*) nativeFocusCandidateNodeBounds },
    { "nativeFocusCandidatePointer", "()I",
        (void*) nativeFocusCandidatePointer },
    { "nativeFocusCandidateText", "()Ljava/lang/String;",
        (void*) nativeFocusCandidateText },
    { "nativeFocusCandidateTextSize", "()I",
        (void*) nativeFocusCandidateTextSize },
    { "nativeFocusCandidateType", "()I",
        (void*) nativeFocusCandidateType },
    { "nativeFocusIsPlugin", "()Z",
        (void*) nativeFocusIsPlugin },
    { "nativeFocusNodePointer", "()I",
        (void*) nativeFocusNodePointer },
    { "nativeGetCursorRingBounds", "()Landroid/graphics/Rect;",
        (void*) nativeGetCursorRingBounds },
    { "nativeGetSelection", "()Ljava/lang/String;",
        (void*) nativeGetSelection },
    { "nativeHasCursorNode", "()Z",
        (void*) nativeHasCursorNode },
    { "nativeHasFocusNode", "()Z",
        (void*) nativeHasFocusNode },
    { "nativeHideCursor", "()V",
        (void*) nativeHideCursor },
    { "nativeImageURI", "(II)Ljava/lang/String;",
        (void*) nativeImageURI },
    { "nativeInstrumentReport", "()V",
        (void*) nativeInstrumentReport },
    { "nativeMotionUp", "(III)Z",
        (void*) nativeMotionUp },
    { "nativeMoveCursor", "(IIZ)Z",
        (void*) nativeMoveCursor },
    { "nativeMoveCursorToNextTextInput", "()V",
        (void*) nativeMoveCursorToNextTextInput },
    { "nativeMoveGeneration", "()I",
        (void*) nativeMoveGeneration },
    { "nativeMoveSelection", "(IIZ)V",
        (void*) nativeMoveSelection },
    { "nativePointInNavCache", "(III)Z",
        (void*) nativePointInNavCache },
    { "nativeRecordButtons", "(ZZZ)V",
        (void*) nativeRecordButtons },
    { "nativeSelectBestAt", "(Landroid/graphics/Rect;)V",
        (void*) nativeSelectBestAt },
    { "nativeSetFindIsUp", "()V",
        (void*) nativeSetFindIsUp },
    { "nativeSetFollowedLink", "(Z)V",
        (void*) nativeSetFollowedLink },
    { "nativeSetHeightCanMeasure", "(Z)V",
        (void*) nativeSetHeightCanMeasure },
    { "nativeTextFieldAction", "()I",
        (void*) nativeTextFieldAction },
    { "nativeTextGeneration", "()I",
        (void*) nativeTextGeneration },
    { "nativeUpdateCachedTextfield", "(Ljava/lang/String;I)V",
        (void*) nativeUpdateCachedTextfield },
    { "nativeGetBlockLeftEdge", "(IIF)I",
        (void*) nativeGetBlockLeftEdge },
};

int register_webview(JNIEnv* env)
{
    jclass clazz = env->FindClass("android/webkit/WebView");
    LOG_ASSERT(clazz, "Unable to find class android/webkit/WebView");
    gWebViewField = env->GetFieldID(clazz, "mNativeClass", "I");
    LOG_ASSERT(gWebViewField, "Unable to find android/webkit/WebView.mNativeClass");

    return jniRegisterNativeMethods(env, "android/webkit/WebView", gJavaWebViewMethods, NELEM(gJavaWebViewMethods));
}

} // namespace android<|MERGE_RESOLUTION|>--- conflicted
+++ resolved
@@ -1255,17 +1255,6 @@
     checkException(env);
 }
 
-<<<<<<< HEAD
-void displaySoftKeyboard(bool isTextView)
-{
-    JNIEnv* env = JSC::Bindings::getJNIEnv();
-    env->CallVoidMethod(m_javaGlue.object(env).get(),
-            m_javaGlue.m_displaySoftKeyboard, isTextView);
-    checkException(env);
-}
-
-=======
->>>>>>> 9653e7ce
 void viewInvalidate()
 {
     JNIEnv* env = JSC::Bindings::getJNIEnv();
