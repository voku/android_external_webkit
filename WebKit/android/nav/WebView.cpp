/*
 * Copyright 2007, The Android Open Source Project
 *
 * Redistribution and use in source and binary forms, with or without
 * modification, are permitted provided that the following conditions
 * are met:
 *  * Redistributions of source code must retain the above copyright
 *    notice, this list of conditions and the following disclaimer.
 *  * Redistributions in binary form must reproduce the above copyright
 *    notice, this list of conditions and the following disclaimer in the
 *    documentation and/or other materials provided with the distribution.
 *
 * THIS SOFTWARE IS PROVIDED BY THE COPYRIGHT HOLDERS ``AS IS'' AND ANY
 * EXPRESS OR IMPLIED WARRANTIES, INCLUDING, BUT NOT LIMITED TO, THE
 * IMPLIED WARRANTIES OF MERCHANTABILITY AND FITNESS FOR A PARTICULAR
 * PURPOSE ARE DISCLAIMED.  IN NO EVENT SHALL THE COPYRIGHT OWNER OR
 * CONTRIBUTORS BE LIABLE FOR ANY DIRECT, INDIRECT, INCIDENTAL, SPECIAL,
 * EXEMPLARY, OR CONSEQUENTIAL DAMAGES (INCLUDING, BUT NOT LIMITED TO,
 * PROCUREMENT OF SUBSTITUTE GOODS OR SERVICES; LOSS OF USE, DATA, OR
 * PROFITS; OR BUSINESS INTERRUPTION) HOWEVER CAUSED AND ON ANY THEORY
 * OF LIABILITY, WHETHER IN CONTRACT, STRICT LIABILITY, OR TORT
 * (INCLUDING NEGLIGENCE OR OTHERWISE) ARISING IN ANY WAY OUT OF THE USE
 * OF THIS SOFTWARE, EVEN IF ADVISED OF THE POSSIBILITY OF SUCH DAMAGE.
 */

#define LOG_TAG "webviewglue"

#include <config.h>

#include "android_graphics.h"
#include "AndroidLog.h"
#include "AtomicString.h"
#include "CachedFrame.h"
#include "CachedNode.h"
#include "CachedRoot.h"
#include "FindCanvas.h"
#include "Frame.h"
#include "GraphicsJNI.h"
#include "HTMLInputElement.h"
#include "IntPoint.h"
#include "IntRect.h"
#include "Node.h"
#include "PlatformGraphicsContext.h"
#include "PlatformString.h"
#include "SelectText.h"
#include "SkBlurMaskFilter.h"
#include "SkCanvas.h"
#include "SkCornerPathEffect.h"
#include "SkDumpCanvas.h"
#include "SkPath.h"
#include "SkPicture.h"
#include "SkPixelXorXfermode.h"
#include "SkRect.h"
#include "SkTime.h"
#include "WebCoreJni.h"
#include "WebViewCore.h"
#include "jni_utility.h"

#ifdef ANDROID_INSTRUMENT
#include "TimeCounter.h"
#endif

#ifdef GET_NATIVE_VIEW
#undef GET_NATIVE_VIEW
#endif

#define GET_NATIVE_VIEW(env, obj) ((WebView*)env->GetIntField(obj, gWebViewField))

#include <ui/KeycodeLabels.h>
#include <JNIHelp.h>
#include <jni.h>

namespace android {

static jfieldID gWebViewField;

//-------------------------------------

static jmethodID GetJMethod(JNIEnv* env, jclass clazz, const char name[], const char signature[])
{
    jmethodID m = env->GetMethodID(clazz, name, signature);
    LOG_ASSERT(m, "Could not find method %s", name);
    return m;
}

//-------------------------------------
// This class provides JNI for making calls into native code from the UI side
// of the multi-threaded WebView.
class WebView
{
public:
enum FrameCachePermission {
    DontAllowNewer,
    AllowNewer,
    AllowNewest
};

struct JavaGlue {
    jweak       m_obj;
    jmethodID   m_clearTextEntry;
    jmethodID   m_overrideLoading;
    jmethodID   m_scrollBy;
    jmethodID   m_sendMoveFocus;
    jmethodID   m_sendMoveMouse;
    jmethodID   m_sendMoveMouseIfLatest;
    jmethodID   m_sendMotionUp;
    jmethodID   m_domChangedFocus;
    jmethodID   m_getScaledMaxXScroll;
    jmethodID   m_getScaledMaxYScroll;
    jmethodID   m_getVisibleRect;
    jmethodID   m_rebuildWebTextView;
    jmethodID   m_displaySoftKeyboard;
    jmethodID   m_viewInvalidate;
    jmethodID   m_viewInvalidateRect;
    jmethodID   m_postInvalidateDelayed;
    jfieldID    m_rectLeft;
    jfieldID    m_rectTop;
    jmethodID   m_rectWidth;
    jmethodID   m_rectHeight;
    AutoJObject object(JNIEnv* env) {
        return getRealObject(env, m_obj);
    }
} m_javaGlue;

WebView(JNIEnv* env, jobject javaWebView, int viewImpl)
{
    jclass clazz = env->FindClass("android/webkit/WebView");
 //   m_javaGlue = new JavaGlue;
    m_javaGlue.m_obj = env->NewWeakGlobalRef(javaWebView);
    m_javaGlue.m_scrollBy = GetJMethod(env, clazz, "setContentScrollBy", "(IIZ)Z");
    m_javaGlue.m_clearTextEntry = GetJMethod(env, clazz, "clearTextEntry", "()V");
    m_javaGlue.m_overrideLoading = GetJMethod(env, clazz, "overrideLoading", "(Ljava/lang/String;)V");
    m_javaGlue.m_sendMoveFocus = GetJMethod(env, clazz, "sendMoveFocus", "(II)V");
    m_javaGlue.m_sendMoveMouse = GetJMethod(env, clazz, "sendMoveMouse", "(IIII)V");
    m_javaGlue.m_sendMoveMouseIfLatest = GetJMethod(env, clazz, "sendMoveMouseIfLatest", "(Z)V");
    m_javaGlue.m_sendMotionUp = GetJMethod(env, clazz, "sendMotionUp", "(IIIII)V");
    m_javaGlue.m_domChangedFocus = GetJMethod(env, clazz, "domChangedFocus", "()V");
    m_javaGlue.m_getScaledMaxXScroll = GetJMethod(env, clazz, "getScaledMaxXScroll", "()I");
    m_javaGlue.m_getScaledMaxYScroll = GetJMethod(env, clazz, "getScaledMaxYScroll", "()I");
    m_javaGlue.m_getVisibleRect = GetJMethod(env, clazz, "sendOurVisibleRect", "()Landroid/graphics/Rect;");
    m_javaGlue.m_rebuildWebTextView = GetJMethod(env, clazz, "rebuildWebTextView", "()V");
    m_javaGlue.m_displaySoftKeyboard = GetJMethod(env, clazz, "displaySoftKeyboard", "(Z)V");
    m_javaGlue.m_viewInvalidate = GetJMethod(env, clazz, "viewInvalidate", "()V");
    m_javaGlue.m_viewInvalidateRect = GetJMethod(env, clazz, "viewInvalidate", "(IIII)V");
    m_javaGlue.m_postInvalidateDelayed = GetJMethod(env, clazz,
        "viewInvalidateDelayed", "(JIIII)V");
    jclass rectClass = env->FindClass("android/graphics/Rect");
    LOG_ASSERT(rectClass, "Could not find Rect class");
    m_javaGlue.m_rectLeft = env->GetFieldID(rectClass, "left", "I");
    m_javaGlue.m_rectTop = env->GetFieldID(rectClass, "top", "I");
    m_javaGlue.m_rectWidth = GetJMethod(env, rectClass, "width", "()I");
    m_javaGlue.m_rectHeight = GetJMethod(env, rectClass, "height", "()I");

    env->SetIntField(javaWebView, gWebViewField, (jint)this);
    m_viewImpl = (WebViewCore*) viewImpl;
    m_frameCacheUI = 0;
    m_navPictureUI = 0;
    m_generation = 0;
    m_heightCanMeasure = false;
    m_followedLink = false;
    m_lastDx = 0;
    m_lastDxTime = 0;
    m_ringAnimationEnd = 0;
    m_selStart.setEmpty();
    m_selEnd.setEmpty();
    m_matches = 0;
    m_hasCurrentLocation = false;
    m_isFindPaintSetUp = false;
}

~WebView()
{
    if (m_javaGlue.m_obj)
    {
        JNIEnv* env = JSC::Bindings::getJNIEnv();
        env->DeleteWeakGlobalRef(m_javaGlue.m_obj);
        m_javaGlue.m_obj = 0;
    }
    delete m_frameCacheUI;
    delete m_navPictureUI;
    if (m_matches)
        delete m_matches;
}

WebViewCore* getWebViewCore() const {
    return m_viewImpl;
}

// removes the cursor altogether (e.g., when going to a new page)
void clearCursor()
{
    CachedRoot* root = getFrameCache(AllowNewer);
    if (!root)
        return;
    DBG_NAV_LOG("");
    m_viewImpl->m_hasCursorBounds = false;
    root->clearCursor();
    viewInvalidate();
}

// leaves the cursor where it is, but suppresses drawing it
void hideCursor()
{
    CachedRoot* root = getFrameCache(AllowNewer);
    if (!root)
        return;
    DBG_NAV_LOG("");
    m_viewImpl->m_hasCursorBounds = false;
    root->hideCursor();
    viewInvalidate();
}

void clearTextEntry()
{
    DEBUG_NAV_UI_LOGD("%s", __FUNCTION__);
    JNIEnv* env = JSC::Bindings::getJNIEnv();
    env->CallVoidMethod(m_javaGlue.object(env).get(), m_javaGlue.m_clearTextEntry);
    checkException(env);
}

#if DUMP_NAV_CACHE
void debugDump()
{
    CachedRoot* root = getFrameCache(DontAllowNewer);
    if (root)
        root->mDebug.print();
}
#endif

// Traverse our stored array of buttons that are in our picture, and update
// their subpictures according to their current state.
// Called from the UI thread.  This is the one place in the UI thread where we
// access the buttons stored in the WebCore thread.
// hasFocus keeps track of whether the WebView has focus && windowFocus.
// If not, we do not want to draw the button in a selected or pressed state
void nativeRecordButtons(bool hasFocus, bool pressed, bool invalidate)
{
    bool cursorIsOnButton = false;
    const CachedNode* cachedCursor = 0;
    // Lock the mutex, since we now share with the WebCore thread.
    m_viewImpl->gButtonMutex.lock();
    if (m_viewImpl->m_buttons.size()) {
        // FIXME: In a future change, we should keep track of whether the selection
        // has changed to short circuit (note that we would still need to update
        // if we received new buttons from the WebCore thread).
        WebCore::Node* cursor = 0;
        CachedRoot* root = getFrameCache(DontAllowNewer);
        if (root) {
            cachedCursor = root->currentCursor();
            if (cachedCursor)
                cursor = (WebCore::Node*) cachedCursor->nodePointer();
        }

        // Traverse the array, and update each button, depending on whether it
        // is selected.
        Container* end = m_viewImpl->m_buttons.end();
        for (Container* ptr = m_viewImpl->m_buttons.begin(); ptr != end; ptr++) {
            WebCore::RenderSkinAndroid::State state;
            if (ptr->matches(cursor)) {
                cursorIsOnButton = true;
                // If the WebView is out of focus/window focus, set the state to
                // normal, but still keep track of the fact that the selected is a
                // button
                if (!hasFocus) {
                    state = WebCore::RenderSkinAndroid::kNormal;
                } else if (m_followedLink || pressed) {
                    state = WebCore::RenderSkinAndroid::kPressed;
                } else {
                    state = WebCore::RenderSkinAndroid::kFocused;
                }
            } else {
                state = WebCore::RenderSkinAndroid::kNormal;
            }
            ptr->updateFocusState(state);
        }
    }
    m_viewImpl->gButtonMutex.unlock();
    if (invalidate && cachedCursor && cursorIsOnButton) {
        const WebCore::IntRect& b = cachedCursor->getBounds();
        viewInvalidateRect(b.x(), b.y(), b.right(), b.bottom());
    }
}

// These two functions separate out the particular look of the drawn find
// matches from the code that draws them.  This function sets up the paints that
// are used to draw the matches.
void setUpFindPaint()
{
    // Set up the foreground paint
    m_findPaint.setAntiAlias(true);
    const SkScalar roundiness = SkIntToScalar(2);
    SkCornerPathEffect* cornerEffect = new SkCornerPathEffect(roundiness);
    m_findPaint.setPathEffect(cornerEffect);
    m_findPaint.setARGB(255, 132, 190, 0);

    // Set up the background blur paint.
    m_findBlurPaint.setAntiAlias(true);
    m_findBlurPaint.setARGB(204, 0, 0, 0);
    m_findBlurPaint.setPathEffect(cornerEffect);
    cornerEffect->unref();
    SkMaskFilter* blurFilter = SkBlurMaskFilter::Create(SK_Scalar1,
            SkBlurMaskFilter::kNormal_BlurStyle);
    m_findBlurPaint.setMaskFilter(blurFilter)->unref();
    m_isFindPaintSetUp = true;
}

// Draw the match specified by region to the canvas.
void drawMatch(const SkRegion& region, SkCanvas* canvas, bool focused)
{
    // For the match which has focus, use a filled paint.  For the others, use
    // a stroked paint.
    if (focused) {
        m_findPaint.setStyle(SkPaint::kFill_Style);
        m_findBlurPaint.setStyle(SkPaint::kFill_Style);
    } else {
        m_findPaint.setStyle(SkPaint::kStroke_Style);
        m_findPaint.setStrokeWidth(SK_Scalar1);
        m_findBlurPaint.setStyle(SkPaint::kStroke_Style);
        m_findBlurPaint.setStrokeWidth(SkIntToScalar(2));
    }
    // Find the path for the current match
    SkPath matchPath;
    region.getBoundaryPath(&matchPath);
    // Offset the path for a blurred shadow
    SkPath blurPath;
    matchPath.offset(SK_Scalar1, SkIntToScalar(2), &blurPath);
    int saveCount = 0;
    if (!focused) {
        saveCount = canvas->save();
        canvas->clipPath(matchPath, SkRegion::kDifference_Op);
    }
    // Draw the blurred background
    canvas->drawPath(blurPath, m_findBlurPaint);
    if (!focused) {
        canvas->restoreToCount(saveCount);
    }
    // Draw the foreground
    canvas->drawPath(matchPath, m_findPaint);
}

bool scrollRectOnScreen(int left, int top, int right, int bottom)
{
    WebCore::IntRect visible;
    getVisibleRect(&visible);
    int dx = 0;
    if (left < visible.x()) {
        dx = left - visible.x();
    // Only scroll right if the entire width can fit on screen.
    } else if (right > visible.right() && right - left < visible.width()) {
        dx = right - visible.right();
    }
    int dy = 0;
    if (top < visible.y()) {
        dy = top - visible.y();
    // Only scroll down if the entire height can fit on screen
    } else if (bottom > visible.bottom() && bottom - top < visible.height()) {
        dy = bottom - visible.bottom();
    }
    if ((dx|dy) == 0 || !scrollBy(dx, dy))
        return false;
    viewInvalidate();
    return true;
}

// Put a cap on the number of matches to draw.  If the current page has more
// matches than this, only draw the focused match.
#define MAX_NUMBER_OF_MATCHES_TO_DRAW 101

void drawMatches(SkCanvas* canvas)
{
    if (!m_matches || !m_matches->size())
        return;
    if (m_findIndex >= m_matches->size())
        m_findIndex = 0;
    const MatchInfo& matchInfo = (*m_matches)[m_findIndex];
    const SkRegion& currentMatchRegion = matchInfo.getLocation();
    const SkIRect& currentMatchBounds = currentMatchRegion.getBounds();
    if (scrollRectOnScreen(currentMatchBounds.fLeft, currentMatchBounds.fTop,
            currentMatchBounds.fRight, currentMatchBounds.fBottom))
        return;

    // Set up the paints used for drawing the matches
    if (!m_isFindPaintSetUp)
        setUpFindPaint();

    // Draw the current match
    drawMatch(currentMatchRegion, canvas, true);
    // Now draw the picture, so that it shows up on top of the rectangle
    canvas->drawPicture(*matchInfo.getPicture());

    // Draw the rest
    unsigned numberOfMatches = m_matches->size();
    if (numberOfMatches > 1
            && numberOfMatches < MAX_NUMBER_OF_MATCHES_TO_DRAW) {
        WebCore::IntRect visible;
        getVisibleRect(&visible);
        SkIRect visibleIRect(visible);
        for(unsigned i = 0; i < numberOfMatches; i++) {
            // The current match has already been drawn
            if (i == m_findIndex)
                continue;
            const SkRegion& region = (*m_matches)[i].getLocation();
            // Do not draw matches which intersect the current one, or if it is
            // offscreen
            if (currentMatchRegion.intersects(region)
                    || !region.intersects(visibleIRect))
                continue;
            drawMatch(region, canvas, false);
        }
    }
}

void resetCursorRing()
{
    m_followedLink = false;
    m_viewImpl->m_hasCursorBounds = false;
}

void drawCursorRing(SkCanvas* canvas)
{
    const CachedRoot* root = getFrameCache(AllowNewer);
    if (!root) {
        DBG_NAV_LOG("!root");
        resetCursorRing();
        return;
    }
    const CachedFrame* frame;
    const CachedNode* node = root->currentCursor(&frame);
    if (!node) {
        DBG_NAV_LOGV("%s", "!node");
        resetCursorRing();
        return;
    }
    if (node->isHidden()) {
        DBG_NAV_LOG("node->isHidden()");
        m_viewImpl->m_hasCursorBounds = false;
        return;
    }
    const WTF::Vector<WebCore::IntRect>* rings = &node->cursorRings();
    if (!rings->size()) {
        DBG_NAV_LOG("!rings->size()");
        m_viewImpl->m_hasCursorBounds = false;
        return;
    }
    bool isButton = false;
    m_viewImpl->gButtonMutex.lock();
    // If this is a button drawn by us (rather than webkit) do not draw the
    // cursor ring, since its cursor will be shown by a change in what we draw.
    // Should be in sync with recordButtons, since that will be called
    // before this.
    if (m_viewImpl->m_buttons.size() > 0) {
        WebCore::Node* cursorPointer = (WebCore::Node*) node->nodePointer();
        Container* end = m_viewImpl->m_buttons.end();
        for (Container* ptr = m_viewImpl->m_buttons.begin(); ptr != end; ptr++) {
            if (ptr->matches(cursorPointer)) {
                isButton = true;
                break;
            }
        }
    }
    m_viewImpl->gButtonMutex.unlock();
    WebCore::IntRect bounds = node->bounds();
    updateCursorBounds(root, frame, node);

    WTF::Vector<WebCore::IntRect> oneRing;
    bool useHitBounds = node->useHitBounds();
    if (useHitBounds) {
        bounds = node->hitBounds();
    }
    if (useHitBounds || node->useBounds()) {
        oneRing.append(bounds);
        rings = &oneRing;
    }
    bounds.inflate(SkScalarCeil(CURSOR_RING_OUTER_DIAMETER));
    if (canvas->quickReject(bounds, SkCanvas::kAA_EdgeType)) {
        DBG_NAV_LOGD("canvas->quickReject cursorNode=%d (nodePointer=%p)"
            " bounds=(%d,%d,w=%d,h=%d)", node->index(), node->nodePointer(),
            bounds.x(), bounds.y(), bounds.width(), bounds.height());
        m_followedLink = false;
        return;
    }
    if (!node->hasCursorRing() || (node->isPlugin() && node->isFocus()))
        return;
    CursorRing::Flavor flavor = CursorRing::NORMAL_FLAVOR;
    if (!isButton) {
        flavor = node->isSyntheticLink()
            ? CursorRing::FAKE_FLAVOR : CursorRing::NORMAL_FLAVOR;
        if (m_followedLink) {
            flavor = static_cast<CursorRing::Flavor>
                    (flavor + CursorRing::NORMAL_ANIMATING);
        }
#if DEBUG_NAV_UI
        const WebCore::IntRect& ring = (*rings)[0];
        DBG_NAV_LOGD("cursorNode=%d (nodePointer=%p) flavor=%s rings=%d"
            " (%d, %d, %d, %d) isPlugin=%s",
            node->index(), node->nodePointer(),
            flavor == CursorRing::FAKE_FLAVOR ? "FAKE_FLAVOR" :
            flavor == CursorRing::NORMAL_ANIMATING ? "NORMAL_ANIMATING" :
            flavor == CursorRing::FAKE_ANIMATING ? "FAKE_ANIMATING" : "NORMAL_FLAVOR",
            rings->size(), ring.x(), ring.y(), ring.width(), ring.height(),
            node->isPlugin() ? "true" : "false");
#endif
    }
    if (isButton || flavor >= CursorRing::NORMAL_ANIMATING) {
        SkMSec time = SkTime::GetMSecs();
        if (time < m_ringAnimationEnd) {
            // views assume that inval bounds coordinates are non-negative
            bounds.intersect(WebCore::IntRect(0, 0, INT_MAX, INT_MAX));
            postInvalidateDelayed(m_ringAnimationEnd - time, bounds);
        } else {
            if (m_followedLink)
                hideCursor();
            m_followedLink = false;
            flavor = static_cast<CursorRing::Flavor>
                    (flavor - CursorRing::NORMAL_ANIMATING);
        }
    }
    if (!isButton)
        CursorRing::DrawRing(canvas, *rings, flavor);
}

bool cursorIsTextInput(FrameCachePermission allowNewer)
{
    CachedRoot* root = getFrameCache(allowNewer);
    if (!root) {
        DBG_NAV_LOG("!root");
        return false;
    }
    const CachedNode* cursor = root->currentCursor();
    if (!cursor) {
        DBG_NAV_LOG("!cursor");
        return false;
    }
    DBG_NAV_LOGD("%s", cursor->isTextInput() ? "true" : "false");
    return cursor->isTextInput();
}

void cursorRingBounds(WebCore::IntRect* bounds)
{
    DBG_NAV_LOGD("%s", "");
    CachedRoot* root = getFrameCache(DontAllowNewer);
    if (root) {
        const CachedNode* cachedNode = root->currentCursor();
        if (cachedNode) {
            cachedNode->cursorRingBounds(bounds);
            DBG_NAV_LOGD("bounds={%d,%d,%d,%d}", bounds->x(), bounds->y(),
                bounds->width(), bounds->height());
            return;
        }
    }
    *bounds = WebCore::IntRect(0, 0, 0, 0);
}

void fixCursor()
{
    m_viewImpl->gCursorBoundsMutex.lock();
    bool hasCursorBounds = m_viewImpl->m_hasCursorBounds;
    IntRect bounds = m_viewImpl->m_cursorBounds;
    m_viewImpl->gCursorBoundsMutex.unlock();
    if (!hasCursorBounds)
        return;
    int x, y;
    const CachedFrame* frame;
    const CachedNode* node = m_frameCacheUI->findAt(bounds, &frame, &x, &y, false);
    if (!node)
        return;
    // require that node have approximately the same bounds (+/- 4) and the same
    // center (+/- 2)
    IntPoint oldCenter = IntPoint(bounds.x() + (bounds.width() >> 1),
        bounds.y() + (bounds.height() >> 1));
    IntRect newBounds = node->bounds();
    IntPoint newCenter = IntPoint(newBounds.x() + (newBounds.width() >> 1),
        newBounds.y() + (newBounds.height() >> 1));
    DBG_NAV_LOGD("oldCenter=(%d,%d) newCenter=(%d,%d)"
        " bounds=(%d,%d,w=%d,h=%d) newBounds=(%d,%d,w=%d,h=%d)",
        oldCenter.x(), oldCenter.y(), newCenter.x(), newCenter.y(),
        bounds.x(), bounds.y(), bounds.width(), bounds.height(),
        newBounds.x(), newBounds.y(), newBounds.width(), newBounds.height());
    if (abs(oldCenter.x() - newCenter.x()) > 2)
        return;
    if (abs(oldCenter.y() - newCenter.y()) > 2)
        return;
    if (abs(bounds.x() - newBounds.x()) > 4)
        return;
    if (abs(bounds.y() - newBounds.y()) > 4)
        return;
    if (abs(bounds.right() - newBounds.right()) > 4)
        return;
    if (abs(bounds.bottom() - newBounds.bottom()) > 4)
        return;
    DBG_NAV_LOGD("node=%p frame=%p x=%d y=%d bounds=(%d,%d,w=%d,h=%d)",
        node, frame, x, y, bounds.x(), bounds.y(), bounds.width(),
        bounds.height());
    m_frameCacheUI->setCursor(const_cast<CachedFrame*>(frame),
        const_cast<CachedNode*>(node));
}

CachedRoot* getFrameCache(FrameCachePermission allowNewer)
{
    if (!m_viewImpl->m_updatedFrameCache) {
        DBG_NAV_LOGV("%s", "!m_viewImpl->m_updatedFrameCache");
        return m_frameCacheUI;
    }
    if (allowNewer == DontAllowNewer && m_viewImpl->m_lastGeneration < m_generation) {
        DBG_NAV_LOGD("allowNewer==DontAllowNewer m_viewImpl->m_lastGeneration=%d"
            " < m_generation=%d", m_viewImpl->m_lastGeneration, m_generation);
        return m_frameCacheUI;
    }
    DBG_NAV_LOGD("%s", "m_viewImpl->m_updatedFrameCache == true");
    bool hadCursor = m_frameCacheUI && m_frameCacheUI->currentCursor();
    const CachedNode* oldFocus = m_frameCacheUI ? m_frameCacheUI->currentFocus() : 0;
    m_viewImpl->gFrameCacheMutex.lock();
    delete m_frameCacheUI;
    delete m_navPictureUI;
    m_viewImpl->m_updatedFrameCache = false;
    m_frameCacheUI = m_viewImpl->m_frameCacheKit;
    m_navPictureUI = m_viewImpl->m_navPictureKit;
    m_viewImpl->m_frameCacheKit = 0;
    m_viewImpl->m_navPictureKit = 0;
    m_viewImpl->gFrameCacheMutex.unlock();
    fixCursor();
    if (oldFocus && m_frameCacheUI) {
        const CachedNode* newFocus = m_frameCacheUI->currentFocus();
        if (newFocus && oldFocus != newFocus && newFocus->isTextInput()
                && oldFocus->isTextInput()
                && newFocus != m_frameCacheUI->currentCursor()) {
            // The focus has changed.  We may need to update things.
            LOG_ASSERT(m_javaGlue.m_obj, "A java object was not associated with this native WebView!");
            JNIEnv* env = JSC::Bindings::getJNIEnv();
            env->CallVoidMethod(m_javaGlue.object(env).get(),
                    m_javaGlue.m_domChangedFocus);
            checkException(env);
        }
    }
    if (hadCursor && (!m_frameCacheUI || !m_frameCacheUI->currentCursor()))
        viewInvalidate(); // redraw in case cursor ring is still visible
    return m_frameCacheUI;
}

int getScaledMaxXScroll()
{
    LOG_ASSERT(m_javaGlue.m_obj, "A java object was not associated with this native WebView!");
    JNIEnv* env = JSC::Bindings::getJNIEnv();
    int result = env->CallIntMethod(m_javaGlue.object(env).get(), m_javaGlue.m_getScaledMaxXScroll);
    checkException(env);
    return result;
}

int getScaledMaxYScroll()
{
    LOG_ASSERT(m_javaGlue.m_obj, "A java object was not associated with this native WebView!");
    JNIEnv* env = JSC::Bindings::getJNIEnv();
    int result = env->CallIntMethod(m_javaGlue.object(env).get(), m_javaGlue.m_getScaledMaxYScroll);
    checkException(env);
    return result;
}

void getVisibleRect(WebCore::IntRect* rect)
{
    LOG_ASSERT(m_javaGlue.m_obj, "A java object was not associated with this native WebView!");
    JNIEnv* env = JSC::Bindings::getJNIEnv();
    jobject jRect = env->CallObjectMethod(m_javaGlue.object(env).get(), m_javaGlue.m_getVisibleRect);
    checkException(env);
    int left = (int) env->GetIntField(jRect, m_javaGlue.m_rectLeft);
    checkException(env);
    rect->setX(left);
    int top = (int) env->GetIntField(jRect, m_javaGlue.m_rectTop);
    checkException(env);
    rect->setY(top);
    int width = (int) env->CallIntMethod(jRect, m_javaGlue.m_rectWidth);
    checkException(env);
    rect->setWidth(width);
    int height = (int) env->CallIntMethod(jRect, m_javaGlue.m_rectHeight);
    checkException(env);
    rect->setHeight(height);
    env->DeleteLocalRef(jRect);
    checkException(env);
}

static CachedFrame::Direction KeyToDirection(KeyCode keyCode)
{
    switch (keyCode) {
        case kKeyCodeDpadRight:
            DBG_NAV_LOGD("keyCode=%s", "right");
            return CachedFrame::RIGHT;
        case kKeyCodeDpadLeft:
            DBG_NAV_LOGD("keyCode=%s", "left");
            return CachedFrame::LEFT;
        case kKeyCodeDpadDown:
            DBG_NAV_LOGD("keyCode=%s", "down");
            return CachedFrame::DOWN;
        case kKeyCodeDpadUp:
            DBG_NAV_LOGD("keyCode=%s", "up");
            return CachedFrame::UP;
        default:
            DBG_NAV_LOGD("bad key %d sent", keyCode);
            return CachedFrame::UNINITIALIZED;
    }
}

WebCore::String imageURI(int x, int y)
{
    const CachedRoot* root = getFrameCache(DontAllowNewer);
    return root ? root->imageURI(x, y) : WebCore::String();
}

bool cursorWantsKeyEvents()
{
    const CachedRoot* root = getFrameCache(DontAllowNewer);
    if (root) {
        const CachedNode* focus = root->currentCursor();
        if (focus)
            return focus->wantsKeyEvents();
    }
    return false;
}

// This needs to be called each time we call CachedRoot::setCursor() with
// non-null CachedNode/CachedFrame, since otherwise the WebViewCore's data
// about the cursor is incorrect.  When we call setCursor(0,0), we need
// to set m_viewImpl->hasCursorBounds to false.
void updateCursorBounds(const CachedRoot* root, const CachedFrame* cachedFrame,
        const CachedNode* cachedNode)
{
    LOG_ASSERT(root, "updateCursorBounds: root cannot be null");
    LOG_ASSERT(cachedNode, "updateCursorBounds: cachedNode cannot be null");
    LOG_ASSERT(cachedFrame, "updateCursorBounds: cachedFrame cannot be null");
    m_viewImpl->gCursorBoundsMutex.lock();
    m_viewImpl->m_hasCursorBounds = !cachedNode->isHidden();
    // If m_viewImpl->m_hasCursorBounds is false, we never look at the other
    // values, so do not bother setting them.
    if (m_viewImpl->m_hasCursorBounds) {
        WebCore::IntRect bounds = cachedNode->bounds();
        if (m_viewImpl->m_cursorBounds != bounds)
            DBG_NAV_LOGD("new cursor bounds=(%d,%d,w=%d,h=%d)",
                bounds.x(), bounds.y(), bounds.width(), bounds.height());
        m_viewImpl->m_cursorBounds = cachedNode->bounds();
        m_viewImpl->m_cursorHitBounds = cachedNode->hitBounds();
        m_viewImpl->m_cursorFrame = cachedFrame->framePointer();
        root->getSimulatedMousePosition(&m_viewImpl->m_cursorLocation);
        m_viewImpl->m_cursorNode = cachedNode->nodePointer();
    }
    m_viewImpl->gCursorBoundsMutex.unlock();
}

/* returns true if the key had no effect (neither scrolled nor changed cursor) */
bool moveCursor(int keyCode, int count, bool ignoreScroll)
{
    CachedRoot* root = getFrameCache(AllowNewer);
    if (!root) {
        DBG_NAV_LOG("!root");
        return true;
    }

    m_viewImpl->m_moveGeneration++;
    CachedFrame::Direction direction = KeyToDirection((KeyCode) keyCode);
    const CachedFrame* cachedFrame, * oldFrame = 0;
    const CachedNode* cursor = root->currentCursor(&oldFrame);
    WebCore::IntPoint cursorLocation = root->cursorLocation();
    DBG_NAV_LOGD("old cursor %d (nativeNode=%p) cursorLocation={%d, %d}",
        cursor ? cursor->index() : 0,
        cursor ? cursor->nodePointer() : 0, cursorLocation.x(), cursorLocation.y());
    WebCore::IntRect visibleRect;
    getVisibleRect(&visibleRect);
    DBG_NAV_LOGD("getVisibleRect %d,%d,%d,%d",
        visibleRect.x(), visibleRect.y(), visibleRect.width(), visibleRect.height());
    root->setVisibleRect(visibleRect);
    int xMax = getScaledMaxXScroll();
    int yMax = getScaledMaxYScroll();
    root->setMaxScroll(xMax, yMax);
    const CachedNode* cachedNode = 0;
    int dx = 0;
    int dy = 0;
    int counter = count;
    if (!cursor || !m_followedLink)
        root->setScrollOnly(m_followedLink);
    while (--counter >= 0) {
        WebCore::IntPoint scroll = WebCore::IntPoint(0, 0);
        cachedNode = root->moveCursor(direction, &cachedFrame, &scroll);
        dx += scroll.x();
        dy += scroll.y();
    }
    DBG_NAV_LOGD("new cursor %d (nativeNode=%p) cursorLocation={%d, %d}"
        "bounds={%d,%d,w=%d,h=%d}", cachedNode ? cachedNode->index() : 0,
        cachedNode ? cachedNode->nodePointer() : 0,
            root->cursorLocation().x(), root->cursorLocation().y(),
            cachedNode ? cachedNode->bounds().x() : 0,
            cachedNode ? cachedNode->bounds().y() : 0,
            cachedNode ? cachedNode->bounds().width() : 0,
            cachedNode ? cachedNode->bounds().height() : 0);
    // If !m_heightCanMeasure (such as in the browser), we want to scroll no
    // matter what
    if (!ignoreScroll && (!m_heightCanMeasure ||
            !cachedNode ||
            (cursor && cursor->nodePointer() == cachedNode->nodePointer())))
    {
        if (count == 1 && dx != 0 && dy == 0 && -m_lastDx == dx &&
                SkTime::GetMSecs() - m_lastDxTime < 1000)
            root->checkForJiggle(&dx);
        DBG_NAV_LOGD("scrollBy %d,%d", dx, dy);
        if ((dx | dy))
            this->scrollBy(dx, dy);
        m_lastDx = dx;
        m_lastDxTime = SkTime::GetMSecs();
    }
    bool result = false;
    if (cachedNode) {
        updateCursorBounds(root, cachedFrame, cachedNode);
        root->setCursor(const_cast<CachedFrame*>(cachedFrame),
                const_cast<CachedNode*>(cachedNode));
        bool disableFocusController = cachedNode != root->currentFocus()
                && cachedNode->wantsKeyEvents();
        sendMoveMouseIfLatest(disableFocusController);
        viewInvalidate();
    } else {
        int docHeight = root->documentHeight();
        int docWidth = root->documentWidth();
        if (visibleRect.bottom() + dy > docHeight)
            dy = docHeight - visibleRect.bottom();
        else if (visibleRect.y() + dy < 0)
            dy = -visibleRect.y();
        if (visibleRect.right() + dx > docWidth)
            dx = docWidth - visibleRect.right();
        else if (visibleRect.x() < 0)
            dx = -visibleRect.x();
        result = direction == CachedFrame::LEFT ? dx >= 0 :
            direction == CachedFrame::RIGHT ? dx <= 0 :
            direction == CachedFrame::UP ? dy >= 0 : dy <= 0;
    }
    return result;
}

void notifyProgressFinished()
{
    DBG_NAV_LOGD("cursorIsTextInput=%d", cursorIsTextInput(DontAllowNewer));
    rebuildWebTextView();
#if DEBUG_NAV_UI
    if (m_frameCacheUI) {
        const CachedNode* focus = m_frameCacheUI->currentFocus();
        DBG_NAV_LOGD("focus %d (nativeNode=%p)",
            focus ? focus->index() : 0,
            focus ? focus->nodePointer() : 0);
    }
#endif
}

const CachedNode* findAt(CachedRoot* root, const WebCore::IntRect& rect,
    const CachedFrame** framePtr, int* rxPtr, int* ryPtr)
{
    *rxPtr = 0;
    *ryPtr = 0;
    *framePtr = 0;
    if (!root)
        return 0;
    WebCore::IntRect visibleRect;
    getVisibleRect(&visibleRect);
    root->setVisibleRect(visibleRect);
    return root->findAt(rect, framePtr, rxPtr, ryPtr, true);
}

void selectBestAt(const WebCore::IntRect& rect)
{
    const CachedFrame* frame;
    int rx, ry;
    bool disableFocusController = false;
    CachedRoot* root = getFrameCache(DontAllowNewer);
    const CachedNode* node = findAt(root, rect, &frame, &rx, &ry);

    if (!node) {
        DBG_NAV_LOGD("no nodes found root=%p", root);
        disableFocusController = true;
        m_viewImpl->m_hasCursorBounds = false;
        if (root)
            root->setCursor(0, 0);
    } else {
        DBG_NAV_LOGD("CachedNode:%p (%d)", node, node->index());
        root->rootHistory()->setMouseBounds(node->bounds());
        updateCursorBounds(root, frame, node);
        root->setCursor(const_cast<CachedFrame*>(frame),
                const_cast<CachedNode*>(node));
        if (!node->wantsKeyEvents()) {
            disableFocusController = true;
        }
    }
    sendMoveMouseIfLatest(disableFocusController);
    viewInvalidate();
}

WebCore::IntRect getNavBounds()
{
    CachedRoot* root = getFrameCache(DontAllowNewer);
    return root ? root->rootHistory()->navBounds() :
        WebCore::IntRect(0, 0, 0, 0);
}

void setNavBounds(const WebCore::IntRect& rect)
{
    CachedRoot* root = getFrameCache(DontAllowNewer);
    if (!root)
        return;
    root->rootHistory()->setNavBounds(rect);
}



const CachedNode* m_cacheHitNode;
const CachedFrame* m_cacheHitFrame;

bool pointInNavCache(int x, int y, int slop)
{
    CachedRoot* root = getFrameCache(AllowNewer);
    if (!root)
        return false;
    IntRect rect = IntRect(x - slop, y - slop, slop * 2, slop * 2);
    int rx, ry;
    return (m_cacheHitNode = findAt(root, rect, &m_cacheHitFrame, &rx, &ry));
}

bool motionUp(int x, int y, int slop)
{
    bool pageScrolled = false;
    m_followedLink = false;
    IntRect rect = IntRect(x - slop, y - slop, slop * 2, slop * 2);
    int rx, ry;
    CachedRoot* root = getFrameCache(AllowNewer);
    if (!root)
        return 0;
    const CachedFrame* frame = 0;
    const CachedNode* result = slop ? findAt(root, rect, &frame, &rx, &ry) : 0;
    if (!result) {
        DBG_NAV_LOGD("no nodes found root=%p", root);
        setNavBounds(rect);
        m_viewImpl->m_hasCursorBounds = false;
        root->hideCursor();
        int dx = root->checkForCenter(x, y);
        if (dx) {
            scrollBy(dx, 0);
            pageScrolled = true;
        }
        sendMotionUp(frame ? (WebCore::Frame*) frame->framePointer() : 0,
            0, x, y);
        viewInvalidate();
        clearTextEntry();
        return pageScrolled;
    }
    DBG_NAV_LOGD("CachedNode:%p (%d) x=%d y=%d rx=%d ry=%d", result,
        result->index(), x, y, rx, ry);
    setNavBounds(WebCore::IntRect(rx, ry, 1, 1));
    updateCursorBounds(root, frame, result);
    root->setCursor(const_cast<CachedFrame*>(frame),
        const_cast<CachedNode*>(result));
    bool syntheticLink = result->isSyntheticLink();
    if (!syntheticLink) {
        sendMotionUp(
            (WebCore::Frame*) frame->framePointer(),
            (WebCore::Node*) result->nodePointer(), rx, ry);
    }
    viewInvalidate();
    if (result->isTextInput()) {
        bool isReadOnly = frame->textInput(result)->isReadOnly();
        rebuildWebTextView();
        if (!isReadOnly)
            displaySoftKeyboard(true);
    } else {
        clearTextEntry();
        setFollowedLink(true);
        if (syntheticLink)
            overrideUrlLoading(result->getExport());
    }
    return pageScrolled;
}

int getBlockLeftEdge(int x, int y, float scale)
{
    CachedRoot* root = getFrameCache(AllowNewer);
    if (root)
        return root->getBlockLeftEdge(x, y, scale);
    return -1;
}

void overrideUrlLoading(const WebCore::String& url)
{
    JNIEnv* env = JSC::Bindings::getJNIEnv();
    jstring jName = env->NewString((jchar*) url.characters(), url.length());
    env->CallVoidMethod(m_javaGlue.object(env).get(),
            m_javaGlue.m_overrideLoading, jName);
    env->DeleteLocalRef(jName);
}

void setFindIsUp(bool up)
{
    m_viewImpl->m_findIsUp = up;
    if (!up)
        m_hasCurrentLocation = false;
}

void setFollowedLink(bool followed)
{
    if ((m_followedLink = followed) != false) {
        m_ringAnimationEnd = SkTime::GetMSecs() + 500;
        viewInvalidate();
    }
}

void setHeightCanMeasure(bool measure)
{
    m_heightCanMeasure = measure;
}

SkIRect m_selStart, m_selEnd;
SkRegion m_selRegion;
#define MIN_ARROW_DISTANCE (20 * 20)

void moveSelection(int x, int y, bool extendSelection)
{
    CachedRoot* root = getFrameCache(DontAllowNewer);
    if (!root)
        return;
    const SkPicture& picture = *m_navPictureUI;
    WebCore::IntRect r;
    getVisibleRect(&r);
    SkIRect area;
    area.set(r.x(), r.y(), r.right(), r.bottom());
    m_selEnd = CopyPaste::findClosest(picture, area, x, y);
    if (!extendSelection)
        m_selStart = m_selEnd;
    DBG_NAV_LOGD("x=%d y=%d extendSelection=%s m_selStart=(%d, %d, %d, %d)"
        " m_selEnd=(%d, %d, %d, %d)", x, y, extendSelection ? "true" : "false",
        m_selStart.fLeft, m_selStart.fTop, m_selStart.fRight, m_selStart.fBottom,
        m_selEnd.fLeft, m_selEnd.fTop, m_selEnd.fRight, m_selEnd.fBottom);
}

const SkRegion& getSelection()
{
    return m_selRegion;
}

void drawSelectionRegion(SkCanvas* canvas)
{
    CachedRoot* root = getFrameCache(DontAllowNewer);
    if (!root)
        return;
    WebCore::IntRect r;
    getVisibleRect(&r);
    SkIRect area;
    area.set(r.x(), r.y(), r.right(), r.bottom());
    m_selRegion.setEmpty();
    CopyPaste::buildSelection(*m_navPictureUI, area, m_selStart, m_selEnd, &m_selRegion);
    SkPath path;
    m_selRegion.getBoundaryPath(&path);
    SkPaint paint;
    paint.setAntiAlias(true);
    paint.setColor(SkColorSetARGB(0x40, 255, 51, 204));
    canvas->drawPath(path, paint);
}

void drawSelectionPointer(SkCanvas* canvas, float scale, int x, int y, bool ex)
{
    SkPath path;
    if (ex)
        getSelectionCaret(&path);
    else
        getSelectionArrow(&path);
    SkPaint paint;
    paint.setAntiAlias(true);
    paint.setStyle(SkPaint::kStroke_Style);
    paint.setColor(SK_ColorBLACK);
    SkPixelXorXfermode xorMode(SK_ColorWHITE);
    if (ex)
        paint.setXfermode(&xorMode);
    else
        paint.setStrokeWidth(SK_Scalar1 * 2);
    int sc = canvas->save();
    canvas->scale(scale, scale);
    canvas->translate(SkIntToScalar(x), SkIntToScalar(y));
    canvas->drawPath(path, paint);
    if (!ex) {
        paint.setStyle(SkPaint::kFill_Style);
        paint.setColor(SK_ColorWHITE);
        canvas->drawPath(path, paint);
    }
    canvas->restoreToCount(sc);
}

void getSelectionArrow(SkPath* path)
{
    const int arrow[] = {
        0, 14, 3, 11, 5, 15, 9, 15, 7, 11, 11, 11
    };
    for (unsigned index = 0; index < sizeof(arrow)/sizeof(arrow[0]); index += 2)
        path->lineTo(SkIntToScalar(arrow[index]), SkIntToScalar(arrow[index + 1]));
    path->close();
}

void getSelectionCaret(SkPath* path)
{
    SkScalar height = SkIntToScalar(m_selStart.fBottom - m_selStart.fTop);
    SkScalar dist = height / 4;
    path->moveTo(0, -height / 2);
    path->rLineTo(0, height);
    path->rLineTo(-dist, dist);
    path->rMoveTo(0, -SK_Scalar1/2);
    path->rLineTo(dist * 2, 0);
    path->rMoveTo(0, SK_Scalar1/2);
    path->rLineTo(-dist, -dist);
}

void sendMoveFocus(WebCore::Frame* framePtr, WebCore::Node* nodePtr)
{
    DBG_NAV_LOGD("framePtr=%p nodePtr=%p x=%d y=%d", framePtr, nodePtr, x, y);
    JNIEnv* env = JSC::Bindings::getJNIEnv();
    env->CallVoidMethod(m_javaGlue.object(env).get(),
        m_javaGlue.m_sendMoveFocus, (jint) framePtr, (jint) nodePtr);
    checkException(env);
}

void sendMoveMouse(WebCore::Frame* framePtr, WebCore::Node* nodePtr, int x, int y)
{
    DBG_NAV_LOGD("framePtr=%p nodePtr=%p x=%d y=%d", framePtr, nodePtr, x, y);
    JNIEnv* env = JSC::Bindings::getJNIEnv();
    env->CallVoidMethod(m_javaGlue.object(env).get(), m_javaGlue.m_sendMoveMouse,
        (jint) framePtr, (jint) nodePtr, x, y);
    checkException(env);
}

void sendMoveMouseIfLatest(bool disableFocusController)
{
    LOG_ASSERT(m_javaGlue.m_obj, "A java object was not associated with this native WebView!");
    JNIEnv* env = JSC::Bindings::getJNIEnv();
    env->CallVoidMethod(m_javaGlue.object(env).get(),
            m_javaGlue.m_sendMoveMouseIfLatest, disableFocusController);
    checkException(env);
}

void sendMotionUp(
    WebCore::Frame* framePtr, WebCore::Node* nodePtr, int x, int y)
{
    m_viewImpl->m_touchGeneration = ++m_generation;
    DBG_NAV_LOGD("m_generation=%d framePtr=%p nodePtr=%p x=%d y=%d",
        m_generation, framePtr, nodePtr, x, y);
    LOG_ASSERT(m_javaGlue.m_obj, "A WebView was not associated with this WebViewNative!");
    JNIEnv* env = JSC::Bindings::getJNIEnv();
    env->CallVoidMethod(m_javaGlue.object(env).get(), m_javaGlue.m_sendMotionUp,
        m_generation, (jint) framePtr, (jint) nodePtr, x, y);
    checkException(env);
}

// This function is only used by findNext and setMatches.  In it, we store
// upper left corner of the match specified by m_findIndex in
// m_currentMatchLocation.
void inline storeCurrentMatchLocation()
{
    SkASSERT(m_findIndex < m_matches->size());
    const SkIRect& bounds = (*m_matches)[m_findIndex].getLocation().getBounds();
    m_currentMatchLocation.set(bounds.fLeft, bounds.fTop);
    m_hasCurrentLocation = true;
}

void findNext(bool forward)
{
    if (!m_matches || !m_matches->size())
        return;
    if (forward) {
        m_findIndex++;
        if (m_findIndex == m_matches->size())
            m_findIndex = 0;
    } else {
        if (m_findIndex == 0) {
            m_findIndex = m_matches->size() - 1;
        } else {
            m_findIndex--;
        }
    }
    storeCurrentMatchLocation();
    viewInvalidate();
}

// With this call, WebView takes ownership of matches, and is responsible for
// deleting it.
void setMatches(WTF::Vector<MatchInfo>* matches)
{
    if (m_matches)
        delete m_matches;
    m_matches = matches;
    if (m_matches->size()) {
        if (m_hasCurrentLocation) {
            for (unsigned i = 0; i < m_matches->size(); i++) {
                const SkIRect& rect = (*m_matches)[i].getLocation().getBounds();
                if (rect.fLeft == m_currentMatchLocation.fX
                        && rect.fTop == m_currentMatchLocation.fY) {
                    m_findIndex = i;
                    viewInvalidate();
                    return;
                }
            }
        }
        // If we did not have a stored location, or if we were unable to restore
        // it, store the new one.
        m_findIndex = 0;
        storeCurrentMatchLocation();
    } else {
        m_hasCurrentLocation = false;
    }
    viewInvalidate();
}

bool scrollBy(int dx, int dy)
{
    LOG_ASSERT(m_javaGlue.m_obj, "A java object was not associated with this native WebView!");

    JNIEnv* env = JSC::Bindings::getJNIEnv();
    bool result = env->CallBooleanMethod(m_javaGlue.object(env).get(),
        m_javaGlue.m_scrollBy, dx, dy, true);
    checkException(env);
    return result;
}

bool hasCursorNode()
{
    CachedRoot* root = getFrameCache(DontAllowNewer);
    if (!root) {
        DBG_NAV_LOG("!root");
        return false;
    }
    const CachedNode* cursorNode = root->currentCursor();
    DBG_NAV_LOGD("cursorNode=%d (nodePointer=%p)",
        cursorNode ? cursorNode->index() : -1,
        cursorNode ? cursorNode->nodePointer() : 0);
    return cursorNode;
}

bool hasFocusNode()
{
    CachedRoot* root = getFrameCache(DontAllowNewer);
    if (!root) {
        DBG_NAV_LOG("!root");
        return false;
    }
    const CachedNode* focusNode = root->currentFocus();
    DBG_NAV_LOGD("focusNode=%d (nodePointer=%p)",
        focusNode ? focusNode->index() : -1,
        focusNode ? focusNode->nodePointer() : 0);
    return focusNode;
}

void rebuildWebTextView()
{
    JNIEnv* env = JSC::Bindings::getJNIEnv();
    env->CallVoidMethod(m_javaGlue.object(env).get(),
            m_javaGlue.m_rebuildWebTextView);
    checkException(env);
<<<<<<< HEAD
    if (needNotMatchFocus) {
        env->CallVoidMethod(m_javaGlue.object(env).get(),
                m_javaGlue.m_setOkayToNotMatch);
        checkException(env);
    }
=======
>>>>>>> 66367cf8
}

void displaySoftKeyboard(bool isTextView)
{
    JNIEnv* env = JSC::Bindings::getJNIEnv();
    env->CallVoidMethod(m_javaGlue.object(env).get(),
            m_javaGlue.m_displaySoftKeyboard, isTextView);
    checkException(env);
}

void viewInvalidate()
{
    JNIEnv* env = JSC::Bindings::getJNIEnv();
    env->CallVoidMethod(m_javaGlue.object(env).get(), m_javaGlue.m_viewInvalidate);
    checkException(env);
}

void viewInvalidateRect(int l, int t, int r, int b)
{
    JNIEnv* env = JSC::Bindings::getJNIEnv();
    env->CallVoidMethod(m_javaGlue.object(env).get(), m_javaGlue.m_viewInvalidateRect, l, r, t, b);
    checkException(env);
}

void postInvalidateDelayed(int64_t delay, const WebCore::IntRect& bounds)
{
    JNIEnv* env = JSC::Bindings::getJNIEnv();
    env->CallVoidMethod(m_javaGlue.object(env).get(), m_javaGlue.m_postInvalidateDelayed,
        delay, bounds.x(), bounds.y(), bounds.right(), bounds.bottom());
    checkException(env);
}

int moveGeneration()
{
    return m_viewImpl->m_moveGeneration;
}

private: // local state for WebView
    // private to getFrameCache(); other functions operate in a different thread
    CachedRoot* m_frameCacheUI; // navigation data ready for use
    WebViewCore* m_viewImpl;
    int m_generation; // associate unique ID with sent kit focus to match with ui
    SkPicture* m_navPictureUI;
    bool m_followedLink;
    SkMSec m_ringAnimationEnd;
    // Corresponds to the same-named boolean on the java side.
    bool m_heightCanMeasure;
    int m_lastDx;
    SkMSec m_lastDxTime;
    WTF::Vector<MatchInfo>* m_matches;
    // Stores the location of the current match.
    SkIPoint m_currentMatchLocation;
    // Tells whether the value in m_currentMatchLocation is valid.
    bool m_hasCurrentLocation;
    // Tells whether we have done the setup to draw the Find matches.
    bool m_isFindPaintSetUp;
    // Paint used to draw our Find matches.
    SkPaint m_findPaint;
    // Paint used for the background of our Find matches.
    SkPaint m_findBlurPaint;
    unsigned m_findIndex;
}; // end of WebView class

/*
 * Native JNI methods
 */
static jstring WebCoreStringToJString(JNIEnv *env, WebCore::String string)
{
    int length = string.length();
    if (!length)
        return 0;
    jstring ret = env->NewString((jchar *)string.characters(), length);
    env->DeleteLocalRef(ret);
    return ret;
}

static int nativeCacheHitFramePointer(JNIEnv *env, jobject obj)
{
    return reinterpret_cast<int>(GET_NATIVE_VIEW(env, obj)
            ->m_cacheHitFrame->framePointer());
}

static jobject nativeCacheHitNodeBounds(JNIEnv *env, jobject obj)
{
    WebCore::IntRect bounds = GET_NATIVE_VIEW(env, obj)
        ->m_cacheHitNode->originalAbsoluteBounds();
    jclass rectClass = env->FindClass("android/graphics/Rect");
    jmethodID init = env->GetMethodID(rectClass, "<init>", "(IIII)V");
    jobject rect = env->NewObject(rectClass, init, bounds.x(),
        bounds.y(), bounds.right(), bounds.bottom());
    return rect;
}

static int nativeCacheHitNodePointer(JNIEnv *env, jobject obj)
{
    return reinterpret_cast<int>(GET_NATIVE_VIEW(env, obj)
        ->m_cacheHitNode->nodePointer());
}

static void nativeClearCursor(JNIEnv *env, jobject obj)
{
    WebView* view = GET_NATIVE_VIEW(env, obj);
    LOG_ASSERT(view, "view not set in %s", __FUNCTION__);
    view->clearCursor();
}

static void nativeCreate(JNIEnv *env, jobject obj, int viewImpl)
{
    WebView* webview = new WebView(env, obj, viewImpl);
    // NEED THIS OR SOMETHING LIKE IT!
    //Release(obj);
}

static jint nativeCursorFramePointer(JNIEnv *env, jobject obj)
{
    WebView* view = GET_NATIVE_VIEW(env, obj);
    CachedRoot* root = view->getFrameCache(WebView::DontAllowNewer);
    if (!root)
        return 0;
    const CachedFrame* frame = 0;
    (void) root->currentCursor(&frame);
    return reinterpret_cast<int>(frame ? frame->framePointer() : 0);
}

static const CachedNode* getCursorNode(JNIEnv *env, jobject obj)
{
    WebView* view = GET_NATIVE_VIEW(env, obj);
    CachedRoot* root = view->getFrameCache(WebView::DontAllowNewer);
    return root ? root->currentCursor() : 0;
}

static const CachedNode* getCursorNode(JNIEnv *env, jobject obj,
    const CachedFrame** frame)
{
    WebView* view = GET_NATIVE_VIEW(env, obj);
    CachedRoot* root = view->getFrameCache(WebView::DontAllowNewer);
    return root ? root->currentCursor(frame) : 0;
}

static const CachedNode* getFocusCandidate(JNIEnv *env, jobject obj)
{
    WebView* view = GET_NATIVE_VIEW(env, obj);
    CachedRoot* root = view->getFrameCache(WebView::DontAllowNewer);
    if (!root)
        return 0;
    const CachedNode* cursor = root->currentCursor();
    if (cursor && cursor->wantsKeyEvents())
        return cursor;
    return root->currentFocus();
}

static const CachedNode* getFocusNode(JNIEnv *env, jobject obj)
{
    WebView* view = GET_NATIVE_VIEW(env, obj);
    CachedRoot* root = view->getFrameCache(WebView::DontAllowNewer);
    return root ? root->currentFocus() : 0;
}

static const CachedInput* getInputCandidate(JNIEnv *env, jobject obj)
{
    WebView* view = GET_NATIVE_VIEW(env, obj);
    CachedRoot* root = view->getFrameCache(WebView::DontAllowNewer);
    if (!root)
        return 0;
    const CachedFrame* frame;
    const CachedNode* cursor = root->currentCursor(&frame);
    if (!cursor || !cursor->wantsKeyEvents())
        cursor = root->currentFocus(&frame);
    return cursor ? frame->textInput(cursor) : 0;
}

static jboolean nativeCursorMatchesFocus(JNIEnv *env, jobject obj)
{
    const CachedNode* cursor = getCursorNode(env, obj);
    const CachedNode* focus = getFocusNode(env, obj);
    return cursor && focus && cursor->nodePointer() == focus->nodePointer();
}

static jobject nativeCursorNodeBounds(JNIEnv *env, jobject obj)
{
    const CachedNode* node = getCursorNode(env, obj);
    WebCore::IntRect bounds = node ? node->getBounds()
        : WebCore::IntRect(0, 0, 0, 0);
    jclass rectClass = env->FindClass("android/graphics/Rect");
    jmethodID init = env->GetMethodID(rectClass, "<init>", "(IIII)V");
    jobject rect = env->NewObject(rectClass, init, bounds.x(),
        bounds.y(), bounds.right(), bounds.bottom());
    return rect;
}

static jint nativeCursorNodePointer(JNIEnv *env, jobject obj)
{
    const CachedNode* node = getCursorNode(env, obj);
    return reinterpret_cast<int>(node ? node->nodePointer() : 0);
}

static jobject nativeCursorPosition(JNIEnv *env, jobject obj)
{
    WebView* view = GET_NATIVE_VIEW(env, obj);
    const CachedRoot* root = view->getFrameCache(WebView::DontAllowNewer);
    WebCore::IntPoint pos = WebCore::IntPoint(0, 0);
    if (root)
        root->getSimulatedMousePosition(&pos);
    jclass pointClass = env->FindClass("android/graphics/Point");
    jmethodID init = env->GetMethodID(pointClass, "<init>", "(II)V");
    jobject point = env->NewObject(pointClass, init, pos.x(), pos.y());
    return point;
}

static WebCore::IntRect jrect_to_webrect(JNIEnv* env, jobject obj)
{
    int L, T, R, B;
    GraphicsJNI::get_jrect(env, obj, &L, &T, &R, &B);
    return WebCore::IntRect(L, T, R - L, B - T);
}

static bool nativeCursorIntersects(JNIEnv *env, jobject obj, jobject visRect)
{
    const CachedNode* node = getCursorNode(env, obj);
    return node ? node->getBounds().intersects(jrect_to_webrect(env, visRect))
        : false;
}

static bool nativeCursorIsAnchor(JNIEnv *env, jobject obj)
{
    const CachedNode* node = getCursorNode(env, obj);
    return node ? node->isAnchor() : false;
}

static bool nativeCursorIsReadOnly(JNIEnv *env, jobject obj)
{
    const CachedFrame* frame;
    const CachedNode* node = getCursorNode(env, obj, &frame);
    if (!node)
        return false;
    const CachedInput* input = frame->textInput(node);
    if (!input)
        return false;
    return input->isReadOnly();
}

static bool nativeCursorIsTextInput(JNIEnv *env, jobject obj)
{
    const CachedNode* node = getCursorNode(env, obj);
    return node ? node->isTextInput() : false;
}

static jobject nativeCursorText(JNIEnv *env, jobject obj)
{
    const CachedNode* node = getCursorNode(env, obj);
    if (!node)
        return 0;
    WebCore::String value = node->getExport();
    return !value.isEmpty() ? env->NewString((jchar *)value.characters(),
        value.length()) : 0;
}

static void nativeDebugDump(JNIEnv *env, jobject obj)
{
#if DUMP_NAV_CACHE
    WebView* view = GET_NATIVE_VIEW(env, obj);
    LOG_ASSERT(view, "view not set in %s", __FUNCTION__);
    view->debugDump();
#endif
}

static void nativeDrawMatches(JNIEnv *env, jobject obj, jobject canv)
{
    SkCanvas* canvas = GraphicsJNI::getNativeCanvas(env, canv);
    if (!canv) {
        DBG_NAV_LOG("!canv");
        return;
    }
    WebView* view = GET_NATIVE_VIEW(env, obj);
    if (!view) {
        DBG_NAV_LOG("!view");
        return;
    }
    view->drawMatches(canvas);
}

static void nativeDrawCursorRing(JNIEnv *env, jobject obj, jobject canv)
{
    SkCanvas* canvas = GraphicsJNI::getNativeCanvas(env, canv);
    if (!canv) {
        DBG_NAV_LOG("!canv");
        return;
    }
    WebView* view = GET_NATIVE_VIEW(env, obj);
    if (!view) {
        DBG_NAV_LOG("!view");
        return;
    }
    view->drawCursorRing(canvas);
}

static void nativeDrawSelectionPointer(JNIEnv *env, jobject obj,
    jobject canv, jfloat scale, jint x, jint y, bool ex)
{
    SkCanvas* canvas = GraphicsJNI::getNativeCanvas(env, canv);
    if (!canv) {
        DBG_NAV_LOG("!canv");
        return;
    }
    WebView* view = GET_NATIVE_VIEW(env, obj);
    if (!view) {
        DBG_NAV_LOG("!view");
        return;
    }
    view->drawSelectionPointer(canvas, scale, x, y, ex);
}

static void nativeDrawSelectionRegion(JNIEnv *env, jobject obj, jobject canv)
{
    SkCanvas* canvas = GraphicsJNI::getNativeCanvas(env, canv);
    if (!canv) {
        DBG_NAV_LOG("!canv");
        return;
    }
    WebView* view = GET_NATIVE_VIEW(env, obj);
    if (!view) {
        DBG_NAV_LOG("!view");
        return;
    }
    view->drawSelectionRegion(canvas);
}

static jobject nativeImageURI(JNIEnv *env, jobject obj, jint x, jint y)
{
    WebView* view = GET_NATIVE_VIEW(env, obj);
    LOG_ASSERT(view, "view not set in %s", __FUNCTION__);
    WebCore::String uri = view->imageURI(x, y);
    jstring ret = 0;
    unsigned len = uri.length();
    if (len) {
        ret = env->NewString((jchar*) uri.characters(), len);
        env->DeleteLocalRef(ret);
    }
    return ret;
}

static jint nativeFocusCandidateFramePointer(JNIEnv *env, jobject obj)
{
    WebView* view = GET_NATIVE_VIEW(env, obj);
    CachedRoot* root = view->getFrameCache(WebView::DontAllowNewer);
    if (!root)
        return 0;
    const CachedFrame* frame = 0;
    const CachedNode* cursor = root->currentCursor(&frame);
    if (!cursor || !cursor->wantsKeyEvents())
        (void) root->currentFocus(&frame);
    return reinterpret_cast<int>(frame ? frame->framePointer() : 0);
}

static bool nativeFocusCandidateIsPassword(JNIEnv *env, jobject obj)
{
    const CachedInput* input = getInputCandidate(env, obj);
    return input && input->inputType() == WebCore::HTMLInputElement::PASSWORD;
}

static bool nativeFocusCandidateIsRtlText(JNIEnv *env, jobject obj)
{
    const CachedInput* input = getInputCandidate(env, obj);
    return input ? input->isRtlText() : false;
}

static bool nativeFocusCandidateIsTextInput(JNIEnv *env, jobject obj)
{
    const CachedNode* node = getFocusCandidate(env, obj);
    return node ? node->isTextInput() : false;
}

static jint nativeFocusCandidateMaxLength(JNIEnv *env, jobject obj)
{
    const CachedInput* input = getInputCandidate(env, obj);
    return input ? input->maxLength() : false;
}

static jobject nativeFocusCandidateName(JNIEnv *env, jobject obj)
{
    const CachedInput* input = getInputCandidate(env, obj);
    if (!input)
        return 0;
    const WebCore::String& name = input->name();
    return env->NewString((jchar*)name.characters(), name.length());
}

static jobject nativeFocusCandidateNodeBounds(JNIEnv *env, jobject obj)
{
    const CachedNode* node = getFocusCandidate(env, obj);
    WebCore::IntRect bounds = node ? node->getBounds()
        : WebCore::IntRect(0, 0, 0, 0);
    jclass rectClass = env->FindClass("android/graphics/Rect");
    jmethodID init = env->GetMethodID(rectClass, "<init>", "(IIII)V");
    jobject rect = env->NewObject(rectClass, init, bounds.x(),
        bounds.y(), bounds.right(), bounds.bottom());
    return rect;
}

static jint nativeFocusCandidatePointer(JNIEnv *env, jobject obj)
{
    const CachedNode* node = getFocusCandidate(env, obj);
    return reinterpret_cast<int>(node ? node->nodePointer() : 0);
}

static jobject nativeFocusCandidateText(JNIEnv *env, jobject obj)
{
    const CachedNode* node = getFocusCandidate(env, obj);
    if (!node)
        return 0;
    WebCore::String value = node->getExport();
    return !value.isEmpty() ? env->NewString((jchar *)value.characters(),
        value.length()) : 0;
}

static jint nativeFocusCandidateTextSize(JNIEnv *env, jobject obj)
{
    const CachedInput* input = getInputCandidate(env, obj);
    return input ? input->textSize() : 0;
}

enum type {
    NONE = -1,
    NORMAL_TEXT_FIELD = 0,
    TEXT_AREA = 1,
    PASSWORD = 2,
    SEARCH = 3,
    EMAIL = 4,
    NUMBER = 5,
    TELEPHONE = 6,
    URL = 7
};

static int nativeFocusCandidateType(JNIEnv *env, jobject obj)
{
    const CachedInput* input = getInputCandidate(env, obj);
    if (!input) return NONE;
    if (!input->isTextField()) return TEXT_AREA;
    switch (input->inputType()) {
    case HTMLInputElement::PASSWORD:
        return PASSWORD;
    case HTMLInputElement::SEARCH:
        return SEARCH;
    case HTMLInputElement::EMAIL:
        return EMAIL;
    case HTMLInputElement::NUMBER:
        return NUMBER;
    case HTMLInputElement::TELEPHONE:
        return TELEPHONE;
    case HTMLInputElement::URL:
        return URL;
    default:
        return NORMAL_TEXT_FIELD;
    }
}

static bool nativeFocusCandidateIsPlugin(JNIEnv *env, jobject obj)
{
    const CachedNode* node = getFocusCandidate(env, obj);
    return node ? node->isPlugin() : false;
}

static bool nativeFocusIsPlugin(JNIEnv *env, jobject obj)
{
    const CachedNode* node = getFocusNode(env, obj);
    return node ? node->isPlugin() : false;
}

static jint nativeFocusNodePointer(JNIEnv *env, jobject obj)
{
    const CachedNode* node = getFocusNode(env, obj);
    return node ? reinterpret_cast<int>(node->nodePointer()) : 0;
}

static bool nativeCursorWantsKeyEvents(JNIEnv* env, jobject jwebview) {
    WebView* view = GET_NATIVE_VIEW(env, jwebview);
    LOG_ASSERT(view, "view not set in %s", __FUNCTION__);
    return view->cursorWantsKeyEvents();
}

static void nativeHideCursor(JNIEnv *env, jobject obj)
{
    WebView* view = GET_NATIVE_VIEW(env, obj);
    LOG_ASSERT(view, "view not set in %s", __FUNCTION__);
    view->hideCursor();
}

static void nativeInstrumentReport(JNIEnv *env, jobject obj)
{
#ifdef ANDROID_INSTRUMENT
    TimeCounter::reportNow();
#endif
}

static void nativeSelectBestAt(JNIEnv *env, jobject obj, jobject jrect)
{
    WebView* view = GET_NATIVE_VIEW(env, obj);
    LOG_ASSERT(view, "view not set in %s", __FUNCTION__);
    WebCore::IntRect rect = jrect_to_webrect(env, jrect);
    view->selectBestAt(rect);
}

static jint nativeTextGeneration(JNIEnv *env, jobject obj)
{
    WebView* view = GET_NATIVE_VIEW(env, obj);
    CachedRoot* root = view->getFrameCache(WebView::DontAllowNewer);
    return root ? root->textGeneration() : 0;
}

static bool nativePointInNavCache(JNIEnv *env, jobject obj,
    int x, int y, int slop)
{
    return GET_NATIVE_VIEW(env, obj)->pointInNavCache(x, y, slop);
}

static bool nativeMotionUp(JNIEnv *env, jobject obj,
    int x, int y, int slop)
{
    WebView* view = GET_NATIVE_VIEW(env, obj);
    LOG_ASSERT(view, "view not set in %s", __FUNCTION__);
    return view->motionUp(x, y, slop);
}

static bool nativeHasCursorNode(JNIEnv *env, jobject obj)
{
    return GET_NATIVE_VIEW(env, obj)->hasCursorNode();
}

static bool nativeHasFocusNode(JNIEnv *env, jobject obj)
{
    return GET_NATIVE_VIEW(env, obj)->hasFocusNode();
}

static bool nativeMoveCursor(JNIEnv *env, jobject obj,
    int key, int count, bool ignoreScroll)
{
    WebView* view = GET_NATIVE_VIEW(env, obj);
    DBG_NAV_LOGD("env=%p obj=%p view=%p", env, obj, view);
    LOG_ASSERT(view, "view not set in %s", __FUNCTION__);
    return view->moveCursor(key, count, ignoreScroll);
}

static void nativeRecordButtons(JNIEnv* env, jobject obj, bool hasFocus,
        bool pressed, bool invalidate)
{
    WebView* view = GET_NATIVE_VIEW(env, obj);
    LOG_ASSERT(view, "view not set in %s", __FUNCTION__);
    view->nativeRecordButtons(hasFocus, pressed, invalidate);
}

static void nativeSetFindIsUp(JNIEnv *env, jobject obj)
{
    WebView* view = GET_NATIVE_VIEW(env, obj);
    LOG_ASSERT(view, "view not set in %s", __FUNCTION__);
    view->setFindIsUp(false);
}

static void nativeSetFollowedLink(JNIEnv *env, jobject obj, bool followed)
{
    WebView* view = GET_NATIVE_VIEW(env, obj);
    LOG_ASSERT(view, "view not set in %s", __FUNCTION__);
    view->setFollowedLink(followed);
}

static void nativeSetHeightCanMeasure(JNIEnv *env, jobject obj, bool measure)
{
    WebView* view = GET_NATIVE_VIEW(env, obj);
    LOG_ASSERT(view, "view not set in nativeSetHeightCanMeasure");
    view->setHeightCanMeasure(measure);
}

static jobject nativeGetCursorRingBounds(JNIEnv *env, jobject obj)
{
    WebView* view = GET_NATIVE_VIEW(env, obj);
    LOG_ASSERT(view, "view not set in %s", __FUNCTION__);
    jclass rectClass = env->FindClass("android/graphics/Rect");
    LOG_ASSERT(rectClass, "Could not find Rect class!");
    jmethodID init = env->GetMethodID(rectClass, "<init>", "(IIII)V");
    LOG_ASSERT(init, "Could not find constructor for Rect");
    WebCore::IntRect webRect;
    view->cursorRingBounds(&webRect);
    jobject rect = env->NewObject(rectClass, init, webRect.x(),
        webRect.y(), webRect.right(), webRect.bottom());
    return rect;
}

static int nativeFindAll(JNIEnv *env, jobject obj, jstring findLower,
        jstring findUpper)
{
    // If one or the other is null, do not search.
    if (!(findLower && findUpper))
        return 0;
    // Obtain the characters for both the lower case string and the upper case
    // string representing the same word.
    const jchar* findLowerChars = env->GetStringChars(findLower, 0);
    const jchar* findUpperChars = env->GetStringChars(findUpper, 0);
    // If one or the other is null, do not search.
    if (!(findLowerChars && findUpperChars)) {
        if (findLowerChars)
            env->ReleaseStringChars(findLower, findLowerChars);
        if (findUpperChars)
            env->ReleaseStringChars(findUpper, findUpperChars);
        checkException(env);
        return 0;
    }
    WebView* view = GET_NATIVE_VIEW(env, obj);
    LOG_ASSERT(view, "view not set in nativeFindAll");
    view->setFindIsUp(true);
    CachedRoot* root = view->getFrameCache(WebView::AllowNewer);
    if (!root) {
        env->ReleaseStringChars(findLower, findLowerChars);
        env->ReleaseStringChars(findUpper, findUpperChars);
        checkException(env);
        return 0;
    }
    int length = env->GetStringLength(findLower);
    // If the lengths of the strings do not match, then they are not the same
    // word, so do not search.
    if (!length || env->GetStringLength(findUpper) != length) {
        env->ReleaseStringChars(findLower, findLowerChars);
        env->ReleaseStringChars(findUpper, findUpperChars);
        checkException(env);
        return 0;
    }
    int width = root->documentWidth();
    int height = root->documentHeight();
    // Create a FindCanvas, which allows us to fake draw into it so we can
    // figure out where our search string is rendered (and how many times).
    FindCanvas canvas(width, height, (const UChar*) findLowerChars,
            (const UChar*) findUpperChars, length << 1);
    SkBitmap bitmap;
    bitmap.setConfig(SkBitmap::kARGB_8888_Config, width, height);
    canvas.setBitmapDevice(bitmap);
    canvas.drawPicture(*(root->getPicture()));
    WTF::Vector<MatchInfo>* matches = canvas.detachMatches();
    // With setMatches, the WebView takes ownership of matches
    view->setMatches(matches);

    env->ReleaseStringChars(findLower, findLowerChars);
    env->ReleaseStringChars(findUpper, findUpperChars);
    checkException(env);
    return canvas.found();
}

static void nativeFindNext(JNIEnv *env, jobject obj, bool forward)
{
    WebView* view = GET_NATIVE_VIEW(env, obj);
    LOG_ASSERT(view, "view not set in nativeFindNext");
    view->findNext(forward);
}

static void nativeUpdateCachedTextfield(JNIEnv *env, jobject obj, jstring updatedText, jint generation)
{
    WebView* view = GET_NATIVE_VIEW(env, obj);
    LOG_ASSERT(view, "view not set in nativeUpdateCachedTextfield");
    CachedRoot* root = view->getFrameCache(WebView::DontAllowNewer);
    if (!root)
        return;
    const CachedNode* cachedFocusNode = root->currentFocus();
    if (!cachedFocusNode || !cachedFocusNode->isTextInput())
        return;
    WebCore::String webcoreString = to_string(env, updatedText);
    (const_cast<CachedNode*>(cachedFocusNode))->setExport(webcoreString);
    root->setTextGeneration(generation);
    checkException(env);
}

static jint nativeGetBlockLeftEdge(JNIEnv *env, jobject obj, jint x, jint y,
        jfloat scale)
{
    WebView* view = GET_NATIVE_VIEW(env, obj);
    LOG_ASSERT(view, "view not set in %s", __FUNCTION__);
    if (!view)
        return -1;
    return view->getBlockLeftEdge(x, y, scale);
}

static void nativeDestroy(JNIEnv *env, jobject obj)
{
    WebView* view = GET_NATIVE_VIEW(env, obj);
    LOGD("nativeDestroy view: %p", view);
    LOG_ASSERT(view, "view not set in nativeDestroy");
    delete view;
}

static void nativeMoveCursorToNextTextInput(JNIEnv *env, jobject obj)
{
    WebView* view = GET_NATIVE_VIEW(env, obj);
    CachedRoot* root = view->getFrameCache(WebView::DontAllowNewer);
    if (!root)
        return;
    const CachedNode* current = root->currentCursor();
    if (!current)
        current = root->currentFocus();
    if (!current)
        return;
    const CachedFrame* frame;
    const CachedNode* next = root->nextTextField(current, &frame, true);
    if (!next)
        return;
    const WebCore::IntRect& bounds = next->bounds();
    root->rootHistory()->setMouseBounds(bounds);
    view->updateCursorBounds(root, frame, next);
    root->setCursor(const_cast<CachedFrame*>(frame),
            const_cast<CachedNode*>(next));
    view->sendMoveFocus(static_cast<WebCore::Frame*>(frame->framePointer()),
            static_cast<WebCore::Node*>(next->nodePointer()));
    view->scrollRectOnScreen(bounds.x(), bounds.y(), bounds.right(),
            bounds.bottom());
    view->getWebViewCore()->m_moveGeneration++;
}

static jint nativeTextFieldAction(JNIEnv *env, jobject obj)
{
    WebView* view = GET_NATIVE_VIEW(env, obj);
    CachedRoot* root = view->getFrameCache(WebView::DontAllowNewer);
    if (!root)
        return static_cast<jint>(CachedRoot::FAILURE);
    return static_cast<jint>(root->currentTextFieldAction());
}

static int nativeMoveGeneration(JNIEnv *env, jobject obj)
{
    WebView* view = GET_NATIVE_VIEW(env, obj);
    if (!view)
        return 0;
    return view->moveGeneration();
}

static void nativeMoveSelection(JNIEnv *env, jobject obj, int x, int y, bool ex)
{
    WebView* view = GET_NATIVE_VIEW(env, obj);
    LOG_ASSERT(view, "view not set in %s", __FUNCTION__);
    view->moveSelection(x, y, ex);
}

static jobject nativeGetSelection(JNIEnv *env, jobject obj)
{
    WebView* view = GET_NATIVE_VIEW(env, obj);
    LOG_ASSERT(view, "view not set in %s", __FUNCTION__);
    return GraphicsJNI::createRegion(env, new SkRegion(view->getSelection()));
}

#ifdef ANDROID_DUMP_DISPLAY_TREE
static void dumpToFile(const char text[], void* file) {
    fwrite(text, 1, strlen(text), reinterpret_cast<FILE*>(file));
    fwrite("\n", 1, 1, reinterpret_cast<FILE*>(file));
}
#endif

static void nativeDumpDisplayTree(JNIEnv* env, jobject jwebview, jstring jurl)
{
#ifdef ANDROID_DUMP_DISPLAY_TREE
    WebView* view = GET_NATIVE_VIEW(env, jwebview);
    LOG_ASSERT(view, "view not set in %s", __FUNCTION__);

    if (view && view->getWebViewCore()) {
        FILE* file = fopen(DISPLAY_TREE_LOG_FILE, "w");
        if (file) {
            SkFormatDumper dumper(dumpToFile, file);
            // dump the URL
            if (jurl) {
                const char* str = env->GetStringUTFChars(jurl, 0);
                SkDebugf("Dumping %s to %s\n", str, DISPLAY_TREE_LOG_FILE);
                dumpToFile(str, file);
                env->ReleaseStringUTFChars(jurl, str);
            }
            // now dump the display tree
            SkDumpCanvas canvas(&dumper);
            // this will playback the picture into the canvas, which will
            // spew its contents to the dumper
            view->getWebViewCore()->drawContent(&canvas, 0);
            // we're done with the file now
            fwrite("\n", 1, 1, file);
            fclose(file);
        }
    }
#endif
}

/*
 * JNI registration
 */
static JNINativeMethod gJavaWebViewMethods[] = {
    { "nativeCacheHitFramePointer", "()I",
        (void*) nativeCacheHitFramePointer },
    { "nativeCacheHitNodeBounds", "()Landroid/graphics/Rect;",
        (void*) nativeCacheHitNodeBounds },
    { "nativeCacheHitNodePointer", "()I",
        (void*) nativeCacheHitNodePointer },
    { "nativeClearCursor", "()V",
        (void*) nativeClearCursor },
    { "nativeCreate", "(I)V",
        (void*) nativeCreate },
    { "nativeCursorFramePointer", "()I",
        (void*) nativeCursorFramePointer },
    { "nativeCursorMatchesFocus", "()Z",
        (void*) nativeCursorMatchesFocus },
    { "nativeCursorNodeBounds", "()Landroid/graphics/Rect;",
        (void*) nativeCursorNodeBounds },
    { "nativeCursorNodePointer", "()I",
        (void*) nativeCursorNodePointer },
    { "nativeCursorIntersects", "(Landroid/graphics/Rect;)Z",
        (void*) nativeCursorIntersects },
    { "nativeCursorIsAnchor", "()Z",
        (void*) nativeCursorIsAnchor },
    { "nativeCursorIsReadOnly", "()Z",
        (void*) nativeCursorIsReadOnly },
    { "nativeCursorIsTextInput", "()Z",
        (void*) nativeCursorIsTextInput },
    { "nativeCursorPosition", "()Landroid/graphics/Point;",
        (void*) nativeCursorPosition },
    { "nativeCursorText", "()Ljava/lang/String;",
        (void*) nativeCursorText },
    { "nativeCursorWantsKeyEvents", "()Z",
        (void*)nativeCursorWantsKeyEvents },
    { "nativeDebugDump", "()V",
        (void*) nativeDebugDump },
    { "nativeDestroy", "()V",
        (void*) nativeDestroy },
    { "nativeDrawCursorRing", "(Landroid/graphics/Canvas;)V",
        (void*) nativeDrawCursorRing },
    { "nativeDrawMatches", "(Landroid/graphics/Canvas;)V",
        (void*) nativeDrawMatches },
    { "nativeDrawSelectionPointer", "(Landroid/graphics/Canvas;FIIZ)V",
        (void*) nativeDrawSelectionPointer },
    { "nativeDrawSelectionRegion", "(Landroid/graphics/Canvas;)V",
        (void*) nativeDrawSelectionRegion },
    { "nativeDumpDisplayTree", "(Ljava/lang/String;)V",
        (void*) nativeDumpDisplayTree },
    { "nativeFindAll", "(Ljava/lang/String;Ljava/lang/String;)I",
        (void*) nativeFindAll },
    { "nativeFindNext", "(Z)V",
        (void*) nativeFindNext },
    { "nativeFocusCandidateFramePointer", "()I",
        (void*) nativeFocusCandidateFramePointer },
    { "nativeFocusCandidateIsPassword", "()Z",
        (void*) nativeFocusCandidateIsPassword },
    { "nativeFocusCandidateIsPlugin", "()Z",
        (void*) nativeFocusCandidateIsPlugin },
    { "nativeFocusCandidateIsRtlText", "()Z",
        (void*) nativeFocusCandidateIsRtlText },
    { "nativeFocusCandidateIsTextInput", "()Z",
        (void*) nativeFocusCandidateIsTextInput },
    { "nativeFocusCandidateMaxLength", "()I",
        (void*) nativeFocusCandidateMaxLength },
    { "nativeFocusCandidateName", "()Ljava/lang/String;",
        (void*) nativeFocusCandidateName },
    { "nativeFocusCandidateNodeBounds", "()Landroid/graphics/Rect;",
        (void*) nativeFocusCandidateNodeBounds },
    { "nativeFocusCandidatePointer", "()I",
        (void*) nativeFocusCandidatePointer },
    { "nativeFocusCandidateText", "()Ljava/lang/String;",
        (void*) nativeFocusCandidateText },
    { "nativeFocusCandidateTextSize", "()I",
        (void*) nativeFocusCandidateTextSize },
    { "nativeFocusCandidateType", "()I",
        (void*) nativeFocusCandidateType },
    { "nativeFocusIsPlugin", "()Z",
        (void*) nativeFocusIsPlugin },
    { "nativeFocusNodePointer", "()I",
        (void*) nativeFocusNodePointer },
    { "nativeGetCursorRingBounds", "()Landroid/graphics/Rect;",
        (void*) nativeGetCursorRingBounds },
    { "nativeGetSelection", "()Landroid/graphics/Region;",
        (void*) nativeGetSelection },
    { "nativeHasCursorNode", "()Z",
        (void*) nativeHasCursorNode },
    { "nativeHasFocusNode", "()Z",
        (void*) nativeHasFocusNode },
    { "nativeHideCursor", "()V",
        (void*) nativeHideCursor },
    { "nativeImageURI", "(II)Ljava/lang/String;",
        (void*) nativeImageURI },
    { "nativeInstrumentReport", "()V",
        (void*) nativeInstrumentReport },
    { "nativeMotionUp", "(III)Z",
        (void*) nativeMotionUp },
    { "nativeMoveCursor", "(IIZ)Z",
        (void*) nativeMoveCursor },
    { "nativeMoveCursorToNextTextInput", "()V",
        (void*) nativeMoveCursorToNextTextInput },
    { "nativeMoveGeneration", "()I",
        (void*) nativeMoveGeneration },
    { "nativeMoveSelection", "(IIZ)V",
        (void*) nativeMoveSelection },
    { "nativePointInNavCache", "(III)Z",
        (void*) nativePointInNavCache },
    { "nativeRecordButtons", "(ZZZ)V",
        (void*) nativeRecordButtons },
    { "nativeSelectBestAt", "(Landroid/graphics/Rect;)V",
        (void*) nativeSelectBestAt },
    { "nativeSetFindIsUp", "()V",
        (void*) nativeSetFindIsUp },
    { "nativeSetFollowedLink", "(Z)V",
        (void*) nativeSetFollowedLink },
    { "nativeSetHeightCanMeasure", "(Z)V",
        (void*) nativeSetHeightCanMeasure },
    { "nativeTextFieldAction", "()I",
        (void*) nativeTextFieldAction },
    { "nativeTextGeneration", "()I",
        (void*) nativeTextGeneration },
    { "nativeUpdateCachedTextfield", "(Ljava/lang/String;I)V",
        (void*) nativeUpdateCachedTextfield },
    { "nativeGetBlockLeftEdge", "(IIF)I",
        (void*) nativeGetBlockLeftEdge },
};

int register_webview(JNIEnv* env)
{
    jclass clazz = env->FindClass("android/webkit/WebView");
    LOG_ASSERT(clazz, "Unable to find class android/webkit/WebView");
    gWebViewField = env->GetFieldID(clazz, "mNativeClass", "I");
    LOG_ASSERT(gWebViewField, "Unable to find android/webkit/WebView.mNativeClass");

    return jniRegisterNativeMethods(env, "android/webkit/WebView", gJavaWebViewMethods, NELEM(gJavaWebViewMethods));
}

} // namespace android<|MERGE_RESOLUTION|>--- conflicted
+++ resolved
@@ -1249,14 +1249,6 @@
     env->CallVoidMethod(m_javaGlue.object(env).get(),
             m_javaGlue.m_rebuildWebTextView);
     checkException(env);
-<<<<<<< HEAD
-    if (needNotMatchFocus) {
-        env->CallVoidMethod(m_javaGlue.object(env).get(),
-                m_javaGlue.m_setOkayToNotMatch);
-        checkException(env);
-    }
-=======
->>>>>>> 66367cf8
 }
 
 void displaySoftKeyboard(bool isTextView)
