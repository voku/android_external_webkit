--- conflicted
+++ resolved
@@ -47,13 +47,6 @@
 # before we try to compile our sources.
 LOCAL_ADDITIONAL_DEPENDENCIES := $(filter %.h, $(WEBKIT_GENERATED_SOURCES))
 
-LOCAL_MODULE_TAGS := tests
-
-<<<<<<< HEAD
-include $(BUILD_EXECUTABLE)
-=======
-LOCAL_MODULE:= webcore_test
 LOCAL_MODULE_TAGS := optional
 
-include $(BUILD_EXECUTABLE)
->>>>>>> d768f1ca
+include $(BUILD_EXECUTABLE)